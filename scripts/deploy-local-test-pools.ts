import { time } from "@nomicfoundation/hardhat-network-helpers";
import { SignerWithAddress } from "@nomiclabs/hardhat-ethers/signers";
import { BigNumber as BN } from "ethers";
import { ethers } from "hardhat";
import moment from "moment";

import {
    CreditContractName,
    CreditManagerContractName,
    deployAndSetupPoolContracts,
    deployProtocolContracts,
    PayPeriodDuration,
} from "../test/BaseTest";
import { CONSTANTS, LocalPoolName } from "../test/constants";
import { overrideFirstLossCoverConfig, toToken } from "../test/TestUtils";
import {
    Calendar,
    CreditDueManager,
    CreditLine,
    CreditLineManager,
    EpochManager,
    FirstLossCover,
    HumaConfig,
    MockToken,
    Pool,
    PoolConfig,
    PoolFeeManager,
    PoolSafe,
    Receivable,
    ReceivableBackedCreditLine,
    RiskAdjustedTranchesPolicy,
    TrancheVault,
} from "../typechain-types";
import { advanceChainTime } from "./utils";

let defaultDeployer: SignerWithAddress,
    protocolOwner: SignerWithAddress,
    treasury: SignerWithAddress,
    sentinelServiceAccount: SignerWithAddress;
let poolOwner: SignerWithAddress,
    poolOwnerTreasury: SignerWithAddress,
    evaluationAgent: SignerWithAddress,
    poolOperator: SignerWithAddress;
let juniorLender: SignerWithAddress,
    seniorLender: SignerWithAddress,
    lenderRedemptionActive: SignerWithAddress,
    borrowerActive: SignerWithAddress,
    borrowerApproved: SignerWithAddress,
    borrowerNoAutopay: SignerWithAddress,
    borrowerAutopayReady: SignerWithAddress,
    borrowerLate: SignerWithAddress,
    borrowerDefault: SignerWithAddress;

let humaConfigContract: HumaConfig, mockTokenContract: MockToken;
let poolConfigContract: PoolConfig,
    poolFeeManagerContract: PoolFeeManager,
    poolSafeContract: PoolSafe,
    calendarContract: Calendar,
    borrowerFirstLossCoverContract: FirstLossCover,
    adminFirstLossCoverContract: FirstLossCover,
    tranchesPolicyContract: RiskAdjustedTranchesPolicy,
    poolContract: Pool,
    epochManagerContract: EpochManager,
    seniorTrancheVaultContract: TrancheVault,
    juniorTrancheVaultContract: TrancheVault,
    creditContract: CreditLine | ReceivableBackedCreditLine,
    creditDueManagerContract: CreditDueManager,
    creditManagerContract: CreditLineManager,
    receivableContract: Receivable;

const poolsToDeploy: {
    creditContract: CreditContractName;
    manager: CreditManagerContractName;
    poolName: LocalPoolName;
}[] = [
    {
        creditContract: "CreditLine",
        manager: "CreditLineManager",
        poolName: LocalPoolName.CreditLine,
    },
    {
        creditContract: "ReceivableBackedCreditLine",
        manager: "ReceivableBackedCreditLineManager",
        poolName: LocalPoolName.ReceivableBackedCreditLine,
    },
    // Add more pools as needed
];

async function depositFirstLossCover(coverContract: FirstLossCover, account: SignerWithAddress) {
    await coverContract.connect(poolOwner).addCoverProvider(account.address);
    await mockTokenContract
        .connect(account)
        .approve(coverContract.address, ethers.constants.MaxUint256);
    await coverContract.connect(account).depositCover(toToken(20_000));
}

export enum PoolName {
    CreditLine = "CreditLine",
    ArfV2 = "ArfV2",
}

async function deployPool(
    creditContractName: CreditContractName,
    creditManagerContractName: CreditManagerContractName,
    poolName?: LocalPoolName,
) {
    console.log("=====================================");
    console.log(`Deploying pool with ${creditContractName} and ${creditManagerContractName}`);
    if (poolName) {
        console.log(`Pool name: ${poolName}`);
    }
    console.log(`Starting block timestamp: ${await time.latest()}`);
    [
        defaultDeployer,
        protocolOwner,
        treasury,
        sentinelServiceAccount,
        poolOwner,
        poolOwnerTreasury,
        evaluationAgent,
        poolOperator,
        juniorLender,
        seniorLender,
        lenderRedemptionActive,
        borrowerActive,
        borrowerApproved,
        borrowerNoAutopay,
        borrowerAutopayReady,
        borrowerLate,
        borrowerDefault,
    ] = await ethers.getSigners();

    console.log("Deploying and setting up protocol contracts");
    [humaConfigContract, mockTokenContract] = await deployProtocolContracts(
        protocolOwner,
        treasury,
        sentinelServiceAccount,
        poolOwner,
    );

    [
        poolConfigContract,
        poolFeeManagerContract,
        poolSafeContract,
        calendarContract,
        borrowerFirstLossCoverContract,
        adminFirstLossCoverContract,
        tranchesPolicyContract,
        poolContract,
        epochManagerContract,
        seniorTrancheVaultContract,
        juniorTrancheVaultContract,
        creditContract as unknown,
        creditDueManagerContract,
        creditManagerContract as unknown,
        receivableContract,
    ] = await deployAndSetupPoolContracts(
        humaConfigContract,
        mockTokenContract,
        "RiskAdjustedTranchesPolicy",
        defaultDeployer,
        poolOwner,
        creditContractName,
        creditManagerContractName,
        evaluationAgent,
        treasury,
        poolOwnerTreasury,
        poolOperator,
        [juniorLender, seniorLender, lenderRedemptionActive, borrowerActive],
    );

    // Deposit first loss cover
    await depositFirstLossCover(borrowerFirstLossCoverContract, borrowerActive);

    // Set first loss cover liquidity cap
    const totalAssetsBorrowerFLC = await borrowerFirstLossCoverContract.totalAssets();
    const totalAssetsAdminFLC = await adminFirstLossCoverContract.totalAssets();
    const yieldAmount = toToken(10_000);
    await overrideFirstLossCoverConfig(
        borrowerFirstLossCoverContract,
        CONSTANTS.BORROWER_LOSS_COVER_INDEX,
        poolConfigContract,
        poolOwner,
        {
            maxLiquidity: totalAssetsBorrowerFLC.add(yieldAmount),
        },
    );
    await overrideFirstLossCoverConfig(
        adminFirstLossCoverContract,
        CONSTANTS.ADMIN_LOSS_COVER_INDEX,
        poolConfigContract,
        poolOwner,
        {
            maxLiquidity: totalAssetsAdminFLC.add(yieldAmount),
        },
    );

    // Depositing junior and senior liquidity into the tranches
    await juniorTrancheVaultContract.connect(juniorLender).deposit(toToken(150_000));
    await seniorTrancheVaultContract.connect(seniorLender).deposit(toToken(200_000));

    const frontLoadingFeeFlat = toToken(100);
    const frontLoadingFeeBps = BN.from(100);
    await poolConfigContract.connect(poolOwner).setFrontLoadingFees({
        frontLoadingFeeFlat: frontLoadingFeeFlat,
        frontLoadingFeeBps: frontLoadingFeeBps,
    });

    if (poolName === LocalPoolName.CreditLine) {
        console.log("Drawing down from CreditLine");
        await creditManagerContract.connect(evaluationAgent).approveBorrower(
            borrowerActive.address,
            toToken(100_000),
            5, // numOfPeriods
            1217, // yieldInBps
            toToken(0),
            0,
            true,
        );
        const borrowAmount = toToken(100_000);

        // Drawing down credit line
        await (creditContract as CreditLine).connect(borrowerActive).drawdown(borrowAmount);
    } else if (poolName === LocalPoolName.ReceivableBackedCreditLine) {
        const latePaymentGracePeriodInDays = 5;
        const yieldInBps = 1200;
        const lateFeeBps = 2400;
        const principalRate = 0;

        const settings = await poolConfigContract.getPoolSettings();
        await poolConfigContract.connect(poolOwner).setPoolSettings({
            ...settings,
            ...{
                payPeriodDuration: PayPeriodDuration.Monthly,
                latePaymentGracePeriodInDays: latePaymentGracePeriodInDays,
                advanceRateInBps: CONSTANTS.BP_FACTOR,
                receivableAutoApproval: true,
            },
        });

        await poolConfigContract.connect(poolOwner).setFeeStructure({
            yieldInBps,
            minPrincipalRateInBps: principalRate,
            lateFeeBps,
        });

        console.log("Drawing down from CreditLine");
        await creditManagerContract.connect(evaluationAgent).approveBorrower(
            borrowerActive.address,
            toToken(100_000),
            5, // numOfPeriods
            1217, // yieldInBps
            toToken(0),
            0,
            true,
        );
        const borrowAmount = toToken(100_000);

        const currentBlockTimestamp = await time.latest();
        await receivableContract
            .connect(borrowerActive)
            .createReceivable(
                1,
                borrowAmount,
                moment.unix(currentBlockTimestamp).add(7, "days").hour(0).unix(),
                "",
                "",
            );
        const receivableId = await receivableContract.tokenOfOwnerByIndex(
            borrowerActive.address,
            0,
        );
        await receivableContract
            .connect(borrowerActive)
            .approve(creditContract.address, receivableId);
        await (creditContract as ReceivableBackedCreditLine)
            .connect(borrowerActive)
            .drawdownWithReceivable(receivableId, borrowAmount);
    }

    console.log("=====================================");
    console.log("Accounts:");
    console.log(`Junior lender:      ${juniorLender.address}`);
    console.log(`Senior lender:      ${seniorLender.address}`);
    console.log(`Borrower:           ${borrowerActive.address}`);
    console.log(`Sentinel Service:   ${sentinelServiceAccount.address}`);
<<<<<<< HEAD
    console.log(`Pool owner:         ${poolOwner.address}`);
    console.log(`EA service:         ${eaServiceAccount.address}`);
=======
    console.log(`Pool owner:   ${poolOwner.address}`);
>>>>>>> 50261624

    console.log("-------------------------------------");
    console.log("Addresses:");
    console.log(`Pool:            ${poolContract.address}`);
    console.log(`Epoch manager:   ${epochManagerContract.address}`);
    console.log(`Pool config:     ${poolConfigContract.address}`);
    console.log(`Pool credit:     ${creditContract.address}`);
    console.log(`Junior tranche:  ${juniorTrancheVaultContract.address}`);
    console.log(`Senior tranche:  ${seniorTrancheVaultContract.address}`);
    console.log(`Pool safe:       ${poolSafeContract.address}`);
    console.log(`Test token:      ${mockTokenContract.address}`);
    console.log(`Credit:          ${creditContract.address}`);
    console.log(`Credit manager:  ${creditManagerContract.address}`);
    console.log(`Borrower FLC:    ${borrowerFirstLossCoverContract.address}`);
    console.log(`Admin FLC:       ${adminFirstLossCoverContract.address}`);
    if (poolName === LocalPoolName.ReceivableBackedCreditLine) {
        console.log(`Receivable:      ${receivableContract.address}`);
    }

    console.log("=====================================");
}

export async function deployPools(
    onlyDeployPoolName: LocalPoolName | undefined = undefined,
    shouldAdvanceTime: boolean = true,
) {
    try {
        if (shouldAdvanceTime) {
            // always set the date to the 1st of the next month
            const blockchainStartDate = moment().utc().add(1, "month").startOf("month");
            await advanceChainTime(blockchainStartDate);
        }

        if (onlyDeployPoolName) {
            const poolToDeploy = poolsToDeploy.find(
                (pool) => pool.poolName === onlyDeployPoolName,
            );
            if (poolToDeploy) {
                await deployPool(
                    poolToDeploy.creditContract,
                    poolToDeploy.manager,
                    poolToDeploy.poolName,
                );
            } else {
                console.error(`Pool with name '${onlyDeployPoolName}' not found.`);
                process.exitCode = 1;
            }
        } else {
            for (const pool of poolsToDeploy) {
                await deployPool(pool.creditContract, pool.manager, pool.poolName);
            }
        }
    } catch (error) {
        console.error(error);
        process.exitCode = 1;
    }
}<|MERGE_RESOLUTION|>--- conflicted
+++ resolved
@@ -284,12 +284,8 @@
     console.log(`Senior lender:      ${seniorLender.address}`);
     console.log(`Borrower:           ${borrowerActive.address}`);
     console.log(`Sentinel Service:   ${sentinelServiceAccount.address}`);
-<<<<<<< HEAD
     console.log(`Pool owner:         ${poolOwner.address}`);
     console.log(`EA service:         ${eaServiceAccount.address}`);
-=======
-    console.log(`Pool owner:   ${poolOwner.address}`);
->>>>>>> 50261624
 
     console.log("-------------------------------------");
     console.log("Addresses:");
