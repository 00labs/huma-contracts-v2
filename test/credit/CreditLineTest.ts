import { loadFixture } from "@nomicfoundation/hardhat-network-helpers";
import { SignerWithAddress } from "@nomiclabs/hardhat-ethers/signers";
import { expect } from "chai";
import { BigNumber as BN } from "ethers";
import { ethers } from "hardhat";
import moment from "moment";
import {
    BorrowerLevelCreditManager,
    Calendar,
    CreditDueManager,
    CreditLine,
    EpochManager,
    EvaluationAgentNFT,
    FirstLossCover,
    HumaConfig,
    MockToken,
    Pool,
    PoolConfig,
    PoolFeeManager,
    PoolSafe,
    RiskAdjustedTranchesPolicy,
    TrancheVault,
} from "../../typechain-types";
import {
    CreditRecordStruct,
    DueDetailStruct,
} from "../../typechain-types/contracts/credit/Credit";
import {
    CONSTANTS,
    CreditState,
    calcLateFeeNew,
    calcPrincipalDueNew,
    calcYieldDue,
    calcYieldDueNew,
    checkCreditConfig,
    checkCreditRecord,
    checkCreditRecordsMatch,
    checkDueDetailsMatch,
    deployAndSetupPoolContracts,
    deployProtocolContracts,
    genDueDetail,
    getLatePaymentGracePeriodDeadline,
    getNextBillRefreshDate,
    getNextDueDate,
} from "../BaseTest";
import {
    borrowerLevelCreditHash,
    getDate,
    getDateAfterMonths,
    getFutureBlockTime,
    getLatestBlock,
    getMinFirstLossCoverRequirement,
    getStartOfDay,
    minBigNumber,
    setNextBlockTimestamp,
    toToken,
} from "../TestUtils";

let defaultDeployer: SignerWithAddress,
    protocolOwner: SignerWithAddress,
    treasury: SignerWithAddress,
    eaServiceAccount: SignerWithAddress,
    pdsServiceAccount: SignerWithAddress;
let poolOwner: SignerWithAddress,
    poolOwnerTreasury: SignerWithAddress,
    evaluationAgent: SignerWithAddress,
    poolOperator: SignerWithAddress;
let lender: SignerWithAddress, borrower: SignerWithAddress, borrower2: SignerWithAddress;

let eaNFTContract: EvaluationAgentNFT,
    humaConfigContract: HumaConfig,
    mockTokenContract: MockToken;
let poolConfigContract: PoolConfig,
    poolFeeManagerContract: PoolFeeManager,
    poolSafeContract: PoolSafe,
    calendarContract: Calendar,
    borrowerFirstLossCoverContract: FirstLossCover,
    affiliateFirstLossCoverContract: FirstLossCover,
    tranchesPolicyContract: RiskAdjustedTranchesPolicy,
    poolContract: Pool,
    epochManagerContract: EpochManager,
    seniorTrancheVaultContract: TrancheVault,
    juniorTrancheVaultContract: TrancheVault,
    creditContract: CreditLine,
    creditDueManagerContract: CreditDueManager,
    creditManagerContract: BorrowerLevelCreditManager;

async function getCreditRecordSettings(): Promise<BN[]> {
    let settings = Array<BN>();
    let fees = await poolConfigContract.getFees();
    settings.push(fees[0]);
    settings.push(fees[1]);
    settings.push(fees[2]);
    settings.push(await poolConfigContract.getMinPrincipalRateInBps());
    return settings;
}

function calcPrincipalDueForFullPeriods(
    unbilledPrincipal: BN,
    principalRateInBps: number,
    numPeriods: number,
): BN {
    return CONSTANTS.BP_FACTOR.pow(numPeriods)
        .sub(CONSTANTS.BP_FACTOR.sub(principalRateInBps).pow(numPeriods))
        .mul(unbilledPrincipal)
        .div(CONSTANTS.BP_FACTOR.pow(numPeriods));
}

function calcPrincipalDueForPartialPeriod(
    unbilledPrincipal: BN,
    principalRateInBps: number,
    daysLeft: number | BN,
    totalDaysInFullPeriod: number | BN,
) {
    return unbilledPrincipal
        .mul(principalRateInBps)
        .mul(daysLeft)
        .div(CONSTANTS.BP_FACTOR.mul(totalDaysInFullPeriod));
}

function calcYield(principal: BN, yieldInBps: number, days: number): BN {
    return principal
        .mul(yieldInBps)
        .mul(days)
        .div(CONSTANTS.BP_FACTOR.mul(CONSTANTS.DAYS_IN_A_YEAR));
}

describe("CreditLine Test", function () {
    before(async function () {
        [
            defaultDeployer,
            protocolOwner,
            treasury,
            eaServiceAccount,
            pdsServiceAccount,
            poolOwner,
            poolOwnerTreasury,
            evaluationAgent,
            poolOperator,
            lender,
            borrower,
            borrower2,
        ] = await ethers.getSigners();
    });

    async function prepare() {
        [eaNFTContract, humaConfigContract, mockTokenContract] = await deployProtocolContracts(
            protocolOwner,
            treasury,
            eaServiceAccount,
            pdsServiceAccount,
            poolOwner,
        );

        [
            poolConfigContract,
            poolFeeManagerContract,
            poolSafeContract,
            calendarContract,
            borrowerFirstLossCoverContract,
            affiliateFirstLossCoverContract,
            tranchesPolicyContract,
            poolContract,
            epochManagerContract,
            seniorTrancheVaultContract,
            juniorTrancheVaultContract,
            creditContract as unknown,
            creditDueManagerContract,
            creditManagerContract as unknown,
        ] = await deployAndSetupPoolContracts(
            humaConfigContract,
            mockTokenContract,
            eaNFTContract,
            "RiskAdjustedTranchesPolicy",
            defaultDeployer,
            poolOwner,
            "CreditLine",
            "BorrowerLevelCreditManager",
            evaluationAgent,
            poolOwnerTreasury,
            poolOperator,
            [lender, borrower, borrower2],
        );

        await borrowerFirstLossCoverContract
            .connect(poolOwner)
            .setCoverProvider(borrower.address, {
                poolCapCoverageInBps: 1,
                poolValueCoverageInBps: 100,
            });
        await mockTokenContract
            .connect(borrower)
            .approve(borrowerFirstLossCoverContract.address, ethers.constants.MaxUint256);
        await borrowerFirstLossCoverContract
            .connect(borrower)
            .depositCover(
                (
                    await getMinFirstLossCoverRequirement(
                        borrowerFirstLossCoverContract,
                        poolConfigContract,
                        poolContract,
                        borrower.address,
                    )
                ).mul(2),
            );

        await borrowerFirstLossCoverContract
            .connect(poolOwner)
            .setCoverProvider(borrower2.address, {
                poolCapCoverageInBps: 1,
                poolValueCoverageInBps: 100,
            });
        await mockTokenContract
            .connect(borrower2)
            .approve(borrowerFirstLossCoverContract.address, ethers.constants.MaxUint256);
        await borrowerFirstLossCoverContract
            .connect(borrower2)
            .depositCover(
                (
                    await getMinFirstLossCoverRequirement(
                        borrowerFirstLossCoverContract,
                        poolConfigContract,
                        poolContract,
                        borrower2.address,
                    )
                ).mul(2),
            );
    }

    beforeEach(async function () {
        await loadFixture(prepare);
    });

    describe("approveBorrower", function () {
        it("Should not approve when the protocol is paused or pool is not on", async function () {
            await humaConfigContract.connect(protocolOwner).pause();
            await expect(
                creditManagerContract
                    .connect(eaServiceAccount)
                    .approveBorrower(
                        borrower.address,
                        toToken(10_000),
                        1,
                        1217,
                        toToken(10_000),
                        0,
                        true,
                    ),
            ).to.be.revertedWithCustomError(poolConfigContract, "protocolIsPaused");
            await humaConfigContract.connect(protocolOwner).unpause();

            await poolContract.connect(poolOwner).disablePool();
            await expect(
                creditManagerContract
                    .connect(eaServiceAccount)
                    .approveBorrower(
                        borrower.address,
                        toToken(10_000),
                        1,
                        1217,
                        toToken(10_000),
                        0,
                        true,
                    ),
            ).to.be.revertedWithCustomError(poolConfigContract, "poolIsNotOn");
        });

        it("Should not allow non-EA service account to approve", async function () {
            await expect(
                creditManagerContract.approveBorrower(
                    borrower.address,
                    toToken(10_000),
                    1,
                    1217,
                    toToken(10_000),
                    0,
                    true,
                ),
            ).to.be.revertedWithCustomError(
                creditManagerContract,
                "evaluationAgentServiceAccountRequired",
            );
        });

        it("Should not approve with invalid parameters", async function () {
            await expect(
                creditManagerContract
                    .connect(eaServiceAccount)
                    .approveBorrower(
                        ethers.constants.AddressZero,
                        toToken(10_000),
                        1,
                        1217,
                        toToken(10_000),
                        0,
                        true,
                    ),
            ).to.be.revertedWithCustomError(creditManagerContract, "zeroAddressProvided");

            await expect(
                creditManagerContract
                    .connect(eaServiceAccount)
<<<<<<< HEAD
                    .approveBorrower(
                        borrower.address,
                        toToken(0),
                        1,
                        1217,
                        toToken(10_000),
                        0,
                        true,
                    ),
            ).to.be.revertedWithCustomError(creditContract, "zeroAmountProvided");
=======
                    .approveBorrower(borrower.address, toToken(0), 1, 1217, toToken(10_000), true),
            ).to.be.revertedWithCustomError(creditManagerContract, "zeroAmountProvided");
>>>>>>> a7abf037

            await expect(
                creditManagerContract
                    .connect(eaServiceAccount)
                    .approveBorrower(
                        borrower.address,
                        toToken(10_000),
                        0,
                        1217,
                        toToken(10_000),
                        0,
                        true,
                    ),
            ).to.be.revertedWithCustomError(creditManagerContract, "zeroPayPeriods");

            await expect(
                creditManagerContract
                    .connect(eaServiceAccount)
                    .approveBorrower(
                        borrower.address,
                        toToken(10_000),
                        1,
                        1217,
                        toToken(10_001),
                        0,
                        true,
                    ),
            ).to.be.revertedWithCustomError(
                creditManagerContract,
                "committedAmountGreaterThanCreditLimit",
            );

            let poolSettings = await poolConfigContract.getPoolSettings();
            let creditLimit = poolSettings.maxCreditLine.add(1);

            await expect(
                creditManagerContract
                    .connect(eaServiceAccount)
                    .approveBorrower(
                        borrower.address,
                        creditLimit,
                        1,
                        1217,
                        toToken(10_000),
                        0,
                        true,
                    ),
            ).to.be.revertedWithCustomError(creditManagerContract, "greaterThanMaxCreditLine");

            await creditManagerContract
                .connect(eaServiceAccount)
                .approveBorrower(
                    borrower.address,
                    toToken(10_000),
                    1,
                    1217,
                    toToken(10_000),
                    0,
                    true,
                );
            await creditContract.connect(borrower).drawdown(borrower.address, toToken(10_000));
            await expect(
                creditManagerContract
                    .connect(eaServiceAccount)
                    .approveBorrower(
                        borrower.address,
                        toToken(10_000),
                        1,
                        1217,
                        toToken(10_000),
                        0,
                        true,
                    ),
            ).to.be.revertedWithCustomError(
                creditManagerContract,
                "creditLineNotInStateForUpdate",
            );
        });

        it("Should not approve if the credit has no commitment but a designated start date", async function () {
            await expect(
                creditContract
                    .connect(eaServiceAccount)
                    .approveBorrower(
                        borrower.getAddress(),
                        toToken(10_000),
                        1,
                        1217,
                        0,
                        moment.utc().unix(),
                        true,
                    ),
            ).to.be.revertedWithCustomError(
                creditContract,
                "creditWithoutCommitmentShouldHaveNoDesignatedStartDate",
            );
        });

        it("Should not approve if the designated start date is in the past", async function () {
            const nextBlockTime = await getFutureBlockTime(2);
            await setNextBlockTimestamp(nextBlockTime);
            const designatedStartDate = moment
                .utc(nextBlockTime * 1000)
                .subtract(1, "day")
                .startOf("day");

            await expect(
                creditContract
                    .connect(eaServiceAccount)
                    .approveBorrower(
                        borrower.getAddress(),
                        toToken(10_000),
                        1,
                        1217,
                        0,
                        designatedStartDate.unix(),
                        true,
                    ),
            ).to.be.revertedWithCustomError(
                creditContract,
                "creditWithoutCommitmentShouldHaveNoDesignatedStartDate",
            );
        });

        it("Should approve a borrower correctly", async function () {
            const creditHash = ethers.utils.keccak256(
                ethers.utils.defaultAbiCoder.encode(
                    ["address", "address"],
                    [creditContract.address, borrower.address],
                ),
            );

            let poolSettings = await poolConfigContract.getPoolSettings();

            await expect(
                creditManagerContract
                    .connect(eaServiceAccount)
                    .approveBorrower(
                        borrower.address,
                        toToken(10_000),
                        1,
                        1217,
                        toToken(10_000),
                        0,
                        true,
                    ),
            )
                .to.emit(creditManagerContract, "CreditConfigChanged")
                .withArgs(
                    creditHash,
                    toToken(10_000),
                    toToken(10_000),
                    poolSettings.payPeriodDuration,
                    1,
                    1217,
                    true,
                    poolSettings.advanceRateInBps,
                    false,
                )
                .to.emit(creditManagerContract, "CreditLineApproved")
                .withArgs(
                    borrower.address,
                    creditHash,
                    toToken(10_000),
                    poolSettings.payPeriodDuration,
                    1,
                    1217,
                    toToken(10_000),
                    true,
                );

            let creditConfig = await creditManagerContract.getCreditConfig(creditHash);
            checkCreditConfig(
                creditConfig,
                toToken(10_000),
                toToken(10_000),
                poolSettings.payPeriodDuration,
                1,
                1217,
                true,
                poolSettings.advanceRateInBps,
                false,
            );

            let creditRecord = await creditContract.getCreditRecord(creditHash);
            checkCreditRecord(
                creditRecord,
                BN.from(0),
                0,
                BN.from(0),
                BN.from(0),
                BN.from(0),
                0,
                1,
                2,
            );
            expect(await creditManagerContract.creditBorrowerMap(creditHash)).to.equal(
                borrower.address,
            );
        });

        it("Should approve again after a credit is closed", async function () {
            await creditManagerContract
                .connect(eaServiceAccount)
                .approveBorrower(borrower.address, toToken(10_000), 1, 1217, toToken(0), 0, true);

            await creditManagerContract.connect(borrower).closeCredit(borrower.address);

            const creditHash = ethers.utils.keccak256(
                ethers.utils.defaultAbiCoder.encode(
                    ["address", "address"],
                    [creditContract.address, borrower.address],
                ),
            );

            let poolSettings = await poolConfigContract.getPoolSettings();

            await expect(
                creditManagerContract
                    .connect(eaServiceAccount)
                    .approveBorrower(
                        borrower.address,
                        toToken(20_000),
                        3,
                        1217,
                        toToken(20_000),
                        0,
                        true,
                    ),
            )
                .to.emit(creditManagerContract, "CreditConfigChanged")
                .withArgs(
                    creditHash,
                    toToken(20_000),
                    toToken(20_000),
                    poolSettings.payPeriodDuration,
                    3,
                    1217,
                    true,
                    poolSettings.advanceRateInBps,
                    false,
                )
                .to.emit(creditManagerContract, "CreditLineApproved")
                .withArgs(
                    borrower.address,
                    creditHash,
                    toToken(20_000),
                    poolSettings.payPeriodDuration,
                    3,
                    1217,
                    toToken(20_000),
                    true,
                );

            let creditConfig = await creditManagerContract.getCreditConfig(creditHash);
            checkCreditConfig(
                creditConfig,
                toToken(20_000),
                toToken(20_000),
                poolSettings.payPeriodDuration,
                3,
                1217,
                true,
                poolSettings.advanceRateInBps,
                false,
            );

            let creditRecord = await creditContract.getCreditRecord(creditHash);
            checkCreditRecord(
                creditRecord,
                BN.from(0),
                0,
                BN.from(0),
                BN.from(0),
                BN.from(0),
                0,
                3,
                2,
            );
            expect(await creditManagerContract.creditBorrowerMap(creditHash)).to.equal(
                borrower.address,
            );
        });

        it("Should approve with a designated start date", async function () {
            const block = await getLatestBlock();
            const nextTime = block.timestamp + 100;
            await setNextBlockTimestamp(nextTime);
            const designatedStartDate = moment
                .utc(nextTime * 1000)
                .add(5, "days")
                .startOf("day");

            const creditHash = ethers.utils.keccak256(
                ethers.utils.defaultAbiCoder.encode(
                    ["address", "address"],
                    [creditContract.address, borrower.address],
                ),
            );

            const poolSettings = await poolConfigContract.getPoolSettings();

            await expect(
                creditManagerContract
                    .connect(eaServiceAccount)
                    .approveBorrower(
                        borrower.address,
                        toToken(10_000),
                        3,
                        1217,
                        toToken(10_000),
                        designatedStartDate.unix(),
                        true,
                    ),
            )
                .to.emit(creditManagerContract, "CreditConfigChanged")
                .withArgs(
                    creditHash,
                    toToken(10_000),
                    toToken(10_000),
                    poolSettings.payPeriodDuration,
                    3,
                    1217,
                    true,
                    poolSettings.advanceRateInBps,
                    false,
                )
                .to.emit(creditManagerContract, "CreditLineApproved")
                .withArgs(
                    borrower.address,
                    creditHash,
                    toToken(10_000),
                    poolSettings.payPeriodDuration,
                    3,
                    1217,
                    toToken(10_000),
                    true,
                );

<<<<<<< HEAD
            const creditConfig = await creditContract.getCreditConfig(creditHash);
=======
            let creditConfig = await creditManagerContract.getCreditConfig(creditHash);
>>>>>>> a7abf037
            checkCreditConfig(
                creditConfig,
                toToken(10_000),
                toToken(10_000),
                poolSettings.payPeriodDuration,
                3,
                1217,
                true,
                poolSettings.advanceRateInBps,
                false,
            );

            const creditRecord = await creditContract.getCreditRecord(creditHash);
            checkCreditRecord(
                creditRecord,
                BN.from(0),
                designatedStartDate.unix(),
                BN.from(0),
                BN.from(0),
                BN.from(0),
                0,
                3,
                2,
            );
            expect(await creditManagerContract.creditBorrowerMap(creditHash)).to.equal(
                borrower.address,
            );
        });
    });

    describe("startCommittedCredit", function () {
        const yieldInBps = 1317,
            remainingPeriods = 6;
        let committedAmount: BN;
        let creditHash: string;
        let nextYear: number, startDate: moment.Moment;

        before(function () {
            nextYear = moment.utc().year() + 1;
        });

        describe("If the designated start date is at the beginning of a period", function () {
            async function prepare() {
                committedAmount = toToken(50_000);
                creditHash = ethers.utils.keccak256(
                    ethers.utils.defaultAbiCoder.encode(
                        ["address", "address"],
                        [creditContract.address, borrower.address],
                    ),
                );

                startDate = moment.utc({
                    year: nextYear,
                    month: 1,
                    day: 1,
                });
                await creditContract
                    .connect(eaServiceAccount)
                    .approveBorrower(
                        borrower.getAddress(),
                        toToken(100_000),
                        remainingPeriods,
                        yieldInBps,
                        committedAmount,
                        startDate.unix(),
                        true,
                    );
                await setNextBlockTimestamp(startDate.unix());
            }

            beforeEach(async function () {
                await loadFixture(prepare);
            });

            it("Should start a credit with commitment", async function () {
                await expect(
                    creditContract
                        .connect(pdsServiceAccount)
                        .startCommittedCredit(borrower.getAddress()),
                )
                    .to.emit(creditContract, "CreditStarted")
                    .withArgs(await borrower.getAddress());

                const actualCR = await creditContract.getCreditRecord(creditHash);
                const expectedYieldDue = calcYield(
                    committedAmount,
                    yieldInBps,
                    CONSTANTS.DAYS_IN_A_MONTH,
                );
                const expectedNextDueDate = startDate.clone().add(1, "month").startOf("day");
                const expectedCR = {
                    unbilledPrincipal: BN.from(0),
                    nextDueDate: expectedNextDueDate.unix(),
                    nextDue: expectedYieldDue,
                    yieldDue: expectedYieldDue,
                    totalPastDue: BN.from(0),
                    missedPeriods: 0,
                    remainingPeriods: remainingPeriods - 1,
                    state: CreditState.GoodStanding,
                };
                checkCreditRecordsMatch(actualCR, expectedCR);
                const actualDD = await creditContract.getDueDetail(creditHash);
                const expectedDD = genDueDetail({
                    committed: expectedYieldDue,
                });
                checkDueDetailsMatch(actualDD, expectedDD);
            });
        });

        describe("If the designated start date is in the middle of a period", function () {
            async function prepare() {
                committedAmount = toToken(50_000);
                creditHash = ethers.utils.keccak256(
                    ethers.utils.defaultAbiCoder.encode(
                        ["address", "address"],
                        [creditContract.address, borrower.address],
                    ),
                );

                startDate = moment.utc({
                    year: nextYear,
                    month: 1,
                    day: 12,
                });
                await creditContract
                    .connect(eaServiceAccount)
                    .approveBorrower(
                        borrower.getAddress(),
                        toToken(100_000),
                        remainingPeriods,
                        yieldInBps,
                        committedAmount,
                        startDate.unix(),
                        true,
                    );
                await setNextBlockTimestamp(startDate.unix());
            }

            beforeEach(async function () {
                await loadFixture(prepare);
            });

            it("Should start a credit with commitment", async function () {
                await expect(
                    creditContract
                        .connect(pdsServiceAccount)
                        .startCommittedCredit(borrower.getAddress()),
                )
                    .to.emit(creditContract, "CreditStarted")
                    .withArgs(await borrower.getAddress());

                const actualCR = await creditContract.getCreditRecord(creditHash);
                const expectedYieldDue = calcYield(committedAmount, yieldInBps, 19);
                const expectedNextDueDate = moment.utc({
                    year: nextYear,
                    month: 2,
                    day: 1,
                });
                const expectedCR = {
                    unbilledPrincipal: BN.from(0),
                    nextDueDate: expectedNextDueDate.unix(),
                    nextDue: expectedYieldDue,
                    yieldDue: expectedYieldDue,
                    totalPastDue: BN.from(0),
                    missedPeriods: 0,
                    remainingPeriods: remainingPeriods - 1,
                    state: CreditState.GoodStanding,
                };
                checkCreditRecordsMatch(actualCR, expectedCR);
                const actualDD = await creditContract.getDueDetail(creditHash);
                const expectedDD = genDueDetail({
                    committed: expectedYieldDue,
                });
                checkDueDetailsMatch(actualDD, expectedDD);
            });
        });

        it("Should not start a credit if the protocol or pool is not on", async function () {
            await humaConfigContract.connect(protocolOwner).pause();
            await expect(
                creditContract.connect(borrower).startCommittedCredit(borrower.getAddress()),
            ).to.be.revertedWithCustomError(poolConfigContract, "protocolIsPaused");
            await humaConfigContract.connect(protocolOwner).unpause();

            await poolContract.connect(poolOwner).disablePool();
            await expect(
                creditContract.connect(borrower).startCommittedCredit(borrower.getAddress()),
            ).to.be.revertedWithCustomError(poolConfigContract, "poolIsNotOn");
        });

        it("Should not allow non-pds service accounts to start a credit", async function () {
            await expect(
                creditContract.connect(borrower).startCommittedCredit(borrower.getAddress()),
            ).to.be.revertedWithCustomError(
                creditContract,
                "paymentDetectionServiceAccountRequired",
            );
        });

        it("Should not start a credit for a borrower without an approved credit", async function () {
            await expect(
                creditContract
                    .connect(pdsServiceAccount)
                    .startCommittedCredit(borrower.getAddress()),
            ).to.be.revertedWithCustomError(creditContract, "notBorrower");
        });

        it("Should not start a credit that's in the wrong state", async function () {
            committedAmount = toToken(50_000);

            startDate = moment.utc({
                year: nextYear,
                month: 1,
                day: 1,
            });
            await creditContract
                .connect(eaServiceAccount)
                .approveBorrower(
                    borrower.getAddress(),
                    toToken(100_000),
                    remainingPeriods,
                    yieldInBps,
                    committedAmount,
                    startDate.unix(),
                    true,
                );
            const nextBlockTimestamp = startDate.clone().add(1, "day");
            await setNextBlockTimestamp(nextBlockTimestamp.unix());
            await creditContract
                .connect(borrower)
                .drawdown(borrower.getAddress(), toToken(20_000));
            await expect(
                creditContract
                    .connect(pdsServiceAccount)
                    .startCommittedCredit(borrower.getAddress()),
            ).to.be.revertedWithCustomError(creditContract, "committedCreditCannotBeStarted");
        });

        it("Should not start a credit that does not have a designated start date", async function () {
            committedAmount = toToken(50_000);
            await creditContract
                .connect(eaServiceAccount)
                .approveBorrower(
                    borrower.getAddress(),
                    toToken(100_000),
                    remainingPeriods,
                    yieldInBps,
                    committedAmount,
                    0,
                    true,
                );
            await expect(
                creditContract
                    .connect(pdsServiceAccount)
                    .startCommittedCredit(borrower.getAddress()),
            ).to.be.revertedWithCustomError(creditContract, "committedCreditCannotBeStarted");
        });

        it("Should not start a credit before the designated date", async function () {
            committedAmount = toToken(50_000);

            startDate = moment.utc({
                year: nextYear,
                month: 1,
                day: 1,
            });
            await creditContract
                .connect(eaServiceAccount)
                .approveBorrower(
                    borrower.getAddress(),
                    toToken(100_000),
                    remainingPeriods,
                    yieldInBps,
                    committedAmount,
                    startDate.unix(),
                    true,
                );
            const nextBlockTimestamp = startDate.clone().subtract(1, "second");
            await setNextBlockTimestamp(nextBlockTimestamp.unix());
            await expect(
                creditContract
                    .connect(pdsServiceAccount)
                    .startCommittedCredit(borrower.getAddress()),
            ).to.be.revertedWithCustomError(creditContract, "committedCreditCannotBeStarted");
        });
    });

    describe("drawdown", function () {
        let yieldInBps = 1217;
        let numOfPeriods = 5;

        describe("Without committment", function () {
            async function prepareForDrawdown() {
                await creditManagerContract
                    .connect(eaServiceAccount)
                    .approveBorrower(
                        borrower.address,
                        toToken(100_000),
                        numOfPeriods,
                        yieldInBps,
                        toToken(0),
                        0,
                        true,
                    );
            }

            beforeEach(async function () {
                await loadFixture(prepareForDrawdown);
            });

            it("Should not approve while protocol is paused or pool is not on", async function () {
                await humaConfigContract.connect(protocolOwner).pause();
                await expect(
                    creditContract.connect(borrower).drawdown(borrower.address, toToken(10_000)),
                ).to.be.revertedWithCustomError(poolConfigContract, "protocolIsPaused");
                await humaConfigContract.connect(protocolOwner).unpause();

                await poolContract.connect(poolOwner).disablePool();
                await expect(
                    creditContract.connect(borrower).drawdown(borrower.address, toToken(10_000)),
                ).to.be.revertedWithCustomError(poolConfigContract, "poolIsNotOn");
            });

            it("Should not allow drawdown with invalid parameters", async function () {
                await expect(
                    creditContract.connect(borrower).drawdown(borrower2.address, toToken(10_000)),
                ).to.be.revertedWithCustomError(creditContract, "notBorrower");

                await expect(
                    creditContract.connect(borrower2).drawdown(borrower2.address, toToken(10_000)),
                ).to.be.revertedWithCustomError(creditContract, "notBorrower");

                await expect(
                    creditContract.connect(borrower).drawdown(borrower.address, toToken(0)),
                ).to.be.revertedWithCustomError(creditContract, "zeroAmountProvided");

                await expect(
                    creditContract.connect(borrower).drawdown(borrower.address, toToken(100_001)),
                ).to.be.revertedWithCustomError(creditContract, "creditLineExceeded");
            });

            it("Should not allow drawdown if the credit line is in wrong state", async function () {
                await creditManagerContract.connect(borrower).closeCredit(borrower.address);

                await expect(
                    creditContract.connect(borrower).drawdown(borrower.address, toToken(10_000)),
                ).to.be.revertedWithCustomError(creditContract, "creditNotInStateForDrawdown");
            });

            // TODO is this test valid?
            it.skip("Should not allow drawdown during late grace period", async function () {});

            it("Should not allow drawdown while credit state is Delayed", async function () {
                await creditContract.connect(borrower).drawdown(borrower.address, toToken(10_000));
                const creditHash = ethers.utils.keccak256(
                    ethers.utils.defaultAbiCoder.encode(
                        ["address", "address"],
                        [creditContract.address, borrower.address],
                    ),
                );
                let creditRecord = await creditContract.getCreditRecord(creditHash);
                let settings = await poolConfigContract.getPoolSettings();
                let nextTime =
                    creditRecord.nextDueDate.toNumber() +
                    settings.latePaymentGracePeriodInDays * CONSTANTS.SECONDS_IN_A_DAY +
                    100;
                await setNextBlockTimestamp(nextTime);

                await expect(
                    creditContract.connect(borrower).drawdown(borrower.address, toToken(10_000)),
                ).to.be.revertedWithCustomError(
                    creditContract,
                    "creditLineNotInGoodStandingState",
                );
            });

            it("Should not allow drawdown while credit state is Defaulted", async function () {});

            it("Should not allow drawdown when the borrower doesn't meet the first loss cover requirement", async function () {
                await borrowerFirstLossCoverContract
                    .connect(poolOwner)
                    .setCoverProvider(borrower.address, {
                        poolCapCoverageInBps: 5,
                        poolValueCoverageInBps: 500,
                    });

                await expect(
                    creditContract.connect(borrower).drawdown(borrower.address, toToken(10_000)),
                ).to.be.revertedWithCustomError(
                    creditContract,
                    "insufficientBorrowerFirstLossCover",
                );
            });

            it("Should not allow drawdown before the designated start date", async function () {
                const nextBlockTime = await getFutureBlockTime(2);
                await setNextBlockTimestamp(nextBlockTime);
                const designatedStartDate = moment
                    .utc(nextBlockTime * 1000)
                    .add(5, "days")
                    .startOf("day");

                await poolConfigContract.connect(poolOwner).setCreditApprovalExpiration(1);
                await creditManagerContract
                    .connect(eaServiceAccount)
                    .approveBorrower(
                        borrower.address,
                        toToken(100_000),
                        1,
                        1217,
                        toToken(10_000),
                        designatedStartDate.unix(),
                        true,
                    );

                await expect(
                    creditContract.connect(borrower).drawdown(borrower.address, toToken(10_000)),
                ).to.be.revertedWithCustomError(creditContract, "firstDrawdownTooSoon");
            });

            it("Should not allow drawdown again if the credit line is non-revolving", async function () {
                await creditManagerContract
                    .connect(eaServiceAccount)
                    .approveBorrower(
                        borrower.address,
                        toToken(100_000),
                        1,
                        1217,
                        toToken(0),
                        0,
                        false,
                    );
                await creditContract.connect(borrower).drawdown(borrower.address, toToken(10_000));

                await expect(
                    creditContract.connect(borrower).drawdown(borrower.address, toToken(10_000)),
                ).to.be.revertedWithCustomError(
                    creditContract,
                    "attemptedDrawdownForNonrevolvingLine",
                );
            });

            it("Should not allow drawdown again while credit limit is exceeded after updateDueInfo", async function () {
                await creditManagerContract
                    .connect(eaServiceAccount)
                    .approveBorrower(
                        borrower.address,
                        toToken(10_000),
                        5,
                        1217,
                        toToken(0),
                        0,
                        true,
                    );
                await creditContract.connect(borrower).drawdown(borrower.address, toToken(9_000));

                await expect(
                    creditContract.connect(borrower).drawdown(borrower.address, toToken(1_001)),
                ).to.be.revertedWithCustomError(creditContract, "creditLineExceeded");
            });

            it("Should not allow drawdown if the borrow amount is less than front loading fees after updateDueInfo", async function () {
                const frontLoadingFeeFlat = toToken(1000);
                const frontLoadingFeeBps = BN.from(0);
                await poolConfigContract.connect(poolOwner).setFrontLoadingFees({
                    frontLoadingFeeFlat: frontLoadingFeeFlat,
                    frontLoadingFeeBps: frontLoadingFeeBps,
                });

                await expect(
                    creditContract.connect(borrower).drawdown(borrower.address, toToken(999)),
                ).to.be.revertedWithCustomError(
                    creditDueManagerContract,
                    "borrowingAmountLessThanPlatformFees",
                );
            });

            it("Should allow the borrower to borrow for the first time", async function () {
                const frontLoadingFeeFlat = toToken(100);
                const frontLoadingFeeBps = BN.from(100);
                await poolConfigContract.connect(poolOwner).setFrontLoadingFees({
                    frontLoadingFeeFlat: frontLoadingFeeFlat,
                    frontLoadingFeeBps: frontLoadingFeeBps,
                });

                const creditHash = ethers.utils.keccak256(
                    ethers.utils.defaultAbiCoder.encode(
                        ["address", "address"],
                        [creditContract.address, borrower.address],
                    ),
                );

                const borrowAmount = toToken(50_000);
                const netBorrowAmount = borrowAmount
                    .mul(CONSTANTS.BP_FACTOR.sub(frontLoadingFeeBps))
                    .div(CONSTANTS.BP_FACTOR)
                    .sub(frontLoadingFeeFlat);
                let nextTime = await getFutureBlockTime(3);
                await setNextBlockTimestamp(nextTime);

                let startOfDay = getStartOfDay(nextTime);
                let nextDueDate = await calendarContract.getStartDateOfNextPeriod(
                    CONSTANTS.PERIOD_DURATION_MONTHLY,
                    nextTime,
                );
                let days = (
                    await calendarContract.getDaysDiff(startOfDay, nextDueDate)
                ).toNumber();
                let cc = await creditManagerContract.getCreditConfig(creditHash);
                const [yieldDue] = calcYieldDue(cc, borrowAmount, days, 1, BN.from(0));

                const borrowerOldBalance = await mockTokenContract.balanceOf(borrower.address);
                const poolSafeOldBalance = await mockTokenContract.balanceOf(
                    poolSafeContract.address,
                );
                await expect(
                    creditContract.connect(borrower).drawdown(borrower.address, borrowAmount),
                )
                    .to.emit(creditContract, "DrawdownMade")
                    .withArgs(borrower.address, borrowAmount, netBorrowAmount)
                    .to.emit(creditContract, "BillRefreshed")
                    .withArgs(creditHash, nextDueDate, yieldDue);
                const borrowerNewBalance = await mockTokenContract.balanceOf(borrower.address);
                const poolSafeNewBalance = await mockTokenContract.balanceOf(
                    poolSafeContract.address,
                );
                expect(borrowerNewBalance.sub(borrowerOldBalance)).to.equal(netBorrowAmount);
                expect(poolSafeOldBalance.sub(poolSafeNewBalance)).to.equal(netBorrowAmount);

                const creditRecord = await creditContract.getCreditRecord(creditHash);
                checkCreditRecord(
                    creditRecord,
                    borrowAmount,
                    nextDueDate,
                    yieldDue,
                    yieldDue,
                    BN.from(0),
                    0,
                    getDate(nextTime) == 1 ? numOfPeriods - 1 : numOfPeriods,
                    3,
                );

                const dueDetail = await creditContract.getDueDetail(creditHash);
                checkDueDetailsMatch(dueDetail, genDueDetail({ accrued: yieldDue }));

                expect(await creditContract.getMaturityDate(creditHash)).to.equal(
                    getDateAfterMonths(startOfDay, numOfPeriods),
                );
            });

            it("Should allow the borrower to borrow again in the same period", async function () {
                const frontLoadingFeeFlat = toToken(100);
                const frontLoadingFeeBps = BN.from(100);
                await poolConfigContract.connect(poolOwner).setFrontLoadingFees({
                    frontLoadingFeeFlat: frontLoadingFeeFlat,
                    frontLoadingFeeBps: frontLoadingFeeBps,
                });

                const creditHash = ethers.utils.keccak256(
                    ethers.utils.defaultAbiCoder.encode(
                        ["address", "address"],
                        [creditContract.address, borrower.address],
                    ),
                );

                let borrowAmount = toToken(30_000);
                let totalBorrowAmount = borrowAmount;
                let netBorrowAmount = borrowAmount
                    .mul(CONSTANTS.BP_FACTOR.sub(frontLoadingFeeBps))
                    .div(CONSTANTS.BP_FACTOR)
                    .sub(frontLoadingFeeFlat);
                let nextTime = await getFutureBlockTime(3);
                await setNextBlockTimestamp(nextTime);

                let startOfDay = getStartOfDay(nextTime);
                let nextDueDate = await calendarContract.getStartDateOfNextPeriod(
                    CONSTANTS.PERIOD_DURATION_MONTHLY,
                    nextTime,
                );
                let days = (
                    await calendarContract.getDaysDiff(startOfDay, nextDueDate)
                ).toNumber();
                let cc = await creditManagerContract.getCreditConfig(creditHash);
                let [yieldDue] = calcYieldDue(cc, borrowAmount, days, 1, BN.from(0));
                let totalYieldDue = yieldDue;

                let borrowerOldBalance = await mockTokenContract.balanceOf(borrower.address);
                let poolSafeOldBalance = await mockTokenContract.balanceOf(
                    poolSafeContract.address,
                );
                await expect(
                    creditContract.connect(borrower).drawdown(borrower.address, borrowAmount),
                )
                    .to.emit(creditContract, "DrawdownMade")
                    .withArgs(borrower.address, borrowAmount, netBorrowAmount)
                    .to.emit(creditContract, "BillRefreshed")
                    .withArgs(creditHash, nextDueDate, yieldDue);
                let borrowerNewBalance = await mockTokenContract.balanceOf(borrower.address);
                let poolSafeNewBalance = await mockTokenContract.balanceOf(
                    poolSafeContract.address,
                );
                expect(borrowerNewBalance.sub(borrowerOldBalance)).to.equal(netBorrowAmount);
                expect(poolSafeOldBalance.sub(poolSafeNewBalance)).to.equal(netBorrowAmount);

                let creditRecord = await creditContract.getCreditRecord(creditHash);
                checkCreditRecord(
                    creditRecord,
                    borrowAmount,
                    nextDueDate,
                    yieldDue,
                    yieldDue,
                    BN.from(0),
                    0,
                    getDate(nextTime) == 1 ? numOfPeriods - 1 : numOfPeriods,
                    3,
                );
                const remainingPeriods = creditRecord.remainingPeriods;
                let dueDetail = await creditContract.getDueDetail(creditHash);
                checkDueDetailsMatch(dueDetail, genDueDetail({ accrued: yieldDue }));
                let maturityDate = await creditContract.getMaturityDate(creditHash);
                expect(maturityDate).to.equal(getDateAfterMonths(startOfDay, numOfPeriods));

                // move forward to the middle of the remaining time of the period
                nextTime = nextTime + Math.floor((nextDueDate.toNumber() - nextTime) / 2);
                await setNextBlockTimestamp(nextTime);

                borrowAmount = toToken(10_000);
                totalBorrowAmount = totalBorrowAmount.add(borrowAmount);
                netBorrowAmount = borrowAmount
                    .mul(CONSTANTS.BP_FACTOR.sub(frontLoadingFeeBps))
                    .div(CONSTANTS.BP_FACTOR)
                    .sub(frontLoadingFeeFlat);

                startOfDay = getStartOfDay(nextTime);
                days = (await calendarContract.getDaysDiff(startOfDay, nextDueDate)).toNumber();
                [yieldDue] = calcYieldDue(cc, borrowAmount, days, 1, BN.from(0));
                totalYieldDue = totalYieldDue.add(yieldDue);
                // console.log(
                //     `startOfDay: ${startOfDay}, nextDueDate: ${nextDueDate}, days: ${days}, yieldDue: ${yieldDue}, totalYieldDue: ${totalYieldDue}`,
                // );

                borrowerOldBalance = await mockTokenContract.balanceOf(borrower.address);
                poolSafeOldBalance = await mockTokenContract.balanceOf(poolSafeContract.address);
                await expect(
                    creditContract.connect(borrower).drawdown(borrower.address, borrowAmount),
                )
                    .to.emit(creditContract, "DrawdownMade")
                    .withArgs(borrower.address, borrowAmount, netBorrowAmount);
                borrowerNewBalance = await mockTokenContract.balanceOf(borrower.address);
                poolSafeNewBalance = await mockTokenContract.balanceOf(poolSafeContract.address);
                expect(borrowerNewBalance.sub(borrowerOldBalance)).to.equal(netBorrowAmount);
                expect(poolSafeOldBalance.sub(poolSafeNewBalance)).to.equal(netBorrowAmount);

                creditRecord = await creditContract.getCreditRecord(creditHash);
                checkCreditRecord(
                    creditRecord,
                    totalBorrowAmount,
                    nextDueDate,
                    totalYieldDue,
                    totalYieldDue,
                    BN.from(0),
                    0,
                    remainingPeriods,
                    3,
                );
                dueDetail = await creditContract.getDueDetail(creditHash);
                checkDueDetailsMatch(dueDetail, genDueDetail({ accrued: totalYieldDue }));
                expect(await creditContract.getMaturityDate(creditHash)).to.equal(maturityDate);
            });

            it("Should allow the borrower to borrow again in the next period", async function () {
                const creditHash = ethers.utils.keccak256(
                    ethers.utils.defaultAbiCoder.encode(
                        ["address", "address"],
                        [creditContract.address, borrower.address],
                    ),
                );

                let borrowAmount = toToken(25000);
                let totalBorrowAmount = borrowAmount;
                await creditContract.connect(borrower).drawdown(borrower.address, borrowAmount);

                let creditRecord = await creditContract.getCreditRecord(creditHash);
                await creditContract
                    .connect(borrower)
                    .makePayment(borrower.address, creditRecord.nextDue);

                const nextTime =
                    creditRecord.nextDueDate.toNumber() + CONSTANTS.SECONDS_IN_A_DAY * 10;
                await setNextBlockTimestamp(nextTime);

                const frontLoadingFeeFlat = toToken(200);
                const frontLoadingFeeBps = BN.from(200);
                await poolConfigContract.connect(poolOwner).setFrontLoadingFees({
                    frontLoadingFeeFlat: frontLoadingFeeFlat,
                    frontLoadingFeeBps: frontLoadingFeeBps,
                });

                let cc = await creditManagerContract.getCreditConfig(creditHash);
                let [yieldDue] = calcYieldDue(cc, borrowAmount, 30, 1, BN.from(0));
                let totalYieldDue = yieldDue;
                borrowAmount = toToken(35000);
                totalBorrowAmount = totalBorrowAmount.add(borrowAmount);
                const netBorrowAmount = borrowAmount
                    .mul(CONSTANTS.BP_FACTOR.sub(frontLoadingFeeBps))
                    .div(CONSTANTS.BP_FACTOR)
                    .sub(frontLoadingFeeFlat);

                let startOfDay = getStartOfDay(nextTime);
                let nextDueDate = await calendarContract.getStartDateOfNextPeriod(
                    CONSTANTS.PERIOD_DURATION_MONTHLY,
                    nextTime,
                );
                let days = (
                    await calendarContract.getDaysDiff(startOfDay, nextDueDate)
                ).toNumber();
                [yieldDue] = calcYieldDue(cc, borrowAmount, days, 1, BN.from(0));

                const maturityDate = await creditContract.getMaturityDate(creditHash);
                const remainingPeriods = creditRecord.remainingPeriods;
                const borrowerOldBalance = await mockTokenContract.balanceOf(borrower.address);
                const poolSafeOldBalance = await mockTokenContract.balanceOf(
                    poolSafeContract.address,
                );
                await expect(
                    creditContract.connect(borrower).drawdown(borrower.address, borrowAmount),
                )
                    .to.emit(creditContract, "DrawdownMade")
                    .withArgs(borrower.address, borrowAmount, netBorrowAmount)
                    .to.emit(creditContract, "BillRefreshed")
                    .withArgs(creditHash, nextDueDate, totalYieldDue);
                const borrowerNewBalance = await mockTokenContract.balanceOf(borrower.address);
                const poolSafeNewBalance = await mockTokenContract.balanceOf(
                    poolSafeContract.address,
                );
                expect(borrowerNewBalance.sub(borrowerOldBalance)).to.equal(netBorrowAmount);
                expect(poolSafeOldBalance.sub(poolSafeNewBalance)).to.equal(netBorrowAmount);

                totalYieldDue = totalYieldDue.add(yieldDue);

                creditRecord = await creditContract.getCreditRecord(creditHash);
                checkCreditRecord(
                    creditRecord,
                    totalBorrowAmount,
                    nextDueDate,
                    totalYieldDue,
                    totalYieldDue,
                    BN.from(0),
                    0,
                    remainingPeriods - 1,
                    3,
                );

                const dueDetail = await creditContract.getDueDetail(creditHash);
                checkDueDetailsMatch(dueDetail, genDueDetail({ accrued: totalYieldDue }));

                expect(await creditContract.getMaturityDate(creditHash)).to.equal(maturityDate);
            });
        });

        describe("With commitment", function () {
            async function prepareForDrawdown() {
                await creditManagerContract
                    .connect(eaServiceAccount)
                    .approveBorrower(
                        borrower.address,
                        toToken(100_000),
                        numOfPeriods,
                        yieldInBps,
                        toToken(20_000),
                        0,
                        true,
                    );
            }

            beforeEach(async function () {
                await loadFixture(prepareForDrawdown);
            });

            it("Should allow the borrower to borrow if the committed yield is less than the accrued yield", async function () {
                const creditHash = ethers.utils.keccak256(
                    ethers.utils.defaultAbiCoder.encode(
                        ["address", "address"],
                        [creditContract.address, borrower.address],
                    ),
                );

                const borrowAmount = toToken(30_000);
                const netBorrowAmount = borrowAmount;
                let nextTime = await getFutureBlockTime(3);
                await setNextBlockTimestamp(nextTime);

                let startOfDay = getStartOfDay(nextTime);
                let nextDueDate = await calendarContract.getStartDateOfNextPeriod(
                    CONSTANTS.PERIOD_DURATION_MONTHLY,
                    nextTime,
                );
                let days = (
                    await calendarContract.getDaysDiff(startOfDay, nextDueDate)
                ).toNumber();
                let cc = await creditManagerContract.getCreditConfig(creditHash);
                const [yieldDue, committed] = calcYieldDue(cc, borrowAmount, days, 1, BN.from(0));

                const borrowerOldBalance = await mockTokenContract.balanceOf(borrower.address);
                const poolSafeOldBalance = await mockTokenContract.balanceOf(
                    poolSafeContract.address,
                );
                await expect(
                    creditContract.connect(borrower).drawdown(borrower.address, borrowAmount),
                )
                    .to.emit(creditContract, "DrawdownMade")
                    .withArgs(borrower.address, borrowAmount, netBorrowAmount)
                    .to.emit(creditContract, "BillRefreshed")
                    .withArgs(creditHash, nextDueDate, yieldDue);
                const borrowerNewBalance = await mockTokenContract.balanceOf(borrower.address);
                const poolSafeNewBalance = await mockTokenContract.balanceOf(
                    poolSafeContract.address,
                );
                expect(borrowerNewBalance.sub(borrowerOldBalance)).to.equal(netBorrowAmount);
                expect(poolSafeOldBalance.sub(poolSafeNewBalance)).to.equal(netBorrowAmount);

                const creditRecord = await creditContract.getCreditRecord(creditHash);
                checkCreditRecord(
                    creditRecord,
                    borrowAmount,
                    nextDueDate,
                    yieldDue,
                    yieldDue,
                    BN.from(0),
                    0,
                    getDate(nextTime) == 1 ? numOfPeriods - 1 : numOfPeriods,
                    3,
                );

                const dueDetail = await creditContract.getDueDetail(creditHash);
                checkDueDetailsMatch(
                    dueDetail,
                    genDueDetail({ accrued: yieldDue, committed: committed }),
                );

                expect(await creditContract.getMaturityDate(creditHash)).to.equal(
                    getDateAfterMonths(startOfDay, numOfPeriods),
                );
            });

            it("Should allow the borrower to borrow if the committed yield is greater than the accrued yield", async function () {
                const creditHash = ethers.utils.keccak256(
                    ethers.utils.defaultAbiCoder.encode(
                        ["address", "address"],
                        [creditContract.address, borrower.address],
                    ),
                );

                const borrowAmount = toToken(10_000);
                const netBorrowAmount = borrowAmount;
                let nextTime = await getFutureBlockTime(3);
                await setNextBlockTimestamp(nextTime);

                let startOfDay = getStartOfDay(nextTime);
                let nextDueDate = await calendarContract.getStartDateOfNextPeriod(
                    CONSTANTS.PERIOD_DURATION_MONTHLY,
                    nextTime,
                );
                let days = (
                    await calendarContract.getDaysDiff(startOfDay, nextDueDate)
                ).toNumber();
                let cc = await creditManagerContract.getCreditConfig(creditHash);
                const [yieldDue, committed] = calcYieldDue(cc, borrowAmount, days, 1, BN.from(0));

                const borrowerOldBalance = await mockTokenContract.balanceOf(borrower.address);
                const poolSafeOldBalance = await mockTokenContract.balanceOf(
                    poolSafeContract.address,
                );
                await expect(
                    creditContract.connect(borrower).drawdown(borrower.address, borrowAmount),
                )
                    .to.emit(creditContract, "DrawdownMade")
                    .withArgs(borrower.address, borrowAmount, netBorrowAmount)
                    .to.emit(creditContract, "BillRefreshed")
                    .withArgs(creditHash, nextDueDate, committed);
                const borrowerNewBalance = await mockTokenContract.balanceOf(borrower.address);
                const poolSafeNewBalance = await mockTokenContract.balanceOf(
                    poolSafeContract.address,
                );
                expect(borrowerNewBalance.sub(borrowerOldBalance)).to.equal(netBorrowAmount);
                expect(poolSafeOldBalance.sub(poolSafeNewBalance)).to.equal(netBorrowAmount);

                const creditRecord = await creditContract.getCreditRecord(creditHash);
                checkCreditRecord(
                    creditRecord,
                    borrowAmount,
                    nextDueDate,
                    committed,
                    committed,
                    BN.from(0),
                    0,
                    getDate(nextTime) == 1 ? numOfPeriods - 1 : numOfPeriods,
                    3,
                );

                const dueDetail = await creditContract.getDueDetail(creditHash);
                checkDueDetailsMatch(
                    dueDetail,
                    genDueDetail({ accrued: yieldDue, committed: committed }),
                );

                expect(await creditContract.getMaturityDate(creditHash)).to.equal(
                    getDateAfterMonths(startOfDay, numOfPeriods),
                );
            });

            it("Should allow the borrower to borrow if the committed yield is greater than the accrued yield first, but becomes less than accrued yield after drawdown", async function () {
                const frontLoadingFeeFlat = toToken(100);
                const frontLoadingFeeBps = BN.from(100);
                await poolConfigContract.connect(poolOwner).setFrontLoadingFees({
                    frontLoadingFeeFlat: frontLoadingFeeFlat,
                    frontLoadingFeeBps: frontLoadingFeeBps,
                });

                const creditHash = ethers.utils.keccak256(
                    ethers.utils.defaultAbiCoder.encode(
                        ["address", "address"],
                        [creditContract.address, borrower.address],
                    ),
                );

                let borrowAmount = toToken(10_000);
                let totalBorrowAmount = borrowAmount;
                let netBorrowAmount = borrowAmount
                    .mul(CONSTANTS.BP_FACTOR.sub(frontLoadingFeeBps))
                    .div(CONSTANTS.BP_FACTOR)
                    .sub(frontLoadingFeeFlat);
                let nextTime = await getFutureBlockTime(3);
                await setNextBlockTimestamp(nextTime);

                let startOfDay = getStartOfDay(nextTime);
                let nextDueDate = await calendarContract.getStartDateOfNextPeriod(
                    CONSTANTS.PERIOD_DURATION_MONTHLY,
                    nextTime,
                );
                let days = (
                    await calendarContract.getDaysDiff(startOfDay, nextDueDate)
                ).toNumber();
                const cc = await creditManagerContract.getCreditConfig(creditHash);
                let [yieldDue, committed] = calcYieldDue(cc, borrowAmount, days, 1, BN.from(0));
                let totalYieldDue = yieldDue;

                await creditContract.connect(borrower).drawdown(borrower.address, borrowAmount);

                let creditRecord = await creditContract.getCreditRecord(creditHash);
                checkCreditRecord(
                    creditRecord,
                    borrowAmount,
                    nextDueDate,
                    committed,
                    committed,
                    BN.from(0),
                    0,
                    getDate(nextTime) == 1 ? numOfPeriods - 1 : numOfPeriods,
                    3,
                );
                const remainingPeriods = creditRecord.remainingPeriods;

                let dueDetail = await creditContract.getDueDetail(creditHash);
                checkDueDetailsMatch(
                    dueDetail,
                    genDueDetail({ accrued: yieldDue, committed: committed }),
                );
                let maturityDate = await creditContract.getMaturityDate(creditHash);
                expect(maturityDate).to.equal(getDateAfterMonths(startOfDay, numOfPeriods));

                // move forward to the middle of the remaining time of the period
                nextTime = nextTime + Math.floor((nextDueDate.toNumber() - nextTime) / 2);
                await setNextBlockTimestamp(nextTime);

                borrowAmount = toToken(50_000);
                totalBorrowAmount = totalBorrowAmount.add(borrowAmount);
                netBorrowAmount = borrowAmount
                    .mul(CONSTANTS.BP_FACTOR.sub(frontLoadingFeeBps))
                    .div(CONSTANTS.BP_FACTOR)
                    .sub(frontLoadingFeeFlat);

                startOfDay = getStartOfDay(nextTime);
                days = (await calendarContract.getDaysDiff(startOfDay, nextDueDate)).toNumber();
                [yieldDue] = calcYieldDue(cc, borrowAmount, days, 1, BN.from(0));
                totalYieldDue = totalYieldDue.add(yieldDue);

                let borrowerOldBalance = await mockTokenContract.balanceOf(borrower.address);
                let poolSafeOldBalance = await mockTokenContract.balanceOf(
                    poolSafeContract.address,
                );
                await expect(
                    creditContract.connect(borrower).drawdown(borrower.address, borrowAmount),
                )
                    .to.emit(creditContract, "DrawdownMade")
                    .withArgs(borrower.address, borrowAmount, netBorrowAmount);
                let borrowerNewBalance = await mockTokenContract.balanceOf(borrower.address);
                let poolSafeNewBalance = await mockTokenContract.balanceOf(
                    poolSafeContract.address,
                );
                expect(borrowerNewBalance.sub(borrowerOldBalance)).to.equal(netBorrowAmount);
                expect(poolSafeOldBalance.sub(poolSafeNewBalance)).to.equal(netBorrowAmount);

                creditRecord = await creditContract.getCreditRecord(creditHash);
                checkCreditRecord(
                    creditRecord,
                    totalBorrowAmount,
                    nextDueDate,
                    totalYieldDue,
                    totalYieldDue,
                    BN.from(0),
                    0,
                    remainingPeriods,
                    3,
                );
                dueDetail = await creditContract.getDueDetail(creditHash);
                checkDueDetailsMatch(
                    dueDetail,
                    genDueDetail({ accrued: totalYieldDue, committed: committed }),
                );
                expect(await creditContract.getMaturityDate(creditHash)).to.equal(maturityDate);
            });

            it("Should allow the borrower to borrow twice if the committed yield is greater than the accrued yield", async function () {
                const frontLoadingFeeFlat = toToken(100);
                const frontLoadingFeeBps = BN.from(100);
                await poolConfigContract.connect(poolOwner).setFrontLoadingFees({
                    frontLoadingFeeFlat: frontLoadingFeeFlat,
                    frontLoadingFeeBps: frontLoadingFeeBps,
                });

                const creditHash = ethers.utils.keccak256(
                    ethers.utils.defaultAbiCoder.encode(
                        ["address", "address"],
                        [creditContract.address, borrower.address],
                    ),
                );

                let borrowAmount = toToken(25_000);
                let totalBorrowAmount = borrowAmount;
                let netBorrowAmount = borrowAmount
                    .mul(CONSTANTS.BP_FACTOR.sub(frontLoadingFeeBps))
                    .div(CONSTANTS.BP_FACTOR)
                    .sub(frontLoadingFeeFlat);
                let nextTime = await getFutureBlockTime(3);
                await setNextBlockTimestamp(nextTime);

                let startOfDay = getStartOfDay(nextTime);
                let nextDueDate = await calendarContract.getStartDateOfNextPeriod(
                    CONSTANTS.PERIOD_DURATION_MONTHLY,
                    nextTime,
                );
                let days = (
                    await calendarContract.getDaysDiff(startOfDay, nextDueDate)
                ).toNumber();
                const cc = await creditManagerContract.getCreditConfig(creditHash);
                let [yieldDue, committed] = calcYieldDue(cc, borrowAmount, days, 1, BN.from(0));
                let totalYieldDue = yieldDue;

                await creditContract.connect(borrower).drawdown(borrower.address, borrowAmount);

                let creditRecord = await creditContract.getCreditRecord(creditHash);
                checkCreditRecord(
                    creditRecord,
                    borrowAmount,
                    nextDueDate,
                    totalYieldDue,
                    totalYieldDue,
                    BN.from(0),
                    0,
                    getDate(nextTime) == 1 ? numOfPeriods - 1 : numOfPeriods,
                    3,
                );
                const remainingPeriods = creditRecord.remainingPeriods;

                let dueDetail = await creditContract.getDueDetail(creditHash);
                checkDueDetailsMatch(
                    dueDetail,
                    genDueDetail({ accrued: totalYieldDue, committed: committed }),
                );
                let maturityDate = await creditContract.getMaturityDate(creditHash);
                expect(maturityDate).to.equal(getDateAfterMonths(startOfDay, numOfPeriods));

                // move forward to the middle of the remaining time of the period
                nextTime = nextTime + Math.floor((nextDueDate.toNumber() - nextTime) / 2);
                await setNextBlockTimestamp(nextTime);

                borrowAmount = toToken(10_000);
                totalBorrowAmount = totalBorrowAmount.add(borrowAmount);
                netBorrowAmount = borrowAmount
                    .mul(CONSTANTS.BP_FACTOR.sub(frontLoadingFeeBps))
                    .div(CONSTANTS.BP_FACTOR)
                    .sub(frontLoadingFeeFlat);

                startOfDay = getStartOfDay(nextTime);
                days = (await calendarContract.getDaysDiff(startOfDay, nextDueDate)).toNumber();
                [yieldDue] = calcYieldDue(cc, borrowAmount, days, 1, BN.from(0));
                totalYieldDue = totalYieldDue.add(yieldDue);

                let borrowerOldBalance = await mockTokenContract.balanceOf(borrower.address);
                let poolSafeOldBalance = await mockTokenContract.balanceOf(
                    poolSafeContract.address,
                );
                await expect(
                    creditContract.connect(borrower).drawdown(borrower.address, borrowAmount),
                )
                    .to.emit(creditContract, "DrawdownMade")
                    .withArgs(borrower.address, borrowAmount, netBorrowAmount);
                let borrowerNewBalance = await mockTokenContract.balanceOf(borrower.address);
                let poolSafeNewBalance = await mockTokenContract.balanceOf(
                    poolSafeContract.address,
                );
                expect(borrowerNewBalance.sub(borrowerOldBalance)).to.equal(netBorrowAmount);
                expect(poolSafeOldBalance.sub(poolSafeNewBalance)).to.equal(netBorrowAmount);

                creditRecord = await creditContract.getCreditRecord(creditHash);
                checkCreditRecord(
                    creditRecord,
                    totalBorrowAmount,
                    nextDueDate,
                    totalYieldDue,
                    totalYieldDue,
                    BN.from(0),
                    0,
                    remainingPeriods,
                    3,
                );
                dueDetail = await creditContract.getDueDetail(creditHash);
                checkDueDetailsMatch(
                    dueDetail,
                    genDueDetail({ accrued: totalYieldDue, committed: committed }),
                );
                expect(await creditContract.getMaturityDate(creditHash)).to.equal(maturityDate);
            });
        });

        describe("With principalRate", function () {
            const principalRateInBps = 100;
            async function prepareForDrawdown() {
                await poolConfigContract.connect(poolOwner).setFeeStructure({
                    yieldInBps: 0,
                    minPrincipalRateInBps: principalRateInBps,
                    lateFeeFlat: 0,
                    lateFeeBps: 0,
                    membershipFee: 0,
                });

                await creditManagerContract
                    .connect(eaServiceAccount)
                    .approveBorrower(
                        borrower.address,
                        toToken(100_000),
                        numOfPeriods,
                        yieldInBps,
                        toToken(0),
                        0,
                        true,
                    );
            }

            beforeEach(async function () {
                await loadFixture(prepareForDrawdown);
            });

            it("Should allow the borrower to borrow for the first time while principalRate > 0", async function () {
                const frontLoadingFeeFlat = toToken(100);
                const frontLoadingFeeBps = BN.from(100);
                await poolConfigContract.connect(poolOwner).setFrontLoadingFees({
                    frontLoadingFeeFlat: frontLoadingFeeFlat,
                    frontLoadingFeeBps: frontLoadingFeeBps,
                });

                const creditHash = ethers.utils.keccak256(
                    ethers.utils.defaultAbiCoder.encode(
                        ["address", "address"],
                        [creditContract.address, borrower.address],
                    ),
                );

                const borrowAmount = toToken(50_000);
                const netBorrowAmount = borrowAmount
                    .mul(CONSTANTS.BP_FACTOR.sub(frontLoadingFeeBps))
                    .div(CONSTANTS.BP_FACTOR)
                    .sub(frontLoadingFeeFlat);
                let nextTime = await getFutureBlockTime(3);
                await setNextBlockTimestamp(nextTime);

                let startOfDay = getStartOfDay(nextTime);
                let nextDueDate = await calendarContract.getStartDateOfNextPeriod(
                    CONSTANTS.PERIOD_DURATION_MONTHLY,
                    nextTime,
                );
                let days = (
                    await calendarContract.getDaysDiff(startOfDay, nextDueDate)
                ).toNumber();
                let cc = await creditManagerContract.getCreditConfig(creditHash);
                const [yieldDue] = calcYieldDue(cc, borrowAmount, days, 1, BN.from(0));
                const principalDue = calcPrincipalDueForPartialPeriod(
                    borrowAmount,
                    principalRateInBps,
                    days,
                    30,
                );
                const totalDue = yieldDue.add(principalDue);

                const borrowerOldBalance = await mockTokenContract.balanceOf(borrower.address);
                const poolSafeOldBalance = await mockTokenContract.balanceOf(
                    poolSafeContract.address,
                );
                await expect(
                    creditContract.connect(borrower).drawdown(borrower.address, borrowAmount),
                )
                    .to.emit(creditContract, "DrawdownMade")
                    .withArgs(borrower.address, borrowAmount, netBorrowAmount)
                    .to.emit(creditContract, "BillRefreshed")
                    .withArgs(creditHash, nextDueDate, totalDue);
                const borrowerNewBalance = await mockTokenContract.balanceOf(borrower.address);
                const poolSafeNewBalance = await mockTokenContract.balanceOf(
                    poolSafeContract.address,
                );
                expect(borrowerNewBalance.sub(borrowerOldBalance)).to.equal(netBorrowAmount);
                expect(poolSafeOldBalance.sub(poolSafeNewBalance)).to.equal(netBorrowAmount);

                const creditRecord = await creditContract.getCreditRecord(creditHash);
                checkCreditRecord(
                    creditRecord,
                    borrowAmount.sub(principalDue),
                    nextDueDate,
                    totalDue,
                    yieldDue,
                    BN.from(0),
                    0,
                    getDate(nextTime) == 1 ? numOfPeriods - 1 : numOfPeriods,
                    3,
                );

                const dueDetail = await creditContract.getDueDetail(creditHash);
                checkDueDetailsMatch(dueDetail, genDueDetail({ accrued: yieldDue }));

                expect(await creditContract.getMaturityDate(creditHash)).to.equal(
                    getDateAfterMonths(startOfDay, numOfPeriods),
                );
            });

            it("Should allow the borrower to borrow again in the same period while principalRate > 0", async function () {});
        });
    });

    describe("refreshCredit", function () {
        let yieldInBps = 1217;
        let numOfPeriods = 3;
        let committedAmount: BN;
        let borrowAmount: BN;
        let creditHash: string;

        describe("Negative Tests", function () {
            async function prepareForNegativeTests() {
                await creditManagerContract
                    .connect(eaServiceAccount)
                    .approveBorrower(
                        borrower.address,
                        toToken(100_000),
                        numOfPeriods,
                        yieldInBps,
                        toToken(10_000),
                        0,
                        true,
                    );

                creditHash = ethers.utils.keccak256(
                    ethers.utils.defaultAbiCoder.encode(
                        ["address", "address"],
                        [creditContract.address, borrower.address],
                    ),
                );

                borrowAmount = toToken(20_000);
                await creditContract.connect(borrower).drawdown(borrower.address, borrowAmount);
            }

            beforeEach(async function () {
                await loadFixture(prepareForNegativeTests);
            });

            it("Should not update anything while current timestamp is less than next due date", async function () {
                let creditRecord = await creditContract.getCreditRecord(creditHash);
                await creditManagerContract.refreshCredit(borrower.address);
                checkCreditRecordsMatch(
                    await creditContract.getCreditRecord(creditHash),
                    creditRecord,
                );
            });

            it("Should not update anything while current timestamp is greater than next due date and less than late grace period", async function () {
                let creditRecord = await creditContract.getCreditRecord(creditHash);
                let nextTime = creditRecord.nextDueDate.toNumber() + 3600;
                await setNextBlockTimestamp(nextTime);

                await creditManagerContract.refreshCredit(borrower.address);
                checkCreditRecordsMatch(
                    await creditContract.getCreditRecord(creditHash),
                    creditRecord,
                );
            });

            it("Should not update anything while credit state is Defaulted", async function () {});
        });

        describe("Without settings", function () {
            async function prepareForTestsWithoutSettings() {
                committedAmount = toToken(10_000);
                await creditManagerContract
                    .connect(eaServiceAccount)
                    .approveBorrower(
                        borrower.address,
                        toToken(100_000),
                        numOfPeriods,
                        yieldInBps,
                        committedAmount,
                        0,
                        true,
                    );

                creditHash = ethers.utils.keccak256(
                    ethers.utils.defaultAbiCoder.encode(
                        ["address", "address"],
                        [creditContract.address, borrower.address],
                    ),
                );
            }

            beforeEach(async function () {
                await loadFixture(prepareForTestsWithoutSettings);
            });

            it("Should update correctly when the credit is delayed by 1 period", async function () {
                borrowAmount = toToken(20_000);
                await creditContract.connect(borrower).drawdown(borrower.address, borrowAmount);

                let creditRecord = await creditContract.getCreditRecord(creditHash);
                let settings = await poolConfigContract.getPoolSettings();
                let nextTime =
                    creditRecord.nextDueDate.toNumber() +
                    settings.latePaymentGracePeriodInDays * CONSTANTS.SECONDS_IN_A_DAY +
                    100;
                await setNextBlockTimestamp(nextTime);

                let nextDueDate = await calendarContract.getStartDateOfNextPeriod(
                    CONSTANTS.PERIOD_DURATION_MONTHLY,
                    nextTime,
                );
                let days = (
                    await calendarContract.getDaysDiff(creditRecord.nextDueDate, nextDueDate)
                ).toNumber();
                let cc = await creditManagerContract.getCreditConfig(creditHash);
                const [yieldDue, committed] = calcYieldDue(cc, borrowAmount, days, 1, BN.from(0));
                let totalPastDue = creditRecord.nextDue;

                const remainingPeriods = creditRecord.remainingPeriods;
                await expect(creditManagerContract.refreshCredit(borrower.address))
                    .to.emit(creditContract, "BillRefreshed")
                    .withArgs(creditHash, nextDueDate, yieldDue);

                let tomorrow = await calendarContract.getStartOfTomorrow();
                creditRecord = await creditContract.getCreditRecord(creditHash);
                checkCreditRecord(
                    creditRecord,
                    borrowAmount,
                    nextDueDate,
                    yieldDue,
                    yieldDue,
                    totalPastDue,
                    1,
                    remainingPeriods - 1,
                    4,
                );

                const dueDetail = await creditContract.getDueDetail(creditHash);
                checkDueDetailsMatch(
                    dueDetail,
                    genDueDetail({
                        lateFeeUpdatedDate: tomorrow,
                        accrued: yieldDue,
                        committed: committed,
                        yieldPastDue: totalPastDue,
                    }),
                );
            });

            it("Should update correctly again in the same period while credit state is Delayed", async function () {
                borrowAmount = toToken(20_000);
                await creditContract.connect(borrower).drawdown(borrower.address, borrowAmount);

                let creditRecord = await creditContract.getCreditRecord(creditHash);
                let settings = await poolConfigContract.getPoolSettings();
                let nextTime =
                    creditRecord.nextDueDate.toNumber() +
                    settings.latePaymentGracePeriodInDays * CONSTANTS.SECONDS_IN_A_DAY +
                    100;
                await setNextBlockTimestamp(nextTime);

                await creditManagerContract.refreshCredit(borrower.address);

                const days = CONSTANTS.SECONDS_IN_A_DAY;
                nextTime = nextTime + days;
                await setNextBlockTimestamp(nextTime);

                creditRecord = await creditContract.getCreditRecord(creditHash);
                let dueDetail = await creditContract.getDueDetail(creditHash);
                await creditManagerContract.refreshCredit(borrower.address);
                checkCreditRecordsMatch(
                    await creditContract.getCreditRecord(creditHash),
                    creditRecord,
                );
                dueDetail = {
                    ...dueDetail,
                    ...{ lateFeeUpdatedDate: dueDetail.lateFeeUpdatedDate.add(days) },
                };
                checkDueDetailsMatch(await creditContract.getDueDetail(creditHash), dueDetail);
            });

            it.skip("Should update correctly again in the next period while credit state is Delayed", async function () {
                borrowAmount = toToken(20_000);
                await creditContract.connect(borrower).drawdown(borrower.address, borrowAmount);

                let creditRecord = await creditContract.getCreditRecord(creditHash);
                let settings = await poolConfigContract.getPoolSettings();
                let nextTime =
                    creditRecord.nextDueDate.toNumber() +
                    settings.latePaymentGracePeriodInDays * CONSTANTS.SECONDS_IN_A_DAY +
                    100;
                await setNextBlockTimestamp(nextTime);

                let totalPastDue = creditRecord.nextDue;
                await creditManagerContract.refreshCredit(borrower.address);

                creditRecord = await creditContract.getCreditRecord(creditHash);
                nextTime = creditRecord.nextDueDate.toNumber() + 100;
                await setNextBlockTimestamp(nextTime);

                let nextDueDate = await calendarContract.getStartDateOfNextPeriod(
                    CONSTANTS.PERIOD_DURATION_MONTHLY,
                    nextTime,
                );
                let days = (
                    await calendarContract.getDaysDiff(creditRecord.nextDueDate, nextDueDate)
                ).toNumber();
                let cc = await creditManagerContract.getCreditConfig(creditHash);
                const [yieldDue, committed] = calcYieldDue(cc, borrowAmount, days, 1, BN.from(0));

                totalPastDue = totalPastDue.add(creditRecord.nextDue);
                await expect(creditManagerContract.refreshCredit(borrower.address))
                    .to.emit(creditContract, "BillRefreshed")
                    .withArgs(creditHash, nextDueDate, yieldDue);

                const remainingPeriods = creditRecord.remainingPeriods;
                const missingPeriods = creditRecord.missedPeriods;
                creditRecord = await creditContract.getCreditRecord(creditHash);
                checkCreditRecord(
                    creditRecord,
                    borrowAmount,
                    nextDueDate,
                    yieldDue,
                    yieldDue,
                    totalPastDue,
                    missingPeriods + 1,
                    remainingPeriods - 1,
                    4,
                );
            });

            it("Should update correctly for the first time in the last period", async function () {
                borrowAmount = toToken(5_000);
                await creditContract.connect(borrower).drawdown(borrower.address, borrowAmount);

                const maturityDate = await creditContract.getMaturityDate(creditHash);
                let nextTime = maturityDate.toNumber() - 600;
                await setNextBlockTimestamp(nextTime);

                let startDateOfLastPeriod = await calendarContract.getStartDateOfPeriod(
                    CONSTANTS.PERIOD_DURATION_MONTHLY,
                    nextTime,
                );
                let days = (
                    await calendarContract.getDaysDiff(startDateOfLastPeriod, maturityDate)
                ).toNumber();
                let cc = await creditManagerContract.getCreditConfig(creditHash);
                const [yieldDue, committed] = calcYieldDue(cc, borrowAmount, days, 1, BN.from(0));

                let creditRecord = await creditContract.getCreditRecord(creditHash);
                let totalPastDue = creditRecord.nextDue;
                totalPastDue = totalPastDue.add(
                    calcYieldDue(
                        cc,
                        committedAmount,
                        (
                            await calendarContract.getDaysDiff(
                                creditRecord.nextDueDate,
                                startDateOfLastPeriod,
                            )
                        ).toNumber(),
                        1,
                        BN.from(0),
                    )[0],
                );

                const remainingPeriods = creditRecord.remainingPeriods;
                await expect(creditManagerContract.refreshCredit(borrower.address))
                    .to.emit(creditContract, "BillRefreshed")
                    .withArgs(creditHash, maturityDate, committed);

                // let tomorrow = await calendarContract.getStartOfTomorrow();
                creditRecord = await creditContract.getCreditRecord(creditHash);
                checkCreditRecord(
                    creditRecord,
                    borrowAmount,
                    maturityDate,
                    committed,
                    committed,
                    totalPastDue,
                    remainingPeriods,
                    0,
                    4,
                );

                const dueDetail = await creditContract.getDueDetail(creditHash);
                checkDueDetailsMatch(
                    dueDetail,
                    genDueDetail({
                        lateFeeUpdatedDate: maturityDate,
                        accrued: yieldDue,
                        committed: committed,
                        yieldPastDue: totalPastDue,
                    }),
                );
            });

            it("Should update correctly for the first time after maturity date", async function () {});
        });

        describe("With Settings(principalRate, membershipFee, lateFeeInBps)", function () {
            const principalRate = 100;
            const lateFeeFlat = 0;
            const lateFeeBps = 2400;
            let membershipFee: BN;

            async function prepareForTestsWithSettings() {
                membershipFee = toToken(100);
                await poolConfigContract.connect(poolOwner).setFeeStructure({
                    yieldInBps: yieldInBps,
                    minPrincipalRateInBps: principalRate,
                    lateFeeFlat: lateFeeFlat,
                    lateFeeBps: lateFeeBps,
                    membershipFee: membershipFee,
                });

                committedAmount = toToken(10_000);
                await creditManagerContract
                    .connect(eaServiceAccount)
                    .approveBorrower(
                        borrower.address,
                        toToken(100_000),
                        numOfPeriods,
                        yieldInBps,
                        committedAmount,
                        0,
                        true,
                    );

                creditHash = ethers.utils.keccak256(
                    ethers.utils.defaultAbiCoder.encode(
                        ["address", "address"],
                        [creditContract.address, borrower.address],
                    ),
                );
            }

            beforeEach(async function () {
                await loadFixture(prepareForTestsWithSettings);
            });

            it("Should update correctly while credit delayed 1 period", async function () {
                borrowAmount = toToken(5_000);
                await creditContract.connect(borrower).drawdown(borrower.address, borrowAmount);

                let creditRecord = await creditContract.getCreditRecord(creditHash);
                let settings = await poolConfigContract.getPoolSettings();
                let nextTime =
                    creditRecord.nextDueDate.toNumber() +
                    settings.latePaymentGracePeriodInDays * CONSTANTS.SECONDS_IN_A_DAY +
                    100;
                await setNextBlockTimestamp(nextTime);

                let nextDueDate = await calendarContract.getStartDateOfNextPeriod(
                    CONSTANTS.PERIOD_DURATION_MONTHLY,
                    nextTime,
                );
                let days = (
                    await calendarContract.getDaysDiff(creditRecord.nextDueDate, nextDueDate)
                ).toNumber();
                let cc = await creditManagerContract.getCreditConfig(creditHash);
                const [yieldDue, committed] = calcYieldDue(
                    cc,
                    borrowAmount,
                    days,
                    1,
                    membershipFee,
                );
                let principalDue = calcPrincipalDueForFullPeriods(
                    creditRecord.unbilledPrincipal,
                    principalRate,
                    1,
                );
                let nextDue = committed.add(principalDue);

                await expect(creditManagerContract.refreshCredit(borrower.address))
                    .to.emit(creditContract, "BillRefreshed")
                    .withArgs(creditHash, nextDueDate, nextDue);

                let tomorrow = await calendarContract.getStartOfTomorrow();
                let lateFee = calcYield(
                    borrowAmount,
                    lateFeeBps,
                    (
                        await calendarContract.getDaysDiff(creditRecord.nextDueDate, tomorrow)
                    ).toNumber(),
                );

                let newCreditRecord = await creditContract.getCreditRecord(creditHash);
                checkCreditRecord(
                    newCreditRecord,
                    creditRecord.unbilledPrincipal.sub(principalDue),
                    nextDueDate,
                    nextDue,
                    committed,
                    creditRecord.nextDue.add(lateFee),
                    1,
                    creditRecord.remainingPeriods - 1,
                    4,
                );

                const dueDetail = await creditContract.getDueDetail(creditHash);
                checkDueDetailsMatch(
                    dueDetail,
                    genDueDetail({
                        lateFeeUpdatedDate: tomorrow,
                        lateFee: lateFee,
                        accrued: yieldDue,
                        committed: committed,
                        yieldPastDue: creditRecord.yieldDue,
                        principalPastDue: creditRecord.nextDue.sub(creditRecord.yieldDue),
                    }),
                );
            });

            it("Should update correctly for the first time in the last period", async function () {
                borrowAmount = toToken(20_000);
                await creditContract.connect(borrower).drawdown(borrower.address, borrowAmount);

                const maturityDate = await creditContract.getMaturityDate(creditHash);
                let nextTime = maturityDate.toNumber() - 600;
                await setNextBlockTimestamp(nextTime);

                let startDateOfLastPeriod = await calendarContract.getStartDateOfPeriod(
                    CONSTANTS.PERIOD_DURATION_MONTHLY,
                    nextTime,
                );
                let days = (
                    await calendarContract.getDaysDiff(startDateOfLastPeriod, maturityDate)
                ).toNumber();
                let cc = await creditManagerContract.getCreditConfig(creditHash);
                const [yieldDue, committed] = calcYieldDue(
                    cc,
                    borrowAmount,
                    days,
                    1,
                    membershipFee,
                );
                let creditRecord = await creditContract.getCreditRecord(creditHash);
                let principalPastDue = calcPrincipalDueForFullPeriods(
                    creditRecord.unbilledPrincipal,
                    principalRate,
                    creditRecord.remainingPeriods - 1,
                );
                const periodsOverdue = await calendarContract.getNumPeriodsPassed(
                    CONSTANTS.PERIOD_DURATION_MONTHLY,
                    creditRecord.nextDueDate,
                    startDateOfLastPeriod,
                );
                let yieldPastDue = calcYield(
                    borrowAmount,
                    yieldInBps,
                    (
                        await calendarContract.getDaysDiff(
                            creditRecord.nextDueDate,
                            startDateOfLastPeriod,
                        )
                    ).toNumber(),
                )
                    .add(creditRecord.yieldDue)
                    .add(membershipFee.mul(periodsOverdue));
                let unbilledPrincipal = creditRecord.unbilledPrincipal.sub(principalPastDue);
                let principalDue = calcPrincipalDueForPartialPeriod(
                    unbilledPrincipal,
                    principalRate,
                    days,
                    30,
                );
                principalPastDue = principalPastDue.add(
                    creditRecord.nextDue.sub(creditRecord.yieldDue),
                );
                let nextDue = yieldDue.add(principalDue);

                await expect(creditManagerContract.refreshCredit(borrower.address))
                    .to.emit(creditContract, "BillRefreshed")
                    .withArgs(creditHash, maturityDate, nextDue);

                let tomorrow = await calendarContract.getStartOfTomorrow();
                let lateFee = calcYield(
                    borrowAmount,
                    lateFeeBps,
                    (
                        await calendarContract.getDaysDiff(creditRecord.nextDueDate, tomorrow)
                    ).toNumber(),
                );

                let newCreditRecord = await creditContract.getCreditRecord(creditHash);
                checkCreditRecord(
                    newCreditRecord,
                    unbilledPrincipal.sub(principalDue),
                    maturityDate,
                    nextDue,
                    yieldDue,
                    yieldPastDue.add(principalPastDue).add(lateFee),
                    creditRecord.remainingPeriods,
                    0,
                    4,
                );

                const dueDetail = await creditContract.getDueDetail(creditHash);
                checkDueDetailsMatch(
                    dueDetail,
                    genDueDetail({
                        lateFeeUpdatedDate: tomorrow,
                        lateFee: lateFee,
                        accrued: yieldDue,
                        committed: committed,
                        yieldPastDue: yieldPastDue,
                        principalPastDue: principalPastDue,
                    }),
                );
            });

            it("Should update correctly again in the next period while credit state is Delayed", async function () {});

            it("Should update correctly for the first time after maturity date", async function () {});
        });
    });

    describe("makePayment", function () {
        const yieldInBps = 1217,
            lateFeeFlat = 0,
            lateFeeBps = 300,
            latePaymentGracePeriodInDays = 5;
        let principalRateInBps: number, membershipFee: BN;
        let borrowAmount: BN, creditHash: string;
        let nextYear: number,
            drawdownDate: moment.Moment,
            makePaymentDate: moment.Moment,
            firstDueDate: moment.Moment;

        beforeEach(function () {
            membershipFee = toToken(10);
            creditHash = ethers.utils.keccak256(
                ethers.utils.defaultAbiCoder.encode(
                    ["address", "address"],
                    [creditContract.address, borrower.address],
                ),
            );
        });

        async function approveCredit() {
            await poolConfigContract.connect(poolOwner).setLatePaymentGracePeriodInDays(5);

            await creditManagerContract
                .connect(eaServiceAccount)
                .approveBorrower(
                    borrower.getAddress(),
                    toToken(100_000),
                    6,
                    yieldInBps,
                    toToken(100_000),
                    0,
                    true,
                );
        }

        async function drawdown() {
            // Make sure the borrower has enough first loss cover so that they
            // can drawdown.
            await borrowerFirstLossCoverContract
                .connect(borrower)
                .depositCover(
                    await getMinFirstLossCoverRequirement(
                        borrowerFirstLossCoverContract,
                        poolConfigContract,
                        poolContract,
                        await borrower.getAddress(),
                    ),
                );

            // Make the time of drawdown deterministic by using a fixed date
            // in the next year.
            nextYear = moment.utc().year() + 1;
            drawdownDate = moment.utc({
                year: nextYear,
                month: 1,
                day: 12,
                hour: 13,
                minute: 47,
                second: 8,
            });
            await setNextBlockTimestamp(drawdownDate.unix());

            borrowAmount = toToken(50_000);
            await creditContract.connect(borrower).drawdown(borrower.address, borrowAmount);

            firstDueDate = moment.utc({
                year: nextYear,
                month: 2,
                day: 1,
            });
        }

        describe("If the borrower does not have a credit line approved", function () {
            it("Should not allow a borrower to make payment", async function () {
                await expect(
                    creditContract
                        .connect(borrower)
                        .makePayment(borrower.getAddress(), toToken(1)),
                ).to.be.revertedWithCustomError(creditContract, "notBorrower");
            });
        });

        describe("If the borrower has not drawn down from the credit line", function () {
            beforeEach(async function () {
                await loadFixture(approveCredit);
            });

            it("Should not allow the borrower to make payment", async function () {
                await expect(
                    creditContract
                        .connect(borrower)
                        .makePayment(borrower.getAddress(), toToken(1)),
                ).to.be.revertedWithCustomError(
                    creditContract,
                    "creditLineNotInStateForMakingPayment",
                );
            });
        });

        describe("If the borrower has drawn down from the credit line", function () {
            async function testMakePayment(
                paymentAmount: BN,
                paymentDate: moment.Moment = makePaymentDate,
            ) {
                const cc = await creditManagerContract.getCreditConfig(creditHash);
                const cr = await creditContract.getCreditRecord(creditHash);
                const dd = await creditContract.getDueDetail(creditHash);
                const maturityDate = moment.utc(
                    (await creditContract.getMaturityDate(creditHash)).toNumber() * 1000,
                );

                // Calculate the dues, fees and dates right before the payment is made.
                let [
                    remainingUnbilledPrincipal,
                    remainingPrincipalPastDue,
                    remainingPrincipalNextDue,
                ] = await calcPrincipalDueNew(
                    calendarContract,
                    cc,
                    cr,
                    dd,
                    paymentDate,
                    maturityDate,
                    latePaymentGracePeriodInDays,
                    principalRateInBps,
                );
                let [
                    remainingYieldPastDue,
                    remainingYieldNextDue,
                    [accruedYieldNextDue, committedYieldNextDue],
                ] = await calcYieldDueNew(
                    calendarContract,
                    cc,
                    cr,
                    dd,
                    paymentDate,
                    maturityDate,
                    latePaymentGracePeriodInDays,
                    membershipFee,
                );
                let [lateFeeUpdatedDate, remainingLateFee] = await calcLateFeeNew(
                    poolConfigContract,
                    calendarContract,
                    cr,
                    dd,
                    paymentDate,
                    latePaymentGracePeriodInDays,
                );
                let nextDueBefore = remainingPrincipalNextDue.add(remainingYieldNextDue);
                console.log(
                    `remaining principal next due ${remainingPrincipalNextDue}, remaining yield next due ${remainingYieldNextDue}`,
                );

                let principalDuePaid = BN.from(0),
                    yieldDuePaid = BN.from(0),
                    unbilledPrincipalPaid = BN.from(0),
                    principalPastDuePaid = BN.from(0),
                    yieldPastDuePaid = BN.from(0),
                    lateFeePaid = BN.from(0),
                    remainingPaymentAmount = paymentAmount;
                // If there is past due, attempt to pay past due first.
                let remainingPastDue = remainingPrincipalPastDue
                    .add(remainingYieldPastDue)
                    .add(remainingLateFee);
                console.log(`Initial remaining yield past due ${remainingYieldPastDue}`);
                if (remainingPastDue.gt(0)) {
                    if (paymentAmount.gte(remainingPastDue)) {
                        yieldPastDuePaid = remainingYieldPastDue;
                        remainingYieldPastDue = BN.from(0);
                        principalPastDuePaid = remainingPrincipalPastDue;
                        remainingPrincipalPastDue = BN.from(0);
                        lateFeePaid = remainingLateFee;
                        remainingLateFee = BN.from(0);
                        remainingPaymentAmount = paymentAmount.sub(remainingPastDue);
                    } else if (
                        paymentAmount.gte(remainingYieldPastDue.add(remainingPrincipalPastDue))
                    ) {
                        lateFeePaid = paymentAmount
                            .sub(remainingYieldPastDue)
                            .sub(remainingPrincipalPastDue);
                        remainingLateFee = remainingLateFee.sub(lateFeePaid);
                        yieldPastDuePaid = remainingYieldPastDue;
                        remainingYieldPastDue = BN.from(0);
                        principalPastDuePaid = remainingPrincipalPastDue;
                        remainingPrincipalPastDue = BN.from(0);
                        remainingPaymentAmount = BN.from(0);
                    } else if (paymentAmount.gte(remainingYieldPastDue)) {
                        principalPastDuePaid = paymentAmount.sub(remainingYieldPastDue);
                        remainingPrincipalPastDue =
                            remainingPrincipalPastDue.sub(principalPastDuePaid);
                        yieldPastDuePaid = remainingYieldPastDue;
                        remainingYieldPastDue = BN.from(0);
                        remainingPaymentAmount = BN.from(0);
                    } else {
                        yieldPastDuePaid = paymentAmount;
                        remainingYieldPastDue = remainingYieldPastDue.sub(paymentAmount);
                        remainingPaymentAmount = BN.from(0);
                    }
                    remainingPastDue = remainingPrincipalPastDue
                        .add(remainingYieldPastDue)
                        .add(remainingLateFee);
                }
                // Then pay next due.
                let nextDueAfter = nextDueBefore;
                if (remainingPaymentAmount.gt(0)) {
                    if (remainingPaymentAmount.gte(nextDueBefore)) {
                        yieldDuePaid = remainingYieldNextDue;
                        principalDuePaid = remainingPrincipalNextDue;
                        remainingPaymentAmount = remainingPaymentAmount.sub(nextDueBefore);
                        remainingYieldNextDue = BN.from(0);
                        remainingPrincipalNextDue = BN.from(0);
                        unbilledPrincipalPaid = minBigNumber(
                            remainingUnbilledPrincipal,
                            remainingPaymentAmount,
                        );
                        remainingUnbilledPrincipal =
                            remainingUnbilledPrincipal.sub(unbilledPrincipalPaid);
                        remainingPaymentAmount = remainingPaymentAmount.sub(unbilledPrincipalPaid);
                    } else if (remainingPaymentAmount.gte(remainingYieldNextDue)) {
                        yieldDuePaid = remainingYieldNextDue;
                        principalDuePaid = remainingPaymentAmount.sub(remainingYieldNextDue);
                        remainingPrincipalNextDue = remainingPrincipalNextDue.sub(
                            remainingPaymentAmount.sub(remainingYieldNextDue),
                        );
                        remainingYieldNextDue = BN.from(0);
                        remainingPaymentAmount = BN.from(0);
                    } else {
                        yieldDuePaid = remainingPaymentAmount;
                        remainingYieldNextDue = remainingYieldNextDue.sub(remainingPaymentAmount);
                        remainingPaymentAmount = BN.from(0);
                    }
                    nextDueAfter = remainingYieldNextDue.add(remainingPrincipalNextDue);
                }

                // Clear late fee updated date if the bill is paid off
                if (remainingPastDue.isZero() && nextDueAfter.isZero()) {
                    lateFeeUpdatedDate = BN.from(0);
                }

                let newDueDate;
                if (
                    paymentDate.isSameOrBefore(
                        getNextBillRefreshDate(cr, paymentDate, latePaymentGracePeriodInDays),
                    )
                ) {
                    newDueDate = cr.nextDueDate;
                } else {
                    newDueDate = await getNextDueDate(
                        calendarContract,
                        cc,
                        paymentDate,
                        maturityDate,
                    );
                }
                const paymentAmountUsed = paymentAmount.sub(remainingPaymentAmount);

                const borrowerBalanceBefore = await mockTokenContract.balanceOf(
                    borrower.getAddress(),
                );
                const poolSafeBalanceBefore = await mockTokenContract.balanceOf(
                    poolSafeContract.address,
                );

                console.log(
                    `paymentAmountUsed ${paymentAmountUsed}`,
                    `newDueDate ${newDueDate}`,
                    `nextDueAfter ${nextDueAfter}`,
                    `remainingPastDue ${remainingPastDue}`,
                    `remainingUnbilledPrincipal ${remainingUnbilledPrincipal}`,
                    `yieldDuePaid ${yieldDuePaid}`,
                    `principalDuePaid ${principalDuePaid}`,
                    `unbilledPrincipalPaid ${unbilledPrincipalPaid}`,
                    `yieldPastDuePaid ${yieldPastDuePaid}`,
                    `lateFeePaid ${lateFeePaid}`,
                    `principalPastDuePaid ${principalPastDuePaid}`,
                );
                if (paymentAmountUsed.gt(ethers.constants.Zero)) {
                    let poolDistributionEventName = "";
                    if (cr.state === CreditState.Defaulted) {
                        poolDistributionEventName = "LossRecoveryDistributed";
                    } else if (yieldPastDuePaid.add(yieldDuePaid).add(lateFeePaid).gt(0)) {
                        poolDistributionEventName = "ProfitDistributed";
                    }

                    if (poolDistributionEventName !== "") {
                        await expect(
                            creditContract
                                .connect(borrower)
                                .makePayment(borrower.getAddress(), paymentAmount),
                        )
                            .to.emit(creditContract, "PaymentMade")
                            .withArgs(
                                await borrower.getAddress(),
                                paymentAmountUsed,
                                yieldDuePaid,
                                principalDuePaid,
                                unbilledPrincipalPaid,
                                yieldPastDuePaid,
                                lateFeePaid,
                                principalPastDuePaid,
                                await borrower.getAddress(),
                            )
                            .to.emit(poolContract, poolDistributionEventName);
                    } else {
                        await expect(
                            creditContract
                                .connect(borrower)
                                .makePayment(borrower.getAddress(), paymentAmount),
                        )
                            .to.emit(creditContract, "PaymentMade")
                            .withArgs(
                                await borrower.getAddress(),
                                paymentAmountUsed,
                                yieldDuePaid,
                                principalDuePaid,
                                unbilledPrincipalPaid,
                                yieldPastDuePaid,
                                lateFeePaid,
                                principalPastDuePaid,
                                await borrower.getAddress(),
                            );
                    }
                } else {
                    await expect(
                        creditContract
                            .connect(borrower)
                            .makePayment(borrower.getAddress(), paymentAmount),
                    ).not.to.emit(creditContract, "PaymentMade");
                }

                // Make sure the funds has been transferred from the borrower to the pool safe.
                const borrowerBalanceAfter = await mockTokenContract.balanceOf(
                    borrower.getAddress(),
                );
                expect(borrowerBalanceBefore.sub(borrowerBalanceAfter)).to.equal(
                    paymentAmountUsed,
                );
                const poolSafeBalanceAfter = await mockTokenContract.balanceOf(
                    poolSafeContract.address,
                );
                expect(poolSafeBalanceAfter.sub(poolSafeBalanceBefore)).to.equal(
                    paymentAmountUsed,
                );

                const newCR = await creditContract.getCreditRecord(creditHash);
                let periodsPassed = 0;
                if (cr.state === CreditState.Approved) {
                    periodsPassed = 1;
                } else if (cr.state === CreditState.GoodStanding) {
                    if (
                        paymentDate.isAfter(
                            getLatePaymentGracePeriodDeadline(cr, latePaymentGracePeriodInDays),
                        )
                    ) {
                        periodsPassed = (
                            await calendarContract.getNumPeriodsPassed(
                                cc.periodDuration,
                                cr.nextDueDate,
                                paymentDate.unix(),
                            )
                        ).toNumber();
                    }
                } else if (paymentDate.isAfter(moment.utc(cr.nextDueDate.toNumber() * 1000))) {
                    periodsPassed = (
                        await calendarContract.getNumPeriodsPassed(
                            cc.periodDuration,
                            cr.nextDueDate,
                            paymentDate.unix(),
                        )
                    ).toNumber();
                }
                const remainingPeriods = Math.max(cr.remainingPeriods - periodsPassed, 0);
                console.log(
                    `periodsPassed: ${periodsPassed}, cr.remainingPeriods: ${cr.remainingPeriods}, remainingPeriods: ${remainingPeriods}`,
                );
                // Whether the bill is late up until payment is made.
                const isLate =
                    cr.missedPeriods > 0 ||
                    (cr.nextDue.gt(0) &&
                        paymentDate.isAfter(
                            getLatePaymentGracePeriodDeadline(cr, latePaymentGracePeriodInDays),
                        ));
                const missedPeriods =
                    !isLate || (nextDueAfter.isZero() && remainingPastDue.isZero())
                        ? 0
                        : cr.missedPeriods + periodsPassed;
                let creditState;
                if (
                    remainingPeriods === 0 &&
                    remainingUnbilledPrincipal.isZero() &&
                    nextDueAfter.isZero() &&
                    remainingPastDue.isZero()
                ) {
                    creditState = CreditState.Deleted;
                } else if (missedPeriods !== 0) {
                    creditState = CreditState.Delayed;
                } else {
                    creditState = CreditState.GoodStanding;
                }
                const expectedNewCR = {
                    unbilledPrincipal: remainingUnbilledPrincipal,
                    nextDueDate: newDueDate,
                    nextDue: nextDueAfter,
                    yieldDue: remainingYieldNextDue,
                    totalPastDue: remainingPastDue,
                    missedPeriods: missedPeriods,
                    remainingPeriods,
                    state: creditState,
                };
                await checkCreditRecordsMatch(newCR, expectedNewCR);

                const newDD = await creditContract.getDueDetail(creditHash);
                const yieldPaidInCurrentCycle =
                    newDueDate === cr.nextDueDate ? dd.paid.add(yieldDuePaid) : yieldDuePaid;
                const expectedNewDD = {
                    lateFeeUpdatedDate,
                    lateFee: remainingLateFee,
                    principalPastDue: remainingPrincipalPastDue,
                    yieldPastDue: remainingYieldPastDue,
                    accrued: accruedYieldNextDue,
                    committed: committedYieldNextDue,
                    paid: yieldPaidInCurrentCycle,
                };
                await checkDueDetailsMatch(newDD, expectedNewDD);
            }

            describe("If the principal rate is zero", function () {
                async function prepareForMakePayment() {
                    principalRateInBps = 0;
                    await poolConfigContract.connect(poolOwner).setFeeStructure({
                        yieldInBps,
                        minPrincipalRateInBps: principalRateInBps,
                        lateFeeFlat,
                        lateFeeBps,
                        membershipFee,
                    });
                    await approveCredit();
                    await drawdown();
                }

                beforeEach(async function () {
                    await loadFixture(prepareForMakePayment);
                });

                describe("If the bill is currently in good standing", function () {
                    describe("When the payment is made within the current billing cycle", function () {
                        async function prepareForMakePaymentInCurrentBillingCycle() {
                            makePaymentDate = moment.utc({
                                year: nextYear,
                                month: 1,
                                day: 28,
                                hour: 21,
                                minute: 35,
                                second: 54,
                            });
                            await setNextBlockTimestamp(makePaymentDate.unix());
                        }

                        beforeEach(async function () {
                            await loadFixture(prepareForMakePaymentInCurrentBillingCycle);
                        });

                        it("Should allow the borrower to make partial payment that covers part of yield next due", async function () {
                            const cc = await creditManagerContract.getCreditConfig(creditHash);
                            const cr = await creditContract.getCreditRecord(creditHash);
                            const dd = await creditContract.getDueDetail(creditHash);
                            const maturityDate = await creditContract.getMaturityDate(creditHash);

                            const [, yieldNextDue] = await calcYieldDueNew(
                                calendarContract,
                                cc,
                                cr,
                                dd,
                                makePaymentDate,
                                moment.utc(maturityDate.toNumber() * 1000),
                                latePaymentGracePeriodInDays,
                                membershipFee,
                            );
                            const paymentAmount = yieldNextDue.sub(toToken(1));
                            await testMakePayment(paymentAmount);
                        });

                        it("Should allow the borrower to make full payment that covers part of all of next due and part of unbilled principal", async function () {
                            const cc = await creditManagerContract.getCreditConfig(creditHash);
                            const cr = await creditContract.getCreditRecord(creditHash);
                            const dd = await creditContract.getDueDetail(creditHash);
                            const maturityDate = await creditContract.getMaturityDate(creditHash);

                            const [, yieldNextDue] = await calcYieldDueNew(
                                calendarContract,
                                cc,
                                cr,
                                dd,
                                makePaymentDate,
                                moment.utc(maturityDate.toNumber() * 1000),
                                latePaymentGracePeriodInDays,
                                membershipFee,
                            );
                            const paymentAmount = yieldNextDue.add(toToken(1));
                            await testMakePayment(paymentAmount);
                        });

                        it("Should allow the borrower to payoff the bill", async function () {
                            const cc = await creditManagerContract.getCreditConfig(creditHash);
                            const cr = await creditContract.getCreditRecord(creditHash);
                            const dd = await creditContract.getDueDetail(creditHash);
                            const maturityDate = await creditContract.getMaturityDate(creditHash);

                            const [, yieldNextDue] = await calcYieldDueNew(
                                calendarContract,
                                cc,
                                cr,
                                dd,
                                makePaymentDate,
                                moment.utc(maturityDate.toNumber() * 1000),
                                latePaymentGracePeriodInDays,
                                membershipFee,
                            );
                            const paymentAmount = yieldNextDue.add(borrowAmount);
                            await testMakePayment(paymentAmount);
                        });

                        it("Should allow the borrower to make payment that covers the entire bill, and only the pay off amount is collected", async function () {
                            const cc = await creditManagerContract.getCreditConfig(creditHash);
                            const cr = await creditContract.getCreditRecord(creditHash);
                            const dd = await creditContract.getDueDetail(creditHash);
                            const maturityDate = await creditContract.getMaturityDate(creditHash);

                            const [, yieldNextDue] = await calcYieldDueNew(
                                calendarContract,
                                cc,
                                cr,
                                dd,
                                makePaymentDate,
                                moment.utc(maturityDate.toNumber() * 1000),
                                latePaymentGracePeriodInDays,
                                membershipFee,
                            );
                            const paymentAmount = yieldNextDue.add(borrowAmount).add(toToken(1));
                            await testMakePayment(paymentAmount);
                        });

                        it("Should allow the borrower to make multiple payments", async function () {
                            const cc = await creditManagerContract.getCreditConfig(creditHash);
                            const cr = await creditContract.getCreditRecord(creditHash);
                            const dd = await creditContract.getDueDetail(creditHash);
                            const maturityDate = await creditContract.getMaturityDate(creditHash);

                            const [, yieldNextDue] = await calcYieldDueNew(
                                calendarContract,
                                cc,
                                cr,
                                dd,
                                makePaymentDate,
                                moment.utc(maturityDate.toNumber() * 1000),
                                latePaymentGracePeriodInDays,
                                membershipFee,
                            );

                            // Make a series of payment gradually and eventually pay off the bill.
                            await testMakePayment(yieldNextDue);

                            const secondPaymentDate = moment.utc({
                                year: nextYear,
                                month: 1,
                                day: 28,
                                hour: 3,
                                minute: 22,
                                second: 57,
                            });
                            setNextBlockTimestamp(secondPaymentDate.unix());
                            await testMakePayment(borrowAmount, secondPaymentDate);

                            const thirdPaymentDate = moment.utc({
                                year: nextYear,
                                month: 1,
                                day: 28,
                                hour: 18,
                                minute: 30,
                            });
                            setNextBlockTimestamp(thirdPaymentDate.unix());
                            await testMakePayment(toToken(1), thirdPaymentDate);
                        });
                    });

                    describe("When the payment is made after the due date of the current billing cycle, but within the late payment grace period", function () {
                        async function prepareForMakePaymentWithinLatePaymentGracePeriod() {
                            makePaymentDate = firstDueDate
                                .clone()
                                .add(latePaymentGracePeriodInDays, "days")
                                .subtract(1, "second");
                            await setNextBlockTimestamp(makePaymentDate.unix());
                        }

                        beforeEach(async function () {
                            await loadFixture(prepareForMakePaymentWithinLatePaymentGracePeriod);
                        });

                        it("Should allow the borrower to make partial payment that covers part of yield next due", async function () {
                            const cc = await creditManagerContract.getCreditConfig(creditHash);
                            const cr = await creditContract.getCreditRecord(creditHash);
                            const dd = await creditContract.getDueDetail(creditHash);
                            const maturityDate = await creditContract.getMaturityDate(creditHash);

                            const [, yieldNextDue] = await calcYieldDueNew(
                                calendarContract,
                                cc,
                                cr,
                                dd,
                                makePaymentDate,
                                moment.utc(maturityDate.toNumber() * 1000),
                                latePaymentGracePeriodInDays,
                                membershipFee,
                            );
                            const paymentAmount = yieldNextDue.sub(toToken(1));
                            await testMakePayment(paymentAmount);
                        });

                        it("Should allow the borrower to make full payment that covers part of all of next due and part of unbilled principal", async function () {
                            const cc = await creditManagerContract.getCreditConfig(creditHash);
                            const cr = await creditContract.getCreditRecord(creditHash);
                            const dd = await creditContract.getDueDetail(creditHash);
                            const maturityDate = await creditContract.getMaturityDate(creditHash);

                            const [, yieldNextDue] = await calcYieldDueNew(
                                calendarContract,
                                cc,
                                cr,
                                dd,
                                makePaymentDate,
                                moment.utc(maturityDate.toNumber() * 1000),
                                latePaymentGracePeriodInDays,
                                membershipFee,
                            );
                            const paymentAmount = yieldNextDue.add(toToken(1));
                            await testMakePayment(paymentAmount);
                        });

                        it("Should allow the borrower to payoff the bill", async function () {
                            const cc = await creditManagerContract.getCreditConfig(creditHash);
                            const cr = await creditContract.getCreditRecord(creditHash);
                            const dd = await creditContract.getDueDetail(creditHash);
                            const maturityDate = await creditContract.getMaturityDate(creditHash);

                            const [, yieldNextDue] = await calcYieldDueNew(
                                calendarContract,
                                cc,
                                cr,
                                dd,
                                makePaymentDate,
                                moment.utc(maturityDate.toNumber() * 1000),
                                latePaymentGracePeriodInDays,
                                membershipFee,
                            );
                            const paymentAmount = yieldNextDue.add(borrowAmount);
                            await testMakePayment(paymentAmount);
                        });

                        it("Should allow the borrower to make payment that covers the entire bill, and only the pay off amount is collected", async function () {
                            const cc = await creditManagerContract.getCreditConfig(creditHash);
                            const cr = await creditContract.getCreditRecord(creditHash);
                            const dd = await creditContract.getDueDetail(creditHash);
                            const maturityDate = await creditContract.getMaturityDate(creditHash);

                            const [, yieldNextDue] = await calcYieldDueNew(
                                calendarContract,
                                cc,
                                cr,
                                dd,
                                makePaymentDate,
                                moment.utc(maturityDate.toNumber() * 1000),
                                latePaymentGracePeriodInDays,
                                membershipFee,
                            );
                            const paymentAmount = yieldNextDue.add(borrowAmount).add(toToken(1));
                            await testMakePayment(paymentAmount);
                        });

                        it("Should allow the borrower to make multiple payments", async function () {
                            const cc = await creditManagerContract.getCreditConfig(creditHash);
                            let cr = await creditContract.getCreditRecord(creditHash);
                            let dd = await creditContract.getDueDetail(creditHash);
                            const maturityDate = await creditContract.getMaturityDate(creditHash);

                            let [, yieldNextDue] = await calcYieldDueNew(
                                calendarContract,
                                cc,
                                cr,
                                dd,
                                makePaymentDate,
                                moment.utc(maturityDate.toNumber() * 1000),
                                latePaymentGracePeriodInDays,
                                membershipFee,
                            );

                            // Make a series of payment gradually and eventually pay off the bill.
                            await testMakePayment(yieldNextDue);

                            // The second payment is made after the late payment grace period of the first due date.
                            // But since there is no next due, there is no late fee. However, there is new
                            // yield due since a new bill is generated.
                            const secondPaymentDate = makePaymentDate
                                .clone()
                                .add(1, "day")
                                .add("4", "hours")
                                .add(5, "minutes");
                            setNextBlockTimestamp(secondPaymentDate.unix());
                            cr = await creditContract.getCreditRecord(creditHash);
                            dd = await creditContract.getDueDetail(creditHash);
                            [, yieldNextDue] = await calcYieldDueNew(
                                calendarContract,
                                cc,
                                cr,
                                dd,
                                secondPaymentDate,
                                moment.utc(maturityDate.toNumber() * 1000),
                                latePaymentGracePeriodInDays,
                                membershipFee,
                            );
                            await testMakePayment(
                                borrowAmount.add(yieldNextDue),
                                secondPaymentDate,
                            );
                            cr = await creditContract.getCreditRecord(creditHash);
                            expect(cr.unbilledPrincipal).to.equal(0);
                            expect(cr.nextDue).to.equal(0);
                            expect(cr.totalPastDue).to.equal(0);

                            const thirdPaymentDate = secondPaymentDate.clone().add(38, "minutes");
                            setNextBlockTimestamp(thirdPaymentDate.unix());
                            await testMakePayment(toToken(1), thirdPaymentDate);
                        });
                    });

                    describe("When the payment is made after the late payment grace period", function () {
                        async function prepareForMakePaymentAfterLatePaymentGracePeriod() {
                            makePaymentDate = firstDueDate
                                .clone()
                                .add(latePaymentGracePeriodInDays, "days")
                                .add(1, "second");
                            await setNextBlockTimestamp(makePaymentDate.unix());
                        }

                        beforeEach(async function () {
                            await loadFixture(prepareForMakePaymentAfterLatePaymentGracePeriod);
                        });

                        it("Should allow the borrower to make partial payment that covers part of yield past due", async function () {
                            const cc = await creditManagerContract.getCreditConfig(creditHash);
                            const cr = await creditContract.getCreditRecord(creditHash);
                            const dd = await creditContract.getDueDetail(creditHash);
                            const maturityDate = await creditContract.getMaturityDate(creditHash);

                            const [yieldPastDue] = await calcYieldDueNew(
                                calendarContract,
                                cc,
                                cr,
                                dd,
                                makePaymentDate,
                                moment.utc(maturityDate.toNumber() * 1000),
                                latePaymentGracePeriodInDays,
                                membershipFee,
                            );
                            const paymentAmount = yieldPastDue.sub(toToken(1));
                            await testMakePayment(paymentAmount);
                        });

                        it("Should allow the borrower to make partial payment that covers all of yield past due and part of late fee", async function () {
                            const cc = await creditManagerContract.getCreditConfig(creditHash);
                            const cr = await creditContract.getCreditRecord(creditHash);
                            const dd = await creditContract.getDueDetail(creditHash);
                            const maturityDate = await creditContract.getMaturityDate(creditHash);

                            const [yieldPastDue] = await calcYieldDueNew(
                                calendarContract,
                                cc,
                                cr,
                                dd,
                                makePaymentDate,
                                moment.utc(maturityDate.toNumber() * 1000),
                                latePaymentGracePeriodInDays,
                                membershipFee,
                            );
                            const paymentAmount = yieldPastDue.add(toToken(1));
                            await testMakePayment(paymentAmount);
                        });

                        it("Should allow the borrower to make partial payment that covers all of past due and part of next due", async function () {
                            const cc = await creditManagerContract.getCreditConfig(creditHash);
                            const cr = await creditContract.getCreditRecord(creditHash);
                            const dd = await creditContract.getDueDetail(creditHash);
                            const maturityDate = await creditContract.getMaturityDate(creditHash);

                            const [yieldPastDue] = await calcYieldDueNew(
                                calendarContract,
                                cc,
                                cr,
                                dd,
                                makePaymentDate,
                                moment.utc(maturityDate.toNumber() * 1000),
                                latePaymentGracePeriodInDays,
                                membershipFee,
                            );
                            const [, lateFee] = await calcLateFeeNew(
                                poolConfigContract,
                                calendarContract,
                                cr,
                                dd,
                                makePaymentDate,
                                latePaymentGracePeriodInDays,
                            );
                            const paymentAmount = yieldPastDue.add(lateFee).add(toToken(1));
                            await testMakePayment(paymentAmount);
                        });

                        it("Should allow the borrower to make full payment that covers all of past and next due", async function () {
                            const cc = await creditManagerContract.getCreditConfig(creditHash);
                            const cr = await creditContract.getCreditRecord(creditHash);
                            const dd = await creditContract.getDueDetail(creditHash);
                            const maturityDate = await creditContract.getMaturityDate(creditHash);

                            const [yieldPastDue, yieldNextDue] = await calcYieldDueNew(
                                calendarContract,
                                cc,
                                cr,
                                dd,
                                makePaymentDate,
                                moment.utc(maturityDate.toNumber() * 1000),
                                latePaymentGracePeriodInDays,
                                membershipFee,
                            );
                            const [, lateFee] = await calcLateFeeNew(
                                poolConfigContract,
                                calendarContract,
                                cr,
                                dd,
                                makePaymentDate,
                                latePaymentGracePeriodInDays,
                            );
                            const paymentAmount = yieldPastDue.add(lateFee).add(yieldNextDue);
                            await testMakePayment(paymentAmount);
                        });

                        it("Should allow the borrower to payoff the bill", async function () {
                            const cc = await creditManagerContract.getCreditConfig(creditHash);
                            const cr = await creditContract.getCreditRecord(creditHash);
                            const dd = await creditContract.getDueDetail(creditHash);
                            const maturityDate = await creditContract.getMaturityDate(creditHash);

                            const [yieldPastDue, yieldNextDue] = await calcYieldDueNew(
                                calendarContract,
                                cc,
                                cr,
                                dd,
                                makePaymentDate,
                                moment.utc(maturityDate.toNumber() * 1000),
                                latePaymentGracePeriodInDays,
                                membershipFee,
                            );
                            const [, lateFee] = await calcLateFeeNew(
                                poolConfigContract,
                                calendarContract,
                                cr,
                                dd,
                                makePaymentDate,
                                latePaymentGracePeriodInDays,
                            );
                            const paymentAmount = yieldPastDue
                                .add(lateFee)
                                .add(yieldNextDue)
                                .add(borrowAmount);
                            await testMakePayment(paymentAmount);
                        });

                        it("Should allow the borrower to make payment that covers the entire bill, and only the pay off amount is collected", async function () {
                            const cc = await creditManagerContract.getCreditConfig(creditHash);
                            const cr = await creditContract.getCreditRecord(creditHash);
                            const dd = await creditContract.getDueDetail(creditHash);
                            const maturityDate = await creditContract.getMaturityDate(creditHash);

                            const [yieldPastDue, yieldNextDue] = await calcYieldDueNew(
                                calendarContract,
                                cc,
                                cr,
                                dd,
                                makePaymentDate,
                                moment.utc(maturityDate.toNumber() * 1000),
                                latePaymentGracePeriodInDays,
                                membershipFee,
                            );
                            const [, lateFee] = await calcLateFeeNew(
                                poolConfigContract,
                                calendarContract,
                                cr,
                                dd,
                                makePaymentDate,
                                latePaymentGracePeriodInDays,
                            );
                            const paymentAmount = yieldPastDue
                                .add(yieldNextDue)
                                .add(lateFee)
                                .add(borrowAmount)
                                .add(toToken(1));
                            await testMakePayment(paymentAmount);
                        });

                        it("Should allow the borrower to make multiple payments", async function () {
                            const cc = await creditManagerContract.getCreditConfig(creditHash);
                            const cr = await creditContract.getCreditRecord(creditHash);
                            const dd = await creditContract.getDueDetail(creditHash);
                            const maturityDate = await creditContract.getMaturityDate(creditHash);

                            const [yieldPastDue, yieldNextDue] = await calcYieldDueNew(
                                calendarContract,
                                cc,
                                cr,
                                dd,
                                makePaymentDate,
                                moment.utc(maturityDate.toNumber() * 1000),
                                latePaymentGracePeriodInDays,
                                membershipFee,
                            );
                            const [, lateFee] = await calcLateFeeNew(
                                poolConfigContract,
                                calendarContract,
                                cr,
                                dd,
                                makePaymentDate,
                                latePaymentGracePeriodInDays,
                            );

                            await testMakePayment(yieldPastDue);

                            const secondPaymentDate = makePaymentDate
                                .clone()
                                .add(1, "day")
                                .add("4", "hours")
                                .add(5, "minutes");
                            setNextBlockTimestamp(secondPaymentDate.unix());
                            await testMakePayment(lateFee, secondPaymentDate);

                            const thirdPaymentDate = secondPaymentDate
                                .clone()
                                .add("39", "seconds");
                            setNextBlockTimestamp(thirdPaymentDate.unix());
                            await testMakePayment(yieldNextDue, thirdPaymentDate);

                            const fourthPaymentDate = thirdPaymentDate.clone().add("11", "hours");
                            setNextBlockTimestamp(fourthPaymentDate.unix());
                            await testMakePayment(borrowAmount, fourthPaymentDate);

                            const fifthPaymentDate = fourthPaymentDate
                                .clone()
                                .add(2, "days")
                                .add("21", "hours")
                                .add(1, "second");
                            setNextBlockTimestamp(fifthPaymentDate.unix());
                            await testMakePayment(toToken(1), fifthPaymentDate);
                        });
                    });

                    describe("When the payment is in the final period", function () {
                        async function prepareForMakePaymentInFinalPeriod() {
                            makePaymentDate = moment.utc({
                                year: nextYear,
                                month: 7,
                                day: 12,
                            });
                            await setNextBlockTimestamp(makePaymentDate.unix());
                        }

                        beforeEach(async function () {
                            await loadFixture(prepareForMakePaymentInFinalPeriod);
                        });

                        it("Should allow the borrower to make partial payment that covers part of yield past due", async function () {
                            const cc = await creditManagerContract.getCreditConfig(creditHash);
                            const cr = await creditContract.getCreditRecord(creditHash);
                            const dd = await creditContract.getDueDetail(creditHash);
                            const maturityDate = await creditContract.getMaturityDate(creditHash);

                            const [yieldPastDue] = await calcYieldDueNew(
                                calendarContract,
                                cc,
                                cr,
                                dd,
                                makePaymentDate,
                                moment.utc(maturityDate.toNumber() * 1000),
                                latePaymentGracePeriodInDays,
                                membershipFee,
                            );
                            const paymentAmount = yieldPastDue.sub(toToken(1));
                            await testMakePayment(paymentAmount);
                        });

                        it("Should allow the borrower to make partial payment that covers all of yield past due and part of late fee", async function () {
                            const cc = await creditManagerContract.getCreditConfig(creditHash);
                            const cr = await creditContract.getCreditRecord(creditHash);
                            const dd = await creditContract.getDueDetail(creditHash);
                            const maturityDate = await creditContract.getMaturityDate(creditHash);

                            const [yieldPastDue] = await calcYieldDueNew(
                                calendarContract,
                                cc,
                                cr,
                                dd,
                                makePaymentDate,
                                moment.utc(maturityDate.toNumber() * 1000),
                                latePaymentGracePeriodInDays,
                                membershipFee,
                            );
                            const paymentAmount = yieldPastDue.add(toToken(1));
                            await testMakePayment(paymentAmount);
                        });

                        it("Should allow the borrower to make partial payment that covers all of past due and part of next due", async function () {
                            const cc = await creditManagerContract.getCreditConfig(creditHash);
                            const cr = await creditContract.getCreditRecord(creditHash);
                            const dd = await creditContract.getDueDetail(creditHash);
                            const maturityDate = await creditContract.getMaturityDate(creditHash);

                            const [yieldPastDue] = await calcYieldDueNew(
                                calendarContract,
                                cc,
                                cr,
                                dd,
                                makePaymentDate,
                                moment.utc(maturityDate.toNumber() * 1000),
                                latePaymentGracePeriodInDays,
                                membershipFee,
                            );
                            const [, lateFee] = await calcLateFeeNew(
                                poolConfigContract,
                                calendarContract,
                                cr,
                                dd,
                                makePaymentDate,
                                latePaymentGracePeriodInDays,
                            );
                            const paymentAmount = yieldPastDue.add(lateFee).add(toToken(1));
                            await testMakePayment(paymentAmount);
                        });

                        it("Should allow the borrower to make full payment that covers all of past and next due", async function () {
                            const cc = await creditManagerContract.getCreditConfig(creditHash);
                            const cr = await creditContract.getCreditRecord(creditHash);
                            const dd = await creditContract.getDueDetail(creditHash);
                            const maturityDate = await creditContract.getMaturityDate(creditHash);

                            const [yieldPastDue, yieldNextDue] = await calcYieldDueNew(
                                calendarContract,
                                cc,
                                cr,
                                dd,
                                makePaymentDate,
                                moment.utc(maturityDate.toNumber() * 1000),
                                latePaymentGracePeriodInDays,
                                membershipFee,
                            );
                            const [, lateFee] = await calcLateFeeNew(
                                poolConfigContract,
                                calendarContract,
                                cr,
                                dd,
                                makePaymentDate,
                                latePaymentGracePeriodInDays,
                            );
                            const paymentAmount = yieldPastDue.add(lateFee).add(yieldNextDue);
                            await testMakePayment(paymentAmount);
                        });

                        it("Should allow the borrower to payoff the bill and close the credit line", async function () {
                            const cc = await creditManagerContract.getCreditConfig(creditHash);
                            const cr = await creditContract.getCreditRecord(creditHash);
                            const dd = await creditContract.getDueDetail(creditHash);
                            const maturityDate = await creditContract.getMaturityDate(creditHash);

                            const [yieldPastDue, yieldNextDue] = await calcYieldDueNew(
                                calendarContract,
                                cc,
                                cr,
                                dd,
                                makePaymentDate,
                                moment.utc(maturityDate.toNumber() * 1000),
                                latePaymentGracePeriodInDays,
                                membershipFee,
                            );
                            const [, lateFee] = await calcLateFeeNew(
                                poolConfigContract,
                                calendarContract,
                                cr,
                                dd,
                                makePaymentDate,
                                latePaymentGracePeriodInDays,
                            );
                            const paymentAmount = yieldPastDue
                                .add(lateFee)
                                .add(yieldNextDue)
                                .add(borrowAmount);
                            await testMakePayment(paymentAmount);

                            // Payment should no longer be allowed after the credit line is deleted.
                            await expect(
                                creditContract
                                    .connect(borrower)
                                    .makePayment(borrower.getAddress(), paymentAmount),
                            ).to.be.revertedWithCustomError(
                                creditContract,
                                "creditLineNotInStateForMakingPayment",
                            );
                        });

                        it("Should allow the borrower to make payment that covers the entire bill, and only the pay off amount is collected", async function () {
                            const cc = await creditManagerContract.getCreditConfig(creditHash);
                            const cr = await creditContract.getCreditRecord(creditHash);
                            const dd = await creditContract.getDueDetail(creditHash);
                            const maturityDate = await creditContract.getMaturityDate(creditHash);

                            const [yieldPastDue, yieldNextDue] = await calcYieldDueNew(
                                calendarContract,
                                cc,
                                cr,
                                dd,
                                makePaymentDate,
                                moment.utc(maturityDate.toNumber() * 1000),
                                latePaymentGracePeriodInDays,
                                membershipFee,
                            );
                            const [, lateFee] = await calcLateFeeNew(
                                poolConfigContract,
                                calendarContract,
                                cr,
                                dd,
                                makePaymentDate,
                                latePaymentGracePeriodInDays,
                            );
                            const paymentAmount = yieldPastDue
                                .add(yieldNextDue)
                                .add(lateFee)
                                .add(borrowAmount)
                                .add(toToken(1));
                            await testMakePayment(paymentAmount);
                        });

                        it("Should allow the borrower to make multiple payments", async function () {
                            const cc = await creditManagerContract.getCreditConfig(creditHash);
                            let cr = await creditContract.getCreditRecord(creditHash);
                            let dd = await creditContract.getDueDetail(creditHash);
                            const maturityDate = await creditContract.getMaturityDate(creditHash);

                            const [yieldPastDue, yieldNextDue] = await calcYieldDueNew(
                                calendarContract,
                                cc,
                                cr,
                                dd,
                                makePaymentDate,
                                moment.utc(maturityDate.toNumber() * 1000),
                                latePaymentGracePeriodInDays,
                                membershipFee,
                            );

                            await testMakePayment(yieldPastDue);

                            const secondPaymentDate = makePaymentDate
                                .clone()
                                .add(1, "day")
                                .add("4", "hours")
                                .add(5, "minutes");
                            cr = await creditContract.getCreditRecord(creditHash);
                            dd = await creditContract.getDueDetail(creditHash);
                            let [, lateFee] = await calcLateFeeNew(
                                poolConfigContract,
                                calendarContract,
                                cr,
                                dd,
                                secondPaymentDate,
                                latePaymentGracePeriodInDays,
                            );
                            setNextBlockTimestamp(secondPaymentDate.unix());
                            await testMakePayment(lateFee, secondPaymentDate);

                            const thirdPaymentDate = secondPaymentDate
                                .clone()
                                .add("39", "seconds");
                            cr = await creditContract.getCreditRecord(creditHash);
                            dd = await creditContract.getDueDetail(creditHash);
                            [, lateFee] = await calcLateFeeNew(
                                poolConfigContract,
                                calendarContract,
                                cr,
                                dd,
                                thirdPaymentDate,
                                latePaymentGracePeriodInDays,
                            );
                            setNextBlockTimestamp(thirdPaymentDate.unix());
                            await testMakePayment(yieldNextDue.add(lateFee), thirdPaymentDate);

                            const fourthPaymentDate = thirdPaymentDate.clone().add("11", "hours");
                            cr = await creditContract.getCreditRecord(creditHash);
                            dd = await creditContract.getDueDetail(creditHash);
                            [, lateFee] = await calcLateFeeNew(
                                poolConfigContract,
                                calendarContract,
                                cr,
                                dd,
                                fourthPaymentDate,
                                latePaymentGracePeriodInDays,
                            );
                            setNextBlockTimestamp(fourthPaymentDate.unix());
                            await testMakePayment(borrowAmount.add(lateFee), fourthPaymentDate);

                            const fifthPaymentDate = fourthPaymentDate
                                .clone()
                                .add(2, "days")
                                .add("21", "hours")
                                .add(1, "second");
                            setNextBlockTimestamp(fifthPaymentDate.unix());
                            await expect(
                                creditContract
                                    .connect(borrower)
                                    .makePayment(borrower.getAddress(), toToken(1)),
                            ).to.be.revertedWithCustomError(
                                creditContract,
                                "creditLineNotInStateForMakingPayment",
                            );
                        });
                    });

                    describe("When the payment is made after the maturity date", function () {
                        async function prepareForMakePaymentAfterMaturityDate() {
                            // The payment is made after the late payment grace period of the maturity date.
                            makePaymentDate = moment.utc({
                                year: nextYear,
                                month: 7,
                                day: 20,
                                second: 1,
                            });
                            await setNextBlockTimestamp(makePaymentDate.unix());
                        }

                        beforeEach(async function () {
                            await loadFixture(prepareForMakePaymentAfterMaturityDate);
                        });

                        it("Should allow the borrower to make partial payment that covers part of yield past due", async function () {
                            const cc = await creditManagerContract.getCreditConfig(creditHash);
                            const cr = await creditContract.getCreditRecord(creditHash);
                            const dd = await creditContract.getDueDetail(creditHash);
                            const maturityDate = await creditContract.getMaturityDate(creditHash);

                            const [yieldPastDue] = await calcYieldDueNew(
                                calendarContract,
                                cc,
                                cr,
                                dd,
                                makePaymentDate,
                                moment.utc(maturityDate.toNumber() * 1000),
                                latePaymentGracePeriodInDays,
                                membershipFee,
                            );
                            const paymentAmount = yieldPastDue.sub(toToken(1));
                            await testMakePayment(paymentAmount);
                        });

                        it("Should allow the borrower to make partial payment that covers all of yield past due and part of late fee", async function () {
                            const cc = await creditManagerContract.getCreditConfig(creditHash);
                            const cr = await creditContract.getCreditRecord(creditHash);
                            const dd = await creditContract.getDueDetail(creditHash);
                            const maturityDate = await creditContract.getMaturityDate(creditHash);

                            const [yieldPastDue] = await calcYieldDueNew(
                                calendarContract,
                                cc,
                                cr,
                                dd,
                                makePaymentDate,
                                moment.utc(maturityDate.toNumber() * 1000),
                                latePaymentGracePeriodInDays,
                                membershipFee,
                            );
                            const paymentAmount = yieldPastDue.add(toToken(1));
                            await testMakePayment(paymentAmount);
                        });

                        it("Should allow the borrower to payoff the bill and close the credit line", async function () {
                            const cc = await creditManagerContract.getCreditConfig(creditHash);
                            const cr = await creditContract.getCreditRecord(creditHash);
                            const dd = await creditContract.getDueDetail(creditHash);
                            const maturityDate = await creditContract.getMaturityDate(creditHash);

                            const [yieldPastDue, yieldNextDue] = await calcYieldDueNew(
                                calendarContract,
                                cc,
                                cr,
                                dd,
                                makePaymentDate,
                                moment.utc(maturityDate.toNumber() * 1000),
                                latePaymentGracePeriodInDays,
                                membershipFee,
                            );
                            const [, lateFee] = await calcLateFeeNew(
                                poolConfigContract,
                                calendarContract,
                                cr,
                                dd,
                                makePaymentDate,
                                latePaymentGracePeriodInDays,
                            );
                            const paymentAmount = yieldPastDue
                                .add(lateFee)
                                .add(yieldNextDue)
                                .add(borrowAmount);
                            await testMakePayment(paymentAmount);

                            // Payment should no longer be allowed after the credit line is deleted.
                            await expect(
                                creditContract
                                    .connect(borrower)
                                    .makePayment(borrower.getAddress(), paymentAmount),
                            ).to.be.revertedWithCustomError(
                                creditContract,
                                "creditLineNotInStateForMakingPayment",
                            );
                        });

                        it("Should allow the borrower to make payment that covers the entire bill, and only the pay off amount is collected", async function () {
                            const cc = await creditManagerContract.getCreditConfig(creditHash);
                            const cr = await creditContract.getCreditRecord(creditHash);
                            const dd = await creditContract.getDueDetail(creditHash);
                            const maturityDate = await creditContract.getMaturityDate(creditHash);

                            const [yieldPastDue, yieldNextDue] = await calcYieldDueNew(
                                calendarContract,
                                cc,
                                cr,
                                dd,
                                makePaymentDate,
                                moment.utc(maturityDate.toNumber() * 1000),
                                latePaymentGracePeriodInDays,
                                membershipFee,
                            );
                            const [, lateFee] = await calcLateFeeNew(
                                poolConfigContract,
                                calendarContract,
                                cr,
                                dd,
                                makePaymentDate,
                                latePaymentGracePeriodInDays,
                            );
                            const paymentAmount = yieldPastDue
                                .add(yieldNextDue)
                                .add(lateFee)
                                .add(borrowAmount)
                                .add(toToken(1));
                            await testMakePayment(paymentAmount);
                        });

                        it("Should allow the borrower to make multiple payments", async function () {
                            const cc = await creditManagerContract.getCreditConfig(creditHash);
                            let cr = await creditContract.getCreditRecord(creditHash);
                            let dd = await creditContract.getDueDetail(creditHash);
                            const maturityDate = await creditContract.getMaturityDate(creditHash);

                            const [yieldPastDue, yieldNextDue] = await calcYieldDueNew(
                                calendarContract,
                                cc,
                                cr,
                                dd,
                                makePaymentDate,
                                moment.utc(maturityDate.toNumber() * 1000),
                                latePaymentGracePeriodInDays,
                                membershipFee,
                            );

                            await testMakePayment(yieldPastDue);

                            const secondPaymentDate = makePaymentDate
                                .clone()
                                .add(1, "day")
                                .add("4", "hours")
                                .add(5, "minutes");
                            cr = await creditContract.getCreditRecord(creditHash);
                            dd = await creditContract.getDueDetail(creditHash);
                            let [, lateFee] = await calcLateFeeNew(
                                poolConfigContract,
                                calendarContract,
                                cr,
                                dd,
                                secondPaymentDate,
                                latePaymentGracePeriodInDays,
                            );
                            setNextBlockTimestamp(secondPaymentDate.unix());
                            await testMakePayment(lateFee, secondPaymentDate);

                            const thirdPaymentDate = secondPaymentDate
                                .clone()
                                .add("39", "seconds");
                            cr = await creditContract.getCreditRecord(creditHash);
                            dd = await creditContract.getDueDetail(creditHash);
                            [, lateFee] = await calcLateFeeNew(
                                poolConfigContract,
                                calendarContract,
                                cr,
                                dd,
                                thirdPaymentDate,
                                latePaymentGracePeriodInDays,
                            );
                            setNextBlockTimestamp(thirdPaymentDate.unix());
                            await testMakePayment(yieldNextDue.add(lateFee), thirdPaymentDate);

                            const fourthPaymentDate = thirdPaymentDate.clone().add("11", "hours");
                            cr = await creditContract.getCreditRecord(creditHash);
                            dd = await creditContract.getDueDetail(creditHash);
                            [, lateFee] = await calcLateFeeNew(
                                poolConfigContract,
                                calendarContract,
                                cr,
                                dd,
                                fourthPaymentDate,
                                latePaymentGracePeriodInDays,
                            );
                            setNextBlockTimestamp(fourthPaymentDate.unix());
                            await testMakePayment(borrowAmount.add(lateFee), fourthPaymentDate);

                            const fifthPaymentDate = fourthPaymentDate
                                .clone()
                                .add(2, "days")
                                .add("21", "hours")
                                .add(1, "second");
                            setNextBlockTimestamp(fifthPaymentDate.unix());
                            await expect(
                                creditContract
                                    .connect(borrower)
                                    .makePayment(borrower.getAddress(), toToken(1)),
                            ).to.be.revertedWithCustomError(
                                creditContract,
                                "creditLineNotInStateForMakingPayment",
                            );
                        });
                    });
                });

                describe("If the bill is delayed", function () {
                    async function prepareForLateBillPayment() {
                        // Refresh the credit many cycles after drawdown so that the bill is delayed
                        // at the time payment is made.
                        const billRefreshDate = moment.utc({
                            year: nextYear,
                            month: 3,
                            day: 1,
                            hour: 12,
                            minute: 28,
                        });
                        await setNextBlockTimestamp(billRefreshDate.unix());
                        await creditManagerContract.refreshCredit(borrower.getAddress());
                        const cr = await creditContract.getCreditRecord(creditHash);
                        expect(cr.state).to.equal(CreditState.Delayed);
                    }

                    beforeEach(async function () {
                        await loadFixture(prepareForLateBillPayment);
                    });

                    describe("When the payment is made within the current billing cycle", function () {
                        async function prepareForMakePaymentInCurrentBillingCycle() {
                            makePaymentDate = moment.utc({
                                year: nextYear,
                                month: 3,
                                day: 28,
                                hour: 21,
                                minute: 35,
                                second: 54,
                            });
                            await setNextBlockTimestamp(makePaymentDate.unix());
                        }

                        beforeEach(async function () {
                            await loadFixture(prepareForMakePaymentInCurrentBillingCycle);
                        });

                        it("Should allow the borrower to make partial payment that covers part of yield past due", async function () {
                            const cc = await creditManagerContract.getCreditConfig(creditHash);
                            const cr = await creditContract.getCreditRecord(creditHash);
                            const dd = await creditContract.getDueDetail(creditHash);
                            const maturityDate = await creditContract.getMaturityDate(creditHash);

                            const [yieldPastDue] = await calcYieldDueNew(
                                calendarContract,
                                cc,
                                cr,
                                dd,
                                makePaymentDate,
                                moment.utc(maturityDate.toNumber() * 1000),
                                latePaymentGracePeriodInDays,
                                membershipFee,
                            );
                            const paymentAmount = yieldPastDue.sub(toToken(1));
                            await testMakePayment(paymentAmount);
                        });

                        it("Should allow the borrower to make partial payment that covers all of yield past due and part of late fee", async function () {
                            const cc = await creditManagerContract.getCreditConfig(creditHash);
                            const cr = await creditContract.getCreditRecord(creditHash);
                            const dd = await creditContract.getDueDetail(creditHash);
                            const maturityDate = await creditContract.getMaturityDate(creditHash);

                            const [yieldPastDue] = await calcYieldDueNew(
                                calendarContract,
                                cc,
                                cr,
                                dd,
                                makePaymentDate,
                                moment.utc(maturityDate.toNumber() * 1000),
                                latePaymentGracePeriodInDays,
                                membershipFee,
                            );
                            const paymentAmount = yieldPastDue.add(toToken(1));
                            await testMakePayment(paymentAmount);
                        });

                        it("Should allow the borrower to make partial payment that covers all of past due and part of next due", async function () {
                            const cc = await creditManagerContract.getCreditConfig(creditHash);
                            const cr = await creditContract.getCreditRecord(creditHash);
                            const dd = await creditContract.getDueDetail(creditHash);
                            const maturityDate = await creditContract.getMaturityDate(creditHash);

                            const [yieldPastDue] = await calcYieldDueNew(
                                calendarContract,
                                cc,
                                cr,
                                dd,
                                makePaymentDate,
                                moment.utc(maturityDate.toNumber() * 1000),
                                latePaymentGracePeriodInDays,
                                membershipFee,
                            );
                            const [, lateFee] = await calcLateFeeNew(
                                poolConfigContract,
                                calendarContract,
                                cr,
                                dd,
                                makePaymentDate,
                                latePaymentGracePeriodInDays,
                            );
                            const paymentAmount = yieldPastDue.add(lateFee).add(toToken(1));
                            await testMakePayment(paymentAmount);
                        });

                        it("Should allow the borrower to make full payment that covers all of past and next due", async function () {
                            const cc = await creditManagerContract.getCreditConfig(creditHash);
                            const cr = await creditContract.getCreditRecord(creditHash);
                            const dd = await creditContract.getDueDetail(creditHash);
                            const maturityDate = await creditContract.getMaturityDate(creditHash);

                            const [yieldPastDue, yieldNextDue] = await calcYieldDueNew(
                                calendarContract,
                                cc,
                                cr,
                                dd,
                                makePaymentDate,
                                moment.utc(maturityDate.toNumber() * 1000),
                                latePaymentGracePeriodInDays,
                                membershipFee,
                            );
                            const [, lateFee] = await calcLateFeeNew(
                                poolConfigContract,
                                calendarContract,
                                cr,
                                dd,
                                makePaymentDate,
                                latePaymentGracePeriodInDays,
                            );
                            const paymentAmount = yieldPastDue.add(lateFee).add(yieldNextDue);
                            await testMakePayment(paymentAmount);
                        });

                        it("Should allow the borrower to payoff the bill", async function () {
                            const cc = await creditManagerContract.getCreditConfig(creditHash);
                            const cr = await creditContract.getCreditRecord(creditHash);
                            const dd = await creditContract.getDueDetail(creditHash);
                            const maturityDate = await creditContract.getMaturityDate(creditHash);

                            const [yieldPastDue, yieldNextDue] = await calcYieldDueNew(
                                calendarContract,
                                cc,
                                cr,
                                dd,
                                makePaymentDate,
                                moment.utc(maturityDate.toNumber() * 1000),
                                latePaymentGracePeriodInDays,
                                membershipFee,
                            );
                            const [, lateFee] = await calcLateFeeNew(
                                poolConfigContract,
                                calendarContract,
                                cr,
                                dd,
                                makePaymentDate,
                                latePaymentGracePeriodInDays,
                            );
                            const paymentAmount = yieldPastDue
                                .add(lateFee)
                                .add(yieldNextDue)
                                .add(borrowAmount);
                            await testMakePayment(paymentAmount);
                        });

                        it("Should allow the borrower to make multiple payments", async function () {
                            const cc = await creditManagerContract.getCreditConfig(creditHash);
                            let cr = await creditContract.getCreditRecord(creditHash);
                            let dd = await creditContract.getDueDetail(creditHash);
                            const maturityDate = await creditContract.getMaturityDate(creditHash);

                            const [yieldPastDue, yieldNextDue] = await calcYieldDueNew(
                                calendarContract,
                                cc,
                                cr,
                                dd,
                                makePaymentDate,
                                moment.utc(maturityDate.toNumber() * 1000),
                                latePaymentGracePeriodInDays,
                                membershipFee,
                            );

                            await testMakePayment(yieldPastDue);

                            const secondPaymentDate = makePaymentDate
                                .clone()
                                .add(1, "day")
                                .add("4", "hours")
                                .add(5, "minutes");
                            cr = await creditContract.getCreditRecord(creditHash);
                            dd = await creditContract.getDueDetail(creditHash);
                            let [, lateFee] = await calcLateFeeNew(
                                poolConfigContract,
                                calendarContract,
                                cr,
                                dd,
                                secondPaymentDate,
                                latePaymentGracePeriodInDays,
                            );
                            setNextBlockTimestamp(secondPaymentDate.unix());
                            await testMakePayment(lateFee, secondPaymentDate);

                            const thirdPaymentDate = secondPaymentDate
                                .clone()
                                .add("39", "seconds");
                            cr = await creditContract.getCreditRecord(creditHash);
                            dd = await creditContract.getDueDetail(creditHash);
                            [, lateFee] = await calcLateFeeNew(
                                poolConfigContract,
                                calendarContract,
                                cr,
                                dd,
                                thirdPaymentDate,
                                latePaymentGracePeriodInDays,
                            );
                            setNextBlockTimestamp(thirdPaymentDate.unix());
                            await testMakePayment(yieldNextDue.add(lateFee), thirdPaymentDate);

                            const fourthPaymentDate = thirdPaymentDate.clone().add("11", "hours");
                            cr = await creditContract.getCreditRecord(creditHash);
                            dd = await creditContract.getDueDetail(creditHash);
                            [, lateFee] = await calcLateFeeNew(
                                poolConfigContract,
                                calendarContract,
                                cr,
                                dd,
                                fourthPaymentDate,
                                latePaymentGracePeriodInDays,
                            );
                            expect(lateFee).to.equal(0);
                            setNextBlockTimestamp(fourthPaymentDate.unix());
                            await testMakePayment(borrowAmount.add(lateFee), fourthPaymentDate);

                            const fifthPaymentDate = fourthPaymentDate
                                .clone()
                                .add(2, "days")
                                .add("21", "hours")
                                .add(1, "second");
                            setNextBlockTimestamp(fifthPaymentDate.unix());
                            await testMakePayment(toToken(1), fifthPaymentDate);
                        });
                    });

                    describe("When the payment is made outside of the current billing cycle", function () {
                        async function prepareForMakePaymentAfterLatePaymentGracePeriod() {
                            makePaymentDate = moment.utc({
                                year: nextYear,
                                month: 4,
                                day: 8,
                                minute: 21,
                            });
                            await setNextBlockTimestamp(makePaymentDate.unix());
                        }

                        beforeEach(async function () {
                            await loadFixture(prepareForMakePaymentAfterLatePaymentGracePeriod);
                        });

                        it("Should allow the borrower to make partial payment that covers part of yield past due", async function () {
                            const cc = await creditManagerContract.getCreditConfig(creditHash);
                            const cr = await creditContract.getCreditRecord(creditHash);
                            const dd = await creditContract.getDueDetail(creditHash);
                            const maturityDate = await creditContract.getMaturityDate(creditHash);

                            const [yieldPastDue] = await calcYieldDueNew(
                                calendarContract,
                                cc,
                                cr,
                                dd,
                                makePaymentDate,
                                moment.utc(maturityDate.toNumber() * 1000),
                                latePaymentGracePeriodInDays,
                                membershipFee,
                            );
                            const paymentAmount = yieldPastDue.sub(toToken(1));
                            await testMakePayment(paymentAmount);
                        });

                        it("Should allow the borrower to make partial payment that covers all of yield and principal past due and part of late fee", async function () {
                            const cc = await creditManagerContract.getCreditConfig(creditHash);
                            const cr = await creditContract.getCreditRecord(creditHash);
                            const dd = await creditContract.getDueDetail(creditHash);
                            const maturityDate = await creditContract.getMaturityDate(creditHash);

                            const [yieldPastDue] = await calcYieldDueNew(
                                calendarContract,
                                cc,
                                cr,
                                dd,
                                makePaymentDate,
                                moment.utc(maturityDate.toNumber() * 1000),
                                latePaymentGracePeriodInDays,
                                membershipFee,
                            );
                            const paymentAmount = yieldPastDue.add(toToken(1));
                            await testMakePayment(paymentAmount);
                        });

                        it("Should allow the borrower to make partial payment that covers all of past due and part of next due", async function () {
                            const cc = await creditManagerContract.getCreditConfig(creditHash);
                            const cr = await creditContract.getCreditRecord(creditHash);
                            const dd = await creditContract.getDueDetail(creditHash);
                            const maturityDate = await creditContract.getMaturityDate(creditHash);

                            const [yieldPastDue] = await calcYieldDueNew(
                                calendarContract,
                                cc,
                                cr,
                                dd,
                                makePaymentDate,
                                moment.utc(maturityDate.toNumber() * 1000),
                                latePaymentGracePeriodInDays,
                                membershipFee,
                            );
                            const [, lateFee] = await calcLateFeeNew(
                                poolConfigContract,
                                calendarContract,
                                cr,
                                dd,
                                makePaymentDate,
                                latePaymentGracePeriodInDays,
                            );
                            const paymentAmount = yieldPastDue.add(lateFee).add(toToken(1));
                            await testMakePayment(paymentAmount);
                        });

                        it("Should allow the borrower to make full payment that covers all of past and next due", async function () {
                            const cc = await creditManagerContract.getCreditConfig(creditHash);
                            const cr = await creditContract.getCreditRecord(creditHash);
                            const dd = await creditContract.getDueDetail(creditHash);
                            const maturityDate = await creditContract.getMaturityDate(creditHash);

                            const [yieldPastDue, yieldNextDue] = await calcYieldDueNew(
                                calendarContract,
                                cc,
                                cr,
                                dd,
                                makePaymentDate,
                                moment.utc(maturityDate.toNumber() * 1000),
                                latePaymentGracePeriodInDays,
                                membershipFee,
                            );
                            const [, lateFee] = await calcLateFeeNew(
                                poolConfigContract,
                                calendarContract,
                                cr,
                                dd,
                                makePaymentDate,
                                latePaymentGracePeriodInDays,
                            );
                            const paymentAmount = yieldPastDue.add(lateFee).add(yieldNextDue);
                            await testMakePayment(paymentAmount);
                        });

                        it("Should allow the borrower to payoff the bill", async function () {
                            const cc = await creditManagerContract.getCreditConfig(creditHash);
                            const cr = await creditContract.getCreditRecord(creditHash);
                            const dd = await creditContract.getDueDetail(creditHash);
                            const maturityDate = await creditContract.getMaturityDate(creditHash);

                            const [yieldPastDue, yieldNextDue] = await calcYieldDueNew(
                                calendarContract,
                                cc,
                                cr,
                                dd,
                                makePaymentDate,
                                moment.utc(maturityDate.toNumber() * 1000),
                                latePaymentGracePeriodInDays,
                                membershipFee,
                            );
                            const [, lateFee] = await calcLateFeeNew(
                                poolConfigContract,
                                calendarContract,
                                cr,
                                dd,
                                makePaymentDate,
                                latePaymentGracePeriodInDays,
                            );
                            const paymentAmount = yieldPastDue
                                .add(lateFee)
                                .add(yieldNextDue)
                                .add(borrowAmount);
                            await testMakePayment(paymentAmount);
                        });

                        it("Should allow the borrower to make multiple payments", async function () {
                            const cc = await creditManagerContract.getCreditConfig(creditHash);
                            let cr = await creditContract.getCreditRecord(creditHash);
                            let dd = await creditContract.getDueDetail(creditHash);
                            const maturityDate = await creditContract.getMaturityDate(creditHash);

                            const [yieldPastDue, yieldNextDue] = await calcYieldDueNew(
                                calendarContract,
                                cc,
                                cr,
                                dd,
                                makePaymentDate,
                                moment.utc(maturityDate.toNumber() * 1000),
                                latePaymentGracePeriodInDays,
                                membershipFee,
                            );

                            await testMakePayment(yieldPastDue);

                            const secondPaymentDate = makePaymentDate
                                .clone()
                                .add(1, "day")
                                .add("4", "hours")
                                .add(5, "minutes");
                            cr = await creditContract.getCreditRecord(creditHash);
                            dd = await creditContract.getDueDetail(creditHash);
                            let [, lateFee] = await calcLateFeeNew(
                                poolConfigContract,
                                calendarContract,
                                cr,
                                dd,
                                secondPaymentDate,
                                latePaymentGracePeriodInDays,
                            );
                            setNextBlockTimestamp(secondPaymentDate.unix());
                            await testMakePayment(lateFee, secondPaymentDate);

                            const thirdPaymentDate = secondPaymentDate
                                .clone()
                                .add("39", "seconds");
                            cr = await creditContract.getCreditRecord(creditHash);
                            dd = await creditContract.getDueDetail(creditHash);
                            [, lateFee] = await calcLateFeeNew(
                                poolConfigContract,
                                calendarContract,
                                cr,
                                dd,
                                thirdPaymentDate,
                                latePaymentGracePeriodInDays,
                            );
                            setNextBlockTimestamp(thirdPaymentDate.unix());
                            await testMakePayment(yieldNextDue.add(lateFee), thirdPaymentDate);

                            const fourthPaymentDate = thirdPaymentDate.clone().add("11", "hours");
                            cr = await creditContract.getCreditRecord(creditHash);
                            dd = await creditContract.getDueDetail(creditHash);
                            [, lateFee] = await calcLateFeeNew(
                                poolConfigContract,
                                calendarContract,
                                cr,
                                dd,
                                fourthPaymentDate,
                                latePaymentGracePeriodInDays,
                            );
                            expect(lateFee).to.equal(0);
                            setNextBlockTimestamp(fourthPaymentDate.unix());
                            await testMakePayment(borrowAmount.add(lateFee), fourthPaymentDate);

                            const fifthPaymentDate = fourthPaymentDate
                                .clone()
                                .add(2, "days")
                                .add("21", "hours")
                                .add(1, "second");
                            setNextBlockTimestamp(fifthPaymentDate.unix());
                            await testMakePayment(toToken(1), fifthPaymentDate);
                        });
                    });
                });
            });

            describe("If the principal rate is non-zero", function () {
                async function prepareForMakePayment() {
                    principalRateInBps = 200;
                    await poolConfigContract.connect(poolOwner).setFeeStructure({
                        yieldInBps,
                        minPrincipalRateInBps: principalRateInBps,
                        lateFeeFlat,
                        lateFeeBps,
                        membershipFee,
                    });
                    await approveCredit();
                    await drawdown();
                }

                beforeEach(async function () {
                    await loadFixture(prepareForMakePayment);
                });

                describe("If the bill is currently in good standing", function () {
                    describe("When the payment is made within the current billing cycle", function () {
                        async function prepareForMakePaymentInCurrentBillingCycle() {
                            makePaymentDate = moment.utc({
                                year: nextYear,
                                month: 1,
                                day: 28,
                                hour: 21,
                                minute: 35,
                                second: 54,
                            });
                            await setNextBlockTimestamp(makePaymentDate.unix());
                        }

                        beforeEach(async function () {
                            await loadFixture(prepareForMakePaymentInCurrentBillingCycle);
                        });

                        it("Should allow the borrower to make partial payment that covers part of yield next due", async function () {
                            const cc = await creditManagerContract.getCreditConfig(creditHash);
                            const cr = await creditContract.getCreditRecord(creditHash);
                            const dd = await creditContract.getDueDetail(creditHash);
                            const maturityDate = await creditContract.getMaturityDate(creditHash);

                            const [, yieldNextDue] = await calcYieldDueNew(
                                calendarContract,
                                cc,
                                cr,
                                dd,
                                makePaymentDate,
                                moment.utc(maturityDate.toNumber() * 1000),
                                latePaymentGracePeriodInDays,
                                membershipFee,
                            );
                            const paymentAmount = yieldNextDue.sub(toToken(1));
                            await testMakePayment(paymentAmount);
                        });

                        it("Should allow the borrower to make partial payment that covers part of all of yield next due and part of principal next due", async function () {
                            const cc = await creditManagerContract.getCreditConfig(creditHash);
                            const cr = await creditContract.getCreditRecord(creditHash);
                            const dd = await creditContract.getDueDetail(creditHash);
                            const maturityDate = await creditContract.getMaturityDate(creditHash);

                            const [, yieldNextDue] = await calcYieldDueNew(
                                calendarContract,
                                cc,
                                cr,
                                dd,
                                makePaymentDate,
                                moment.utc(maturityDate.toNumber() * 1000),
                                latePaymentGracePeriodInDays,
                                membershipFee,
                            );
                            const paymentAmount = yieldNextDue.add(toToken(1));
                            await testMakePayment(paymentAmount);
                        });

                        it("Should allow the borrower to make full payment that covers part of all of next due and part of unbilled principal", async function () {
                            const cc = await creditManagerContract.getCreditConfig(creditHash);
                            const cr = await creditContract.getCreditRecord(creditHash);
                            const dd = await creditContract.getDueDetail(creditHash);
                            const maturityDate = await creditContract.getMaturityDate(creditHash);

                            const [, yieldNextDue] = await calcYieldDueNew(
                                calendarContract,
                                cc,
                                cr,
                                dd,
                                makePaymentDate,
                                moment.utc(maturityDate.toNumber() * 1000),
                                latePaymentGracePeriodInDays,
                                membershipFee,
                            );
                            const [, , principalNextDue] = await calcPrincipalDueNew(
                                calendarContract,
                                cc,
                                cr,
                                dd,
                                makePaymentDate,
                                moment.utc(maturityDate.toNumber() * 1000),
                                latePaymentGracePeriodInDays,
                                principalRateInBps,
                            );
                            const paymentAmount = yieldNextDue
                                .add(principalNextDue)
                                .add(toToken(1));
                            await testMakePayment(paymentAmount);
                        });

                        it("Should allow the borrower to payoff the bill", async function () {
                            const cc = await creditManagerContract.getCreditConfig(creditHash);
                            const cr = await creditContract.getCreditRecord(creditHash);
                            const dd = await creditContract.getDueDetail(creditHash);
                            const maturityDate = await creditContract.getMaturityDate(creditHash);

                            const [, yieldNextDue] = await calcYieldDueNew(
                                calendarContract,
                                cc,
                                cr,
                                dd,
                                makePaymentDate,
                                moment.utc(maturityDate.toNumber() * 1000),
                                latePaymentGracePeriodInDays,
                                membershipFee,
                            );
                            const [unbilledPrincipal, , principalNextDue] =
                                await calcPrincipalDueNew(
                                    calendarContract,
                                    cc,
                                    cr,
                                    dd,
                                    makePaymentDate,
                                    moment.utc(maturityDate.toNumber() * 1000),
                                    latePaymentGracePeriodInDays,
                                    principalRateInBps,
                                );
                            const paymentAmount = yieldNextDue
                                .add(principalNextDue)
                                .add(unbilledPrincipal);
                            await testMakePayment(paymentAmount);
                        });

                        it("Should allow the borrower to make payment that covers the entire bill, and only the pay off amount is collected", async function () {
                            const cc = await creditManagerContract.getCreditConfig(creditHash);
                            const cr = await creditContract.getCreditRecord(creditHash);
                            const dd = await creditContract.getDueDetail(creditHash);
                            const maturityDate = await creditContract.getMaturityDate(creditHash);

                            const [, yieldNextDue] = await calcYieldDueNew(
                                calendarContract,
                                cc,
                                cr,
                                dd,
                                makePaymentDate,
                                moment.utc(maturityDate.toNumber() * 1000),
                                latePaymentGracePeriodInDays,
                                membershipFee,
                            );
                            const [unbilledPrincipal, , principalNextDue] =
                                await calcPrincipalDueNew(
                                    calendarContract,
                                    cc,
                                    cr,
                                    dd,
                                    makePaymentDate,
                                    moment.utc(maturityDate.toNumber() * 1000),
                                    latePaymentGracePeriodInDays,
                                    principalRateInBps,
                                );
                            const paymentAmount = yieldNextDue
                                .add(principalNextDue)
                                .add(unbilledPrincipal)
                                .add(toToken(1));
                            await testMakePayment(paymentAmount);
                        });

                        it("Should allow the borrower to make multiple payments", async function () {
                            const cc = await creditManagerContract.getCreditConfig(creditHash);
                            const cr = await creditContract.getCreditRecord(creditHash);
                            const dd = await creditContract.getDueDetail(creditHash);
                            const maturityDate = await creditContract.getMaturityDate(creditHash);

                            const [, yieldNextDue] = await calcYieldDueNew(
                                calendarContract,
                                cc,
                                cr,
                                dd,
                                makePaymentDate,
                                moment.utc(maturityDate.toNumber() * 1000),
                                latePaymentGracePeriodInDays,
                                membershipFee,
                            );
                            const [unbilledPrincipal, , principalNextDue] =
                                await calcPrincipalDueNew(
                                    calendarContract,
                                    cc,
                                    cr,
                                    dd,
                                    makePaymentDate,
                                    moment.utc(maturityDate.toNumber() * 1000),
                                    latePaymentGracePeriodInDays,
                                    principalRateInBps,
                                );

                            // Make a series of payment gradually and eventually pay off the bill.
                            await testMakePayment(yieldNextDue);

                            const secondPaymentDate = moment.utc({
                                year: nextYear,
                                month: 1,
                                day: 28,
                                hour: 3,
                                minute: 22,
                                second: 57,
                            });
                            setNextBlockTimestamp(secondPaymentDate.unix());
                            await testMakePayment(principalNextDue, secondPaymentDate);

                            const thirdPaymentDate = moment.utc({
                                year: nextYear,
                                month: 1,
                                day: 28,
                                hour: 18,
                                minute: 30,
                            });
                            setNextBlockTimestamp(thirdPaymentDate.unix());
                            await testMakePayment(unbilledPrincipal, thirdPaymentDate);

                            const fourthPaymentDate = moment.utc({
                                year: nextYear,
                                month: 1,
                                day: 28,
                                hour: 18,
                                minute: 31,
                            });
                            setNextBlockTimestamp(fourthPaymentDate.unix());
                            await testMakePayment(toToken(1), thirdPaymentDate);
                        });
                    });

                    describe("When the payment is made after the due date of the current billing cycle, but within the late payment grace period", function () {
                        async function prepareForMakePaymentWithinLatePaymentGracePeriod() {
                            makePaymentDate = firstDueDate
                                .clone()
                                .add(latePaymentGracePeriodInDays, "days")
                                .subtract(1, "second");
                            await setNextBlockTimestamp(makePaymentDate.unix());
                        }

                        beforeEach(async function () {
                            await loadFixture(prepareForMakePaymentWithinLatePaymentGracePeriod);
                        });

                        it("Should allow the borrower to make partial payment that covers part of yield next due", async function () {
                            const cc = await creditManagerContract.getCreditConfig(creditHash);
                            const cr = await creditContract.getCreditRecord(creditHash);
                            const dd = await creditContract.getDueDetail(creditHash);
                            const maturityDate = await creditContract.getMaturityDate(creditHash);

                            const [, yieldNextDue] = await calcYieldDueNew(
                                calendarContract,
                                cc,
                                cr,
                                dd,
                                makePaymentDate,
                                moment.utc(maturityDate.toNumber() * 1000),
                                latePaymentGracePeriodInDays,
                                membershipFee,
                            );
                            const paymentAmount = yieldNextDue.sub(toToken(1));
                            await testMakePayment(paymentAmount);
                        });

                        it("Should allow the borrower to make partial payment that covers part of all of yield next due and part of principal next due", async function () {
                            const cc = await creditManagerContract.getCreditConfig(creditHash);
                            const cr = await creditContract.getCreditRecord(creditHash);
                            const dd = await creditContract.getDueDetail(creditHash);
                            const maturityDate = await creditContract.getMaturityDate(creditHash);

                            const [, yieldNextDue] = await calcYieldDueNew(
                                calendarContract,
                                cc,
                                cr,
                                dd,
                                makePaymentDate,
                                moment.utc(maturityDate.toNumber() * 1000),
                                latePaymentGracePeriodInDays,
                                membershipFee,
                            );
                            const paymentAmount = yieldNextDue.add(toToken(1));
                            await testMakePayment(paymentAmount);
                        });

                        it("Should allow the borrower to make full payment that covers part of all of next due and part of unbilled principal", async function () {
                            const cc = await creditManagerContract.getCreditConfig(creditHash);
                            const cr = await creditContract.getCreditRecord(creditHash);
                            const dd = await creditContract.getDueDetail(creditHash);
                            const maturityDate = await creditContract.getMaturityDate(creditHash);

                            const [, yieldNextDue] = await calcYieldDueNew(
                                calendarContract,
                                cc,
                                cr,
                                dd,
                                makePaymentDate,
                                moment.utc(maturityDate.toNumber() * 1000),
                                latePaymentGracePeriodInDays,
                                membershipFee,
                            );
                            const [, , principalNextDue] = await calcPrincipalDueNew(
                                calendarContract,
                                cc,
                                cr,
                                dd,
                                makePaymentDate,
                                moment.utc(maturityDate.toNumber() * 1000),
                                latePaymentGracePeriodInDays,
                                principalRateInBps,
                            );
                            const paymentAmount = yieldNextDue
                                .add(principalNextDue)
                                .add(toToken(1));
                            await testMakePayment(paymentAmount);
                        });

                        it("Should allow the borrower to payoff the bill", async function () {
                            const cc = await creditManagerContract.getCreditConfig(creditHash);
                            const cr = await creditContract.getCreditRecord(creditHash);
                            const dd = await creditContract.getDueDetail(creditHash);
                            const maturityDate = await creditContract.getMaturityDate(creditHash);

                            const [, yieldNextDue] = await calcYieldDueNew(
                                calendarContract,
                                cc,
                                cr,
                                dd,
                                makePaymentDate,
                                moment.utc(maturityDate.toNumber() * 1000),
                                latePaymentGracePeriodInDays,
                                membershipFee,
                            );
                            const [unbilledPrincipal, , principalNextDue] =
                                await calcPrincipalDueNew(
                                    calendarContract,
                                    cc,
                                    cr,
                                    dd,
                                    makePaymentDate,
                                    moment.utc(maturityDate.toNumber() * 1000),
                                    latePaymentGracePeriodInDays,
                                    principalRateInBps,
                                );
                            const paymentAmount = yieldNextDue
                                .add(principalNextDue)
                                .add(unbilledPrincipal);
                            await testMakePayment(paymentAmount);
                        });

                        it("Should allow the borrower to make payment that covers the entire bill, and only the pay off amount is collected", async function () {
                            const cc = await creditManagerContract.getCreditConfig(creditHash);
                            const cr = await creditContract.getCreditRecord(creditHash);
                            const dd = await creditContract.getDueDetail(creditHash);
                            const maturityDate = await creditContract.getMaturityDate(creditHash);

                            const [, yieldNextDue] = await calcYieldDueNew(
                                calendarContract,
                                cc,
                                cr,
                                dd,
                                makePaymentDate,
                                moment.utc(maturityDate.toNumber() * 1000),
                                latePaymentGracePeriodInDays,
                                membershipFee,
                            );
                            const [unbilledPrincipal, , principalNextDue] =
                                await calcPrincipalDueNew(
                                    calendarContract,
                                    cc,
                                    cr,
                                    dd,
                                    makePaymentDate,
                                    moment.utc(maturityDate.toNumber() * 1000),
                                    latePaymentGracePeriodInDays,
                                    principalRateInBps,
                                );
                            const paymentAmount = yieldNextDue
                                .add(principalNextDue)
                                .add(unbilledPrincipal)
                                .add(toToken(1));
                            await testMakePayment(paymentAmount);
                        });

                        it("Should allow the borrower to make multiple payments", async function () {
                            const cc = await creditManagerContract.getCreditConfig(creditHash);
                            const cr = await creditContract.getCreditRecord(creditHash);
                            const dd = await creditContract.getDueDetail(creditHash);
                            const maturityDate = await creditContract.getMaturityDate(creditHash);

                            const [, yieldNextDue] = await calcYieldDueNew(
                                calendarContract,
                                cc,
                                cr,
                                dd,
                                makePaymentDate,
                                moment.utc(maturityDate.toNumber() * 1000),
                                latePaymentGracePeriodInDays,
                                membershipFee,
                            );
                            const [unbilledPrincipal, , principalNextDue] =
                                await calcPrincipalDueNew(
                                    calendarContract,
                                    cc,
                                    cr,
                                    dd,
                                    makePaymentDate,
                                    moment.utc(maturityDate.toNumber() * 1000),
                                    latePaymentGracePeriodInDays,
                                    principalRateInBps,
                                );

                            await testMakePayment(yieldNextDue);

                            const secondPaymentDate = makePaymentDate
                                .clone()
                                .add(1, "day")
                                .add("4", "hours")
                                .add(5, "minutes");
                            setNextBlockTimestamp(secondPaymentDate.unix());
                            await testMakePayment(principalNextDue, secondPaymentDate);

                            const thirdPaymentDate = secondPaymentDate.clone().add(38, "minutes");
                            setNextBlockTimestamp(thirdPaymentDate.unix());
                            await testMakePayment(unbilledPrincipal, thirdPaymentDate);

                            const fourthPaymentDate = thirdPaymentDate.clone().add(1, "hour");
                            setNextBlockTimestamp(fourthPaymentDate.unix());
                            await testMakePayment(toToken(1), thirdPaymentDate);
                        });
                    });

                    describe("When the payment is made after the late payment grace period", function () {
                        async function prepareForMakePaymentAfterLatePaymentGracePeriod() {
                            makePaymentDate = firstDueDate
                                .clone()
                                .add(latePaymentGracePeriodInDays, "days")
                                .add(1, "second");
                            await setNextBlockTimestamp(makePaymentDate.unix());
                        }

                        beforeEach(async function () {
                            await loadFixture(prepareForMakePaymentAfterLatePaymentGracePeriod);
                        });

                        it("Should allow the borrower to make partial payment that covers part of yield past due", async function () {
                            const cc = await creditManagerContract.getCreditConfig(creditHash);
                            const cr = await creditContract.getCreditRecord(creditHash);
                            const dd = await creditContract.getDueDetail(creditHash);
                            const maturityDate = await creditContract.getMaturityDate(creditHash);

                            const [yieldPastDue] = await calcYieldDueNew(
                                calendarContract,
                                cc,
                                cr,
                                dd,
                                makePaymentDate,
                                moment.utc(maturityDate.toNumber() * 1000),
                                latePaymentGracePeriodInDays,
                                membershipFee,
                            );
                            const paymentAmount = yieldPastDue.sub(toToken(1));
                            await testMakePayment(paymentAmount);
                        });

                        it("Should allow the borrower to make partial payment that covers all of yield past due and part of principal past due", async function () {
                            const cc = await creditManagerContract.getCreditConfig(creditHash);
                            const cr = await creditContract.getCreditRecord(creditHash);
                            const dd = await creditContract.getDueDetail(creditHash);
                            const maturityDate = await creditContract.getMaturityDate(creditHash);

                            const [yieldPastDue] = await calcYieldDueNew(
                                calendarContract,
                                cc,
                                cr,
                                dd,
                                makePaymentDate,
                                moment.utc(maturityDate.toNumber() * 1000),
                                latePaymentGracePeriodInDays,
                                membershipFee,
                            );
                            const paymentAmount = yieldPastDue.add(toToken(1));
                            await testMakePayment(paymentAmount);
                        });

                        it("Should allow the borrower to make partial payment that covers all of yield and principal past due and part of late fee", async function () {
                            const cc = await creditManagerContract.getCreditConfig(creditHash);
                            const cr = await creditContract.getCreditRecord(creditHash);
                            const dd = await creditContract.getDueDetail(creditHash);
                            const maturityDate = await creditContract.getMaturityDate(creditHash);

                            const [yieldPastDue] = await calcYieldDueNew(
                                calendarContract,
                                cc,
                                cr,
                                dd,
                                makePaymentDate,
                                moment.utc(maturityDate.toNumber() * 1000),
                                latePaymentGracePeriodInDays,
                                membershipFee,
                            );
                            const [, principalPastDue] = await calcPrincipalDueNew(
                                calendarContract,
                                cc,
                                cr,
                                dd,
                                makePaymentDate,
                                moment.utc(maturityDate.toNumber() * 1000),
                                latePaymentGracePeriodInDays,
                                principalRateInBps,
                            );
                            const paymentAmount = yieldPastDue
                                .add(principalPastDue)
                                .add(toToken(1));
                            await testMakePayment(paymentAmount);
                        });

                        it("Should allow the borrower to make partial payment that covers all of past due and part of next due", async function () {
                            const cc = await creditManagerContract.getCreditConfig(creditHash);
                            const cr = await creditContract.getCreditRecord(creditHash);
                            const dd = await creditContract.getDueDetail(creditHash);
                            const maturityDate = await creditContract.getMaturityDate(creditHash);

                            const [yieldPastDue] = await calcYieldDueNew(
                                calendarContract,
                                cc,
                                cr,
                                dd,
                                makePaymentDate,
                                moment.utc(maturityDate.toNumber() * 1000),
                                latePaymentGracePeriodInDays,
                                membershipFee,
                            );
                            const [, principalPastDue] = await calcPrincipalDueNew(
                                calendarContract,
                                cc,
                                cr,
                                dd,
                                makePaymentDate,
                                moment.utc(maturityDate.toNumber() * 1000),
                                latePaymentGracePeriodInDays,
                                principalRateInBps,
                            );
                            const [, lateFee] = await calcLateFeeNew(
                                poolConfigContract,
                                calendarContract,
                                cr,
                                dd,
                                makePaymentDate,
                                latePaymentGracePeriodInDays,
                            );
                            const paymentAmount = yieldPastDue
                                .add(principalPastDue)
                                .add(lateFee)
                                .add(toToken(1));
                            await testMakePayment(paymentAmount);
                        });

                        it("Should allow the borrower to make full payment that covers all of past and next due", async function () {
                            const cc = await creditManagerContract.getCreditConfig(creditHash);
                            const cr = await creditContract.getCreditRecord(creditHash);
                            const dd = await creditContract.getDueDetail(creditHash);
                            const maturityDate = await creditContract.getMaturityDate(creditHash);

                            const [yieldPastDue, yieldNextDue] = await calcYieldDueNew(
                                calendarContract,
                                cc,
                                cr,
                                dd,
                                makePaymentDate,
                                moment.utc(maturityDate.toNumber() * 1000),
                                latePaymentGracePeriodInDays,
                                membershipFee,
                            );
                            const [principalPastDue, principalNextDue] = await calcPrincipalDueNew(
                                calendarContract,
                                cc,
                                cr,
                                dd,
                                makePaymentDate,
                                moment.utc(maturityDate.toNumber() * 1000),
                                latePaymentGracePeriodInDays,
                                principalRateInBps,
                            );
                            const [, lateFee] = await calcLateFeeNew(
                                poolConfigContract,
                                calendarContract,
                                cr,
                                dd,
                                makePaymentDate,
                                latePaymentGracePeriodInDays,
                            );
                            const paymentAmount = yieldPastDue
                                .add(principalPastDue)
                                .add(lateFee)
                                .add(yieldNextDue)
                                .add(principalNextDue);
                            await testMakePayment(paymentAmount);
                        });

                        it("Should allow the borrower to payoff the bill", async function () {
                            const cc = await creditManagerContract.getCreditConfig(creditHash);
                            const cr = await creditContract.getCreditRecord(creditHash);
                            const dd = await creditContract.getDueDetail(creditHash);
                            const maturityDate = await creditContract.getMaturityDate(creditHash);

                            const [yieldPastDue, yieldNextDue] = await calcYieldDueNew(
                                calendarContract,
                                cc,
                                cr,
                                dd,
                                makePaymentDate,
                                moment.utc(maturityDate.toNumber() * 1000),
                                latePaymentGracePeriodInDays,
                                membershipFee,
                            );
                            const [unbilledPrincipal, principalPastDue, principalNextDue] =
                                await calcPrincipalDueNew(
                                    calendarContract,
                                    cc,
                                    cr,
                                    dd,
                                    makePaymentDate,
                                    moment.utc(maturityDate.toNumber() * 1000),
                                    latePaymentGracePeriodInDays,
                                    principalRateInBps,
                                );
                            const [, lateFee] = await calcLateFeeNew(
                                poolConfigContract,
                                calendarContract,
                                cr,
                                dd,
                                makePaymentDate,
                                latePaymentGracePeriodInDays,
                            );
                            const paymentAmount = yieldPastDue
                                .add(principalPastDue)
                                .add(lateFee)
                                .add(yieldNextDue)
                                .add(principalNextDue)
                                .add(unbilledPrincipal);
                            await testMakePayment(paymentAmount);
                        });

                        it("Should allow the borrower to make payment that covers the entire bill, and only the pay off amount is collected", async function () {
                            const cc = await creditManagerContract.getCreditConfig(creditHash);
                            const cr = await creditContract.getCreditRecord(creditHash);
                            const dd = await creditContract.getDueDetail(creditHash);
                            const maturityDate = await creditContract.getMaturityDate(creditHash);

                            const [yieldPastDue, yieldNextDue] = await calcYieldDueNew(
                                calendarContract,
                                cc,
                                cr,
                                dd,
                                makePaymentDate,
                                moment.utc(maturityDate.toNumber() * 1000),
                                latePaymentGracePeriodInDays,
                                membershipFee,
                            );
                            const [unbilledPrincipal, principalPastDue, principalNextDue] =
                                await calcPrincipalDueNew(
                                    calendarContract,
                                    cc,
                                    cr,
                                    dd,
                                    makePaymentDate,
                                    moment.utc(maturityDate.toNumber() * 1000),
                                    latePaymentGracePeriodInDays,
                                    principalRateInBps,
                                );
                            const paymentAmount = yieldPastDue
                                .add(yieldNextDue)
                                .add(principalPastDue)
                                .add(principalNextDue)
                                .add(unbilledPrincipal)
                                .add(toToken(1));
                            await testMakePayment(paymentAmount);
                        });

                        it("Should allow the borrower to make multiple payments", async function () {
                            const cc = await creditManagerContract.getCreditConfig(creditHash);
                            const cr = await creditContract.getCreditRecord(creditHash);
                            const dd = await creditContract.getDueDetail(creditHash);
                            const maturityDate = await creditContract.getMaturityDate(creditHash);

                            const [yieldPastDue, yieldNextDue] = await calcYieldDueNew(
                                calendarContract,
                                cc,
                                cr,
                                dd,
                                makePaymentDate,
                                moment.utc(maturityDate.toNumber() * 1000),
                                latePaymentGracePeriodInDays,
                                membershipFee,
                            );
                            const [unbilledPrincipal, principalPastDue, principalNextDue] =
                                await calcPrincipalDueNew(
                                    calendarContract,
                                    cc,
                                    cr,
                                    dd,
                                    makePaymentDate,
                                    moment.utc(maturityDate.toNumber() * 1000),
                                    latePaymentGracePeriodInDays,
                                    principalRateInBps,
                                );
                            const [, lateFee] = await calcLateFeeNew(
                                poolConfigContract,
                                calendarContract,
                                cr,
                                dd,
                                makePaymentDate,
                                latePaymentGracePeriodInDays,
                            );

                            await testMakePayment(yieldPastDue);

                            const secondPaymentDate = makePaymentDate
                                .clone()
                                .add(1, "day")
                                .add("4", "hours")
                                .add(5, "minutes");
                            setNextBlockTimestamp(secondPaymentDate.unix());
                            await testMakePayment(lateFee, secondPaymentDate);

                            const thirdPaymentDate = secondPaymentDate
                                .clone()
                                .add("39", "seconds");
                            setNextBlockTimestamp(thirdPaymentDate.unix());
                            await testMakePayment(yieldNextDue, thirdPaymentDate);

                            const fourthPaymentDate = thirdPaymentDate.clone().add("11", "hours");
                            setNextBlockTimestamp(fourthPaymentDate.unix());
                            await testMakePayment(principalNextDue, fourthPaymentDate);

                            const fifthPaymentDate = fourthPaymentDate
                                .clone()
                                .add(2, "days")
                                .add("21", "hours")
                                .add(1, "second");
                            setNextBlockTimestamp(fifthPaymentDate.unix());
                            await testMakePayment(unbilledPrincipal, fifthPaymentDate);

                            const sixthPaymentDate = fifthPaymentDate.clone().add(46, "seconds");
                            setNextBlockTimestamp(sixthPaymentDate.unix());
                            await testMakePayment(toToken(1), sixthPaymentDate);
                        });
                    });

                    describe("When the payment is in the final period", function () {
                        async function prepareForMakePaymentInFinalPeriod() {
                            makePaymentDate = moment.utc({
                                year: nextYear,
                                month: 7,
                                day: 12,
                            });
                            await setNextBlockTimestamp(makePaymentDate.unix());
                        }

                        beforeEach(async function () {
                            await loadFixture(prepareForMakePaymentInFinalPeriod);
                        });

                        it("Should allow the borrower to make partial payment that covers part of yield past due", async function () {
                            const cc = await creditManagerContract.getCreditConfig(creditHash);
                            const cr = await creditContract.getCreditRecord(creditHash);
                            const dd = await creditContract.getDueDetail(creditHash);
                            const maturityDate = await creditContract.getMaturityDate(creditHash);

                            const [yieldPastDue] = await calcYieldDueNew(
                                calendarContract,
                                cc,
                                cr,
                                dd,
                                makePaymentDate,
                                moment.utc(maturityDate.toNumber() * 1000),
                                latePaymentGracePeriodInDays,
                                membershipFee,
                            );
                            const paymentAmount = yieldPastDue.sub(toToken(1));
                            await testMakePayment(paymentAmount);
                        });

                        it("Should allow the borrower to make partial payment that covers all of yield past due and part of principal past due", async function () {
                            const cc = await creditManagerContract.getCreditConfig(creditHash);
                            const cr = await creditContract.getCreditRecord(creditHash);
                            const dd = await creditContract.getDueDetail(creditHash);
                            const maturityDate = await creditContract.getMaturityDate(creditHash);

                            const [yieldPastDue] = await calcYieldDueNew(
                                calendarContract,
                                cc,
                                cr,
                                dd,
                                makePaymentDate,
                                moment.utc(maturityDate.toNumber() * 1000),
                                latePaymentGracePeriodInDays,
                                membershipFee,
                            );
                            const paymentAmount = yieldPastDue.add(toToken(1));
                            await testMakePayment(paymentAmount);
                        });

                        it("Should allow the borrower to make partial payment that covers all of yield and principal past due and part of late fee", async function () {
                            const cc = await creditManagerContract.getCreditConfig(creditHash);
                            const cr = await creditContract.getCreditRecord(creditHash);
                            const dd = await creditContract.getDueDetail(creditHash);
                            const maturityDate = await creditContract.getMaturityDate(creditHash);

                            const [yieldPastDue] = await calcYieldDueNew(
                                calendarContract,
                                cc,
                                cr,
                                dd,
                                makePaymentDate,
                                moment.utc(maturityDate.toNumber() * 1000),
                                latePaymentGracePeriodInDays,
                                membershipFee,
                            );
                            const [, principalPastDue] = await calcPrincipalDueNew(
                                calendarContract,
                                cc,
                                cr,
                                dd,
                                makePaymentDate,
                                moment.utc(maturityDate.toNumber() * 1000),
                                latePaymentGracePeriodInDays,
                                principalRateInBps,
                            );
                            const paymentAmount = yieldPastDue
                                .add(principalPastDue)
                                .add(toToken(1));
                            await testMakePayment(paymentAmount);
                        });

                        it("Should allow the borrower to make partial payment that covers all of past due and part of next due", async function () {
                            const cc = await creditManagerContract.getCreditConfig(creditHash);
                            const cr = await creditContract.getCreditRecord(creditHash);
                            const dd = await creditContract.getDueDetail(creditHash);
                            const maturityDate = await creditContract.getMaturityDate(creditHash);

                            const [yieldPastDue] = await calcYieldDueNew(
                                calendarContract,
                                cc,
                                cr,
                                dd,
                                makePaymentDate,
                                moment.utc(maturityDate.toNumber() * 1000),
                                latePaymentGracePeriodInDays,
                                membershipFee,
                            );
                            const [, principalPastDue] = await calcPrincipalDueNew(
                                calendarContract,
                                cc,
                                cr,
                                dd,
                                makePaymentDate,
                                moment.utc(maturityDate.toNumber() * 1000),
                                latePaymentGracePeriodInDays,
                                principalRateInBps,
                            );
                            const [, lateFee] = await calcLateFeeNew(
                                poolConfigContract,
                                calendarContract,
                                cr,
                                dd,
                                makePaymentDate,
                                latePaymentGracePeriodInDays,
                            );
                            const paymentAmount = yieldPastDue
                                .add(principalPastDue)
                                .add(lateFee)
                                .add(toToken(1));
                            await testMakePayment(paymentAmount);
                        });

                        it("Should allow the borrower to make full payment that covers all of past and next due", async function () {
                            const cc = await creditManagerContract.getCreditConfig(creditHash);
                            const cr = await creditContract.getCreditRecord(creditHash);
                            const dd = await creditContract.getDueDetail(creditHash);
                            const maturityDate = await creditContract.getMaturityDate(creditHash);

                            const [yieldPastDue, yieldNextDue] = await calcYieldDueNew(
                                calendarContract,
                                cc,
                                cr,
                                dd,
                                makePaymentDate,
                                moment.utc(maturityDate.toNumber() * 1000),
                                latePaymentGracePeriodInDays,
                                membershipFee,
                            );
                            const [principalPastDue, principalNextDue] = await calcPrincipalDueNew(
                                calendarContract,
                                cc,
                                cr,
                                dd,
                                makePaymentDate,
                                moment.utc(maturityDate.toNumber() * 1000),
                                latePaymentGracePeriodInDays,
                                principalRateInBps,
                            );
                            const [, lateFee] = await calcLateFeeNew(
                                poolConfigContract,
                                calendarContract,
                                cr,
                                dd,
                                makePaymentDate,
                                latePaymentGracePeriodInDays,
                            );
                            const paymentAmount = yieldPastDue
                                .add(principalPastDue)
                                .add(lateFee)
                                .add(yieldNextDue)
                                .add(principalNextDue);
                            await testMakePayment(paymentAmount);
                        });

                        it("Should allow the borrower to payoff the bill and close the credit line", async function () {
                            const cc = await creditManagerContract.getCreditConfig(creditHash);
                            const cr = await creditContract.getCreditRecord(creditHash);
                            const dd = await creditContract.getDueDetail(creditHash);
                            const maturityDate = await creditContract.getMaturityDate(creditHash);

                            const [yieldPastDue, yieldNextDue] = await calcYieldDueNew(
                                calendarContract,
                                cc,
                                cr,
                                dd,
                                makePaymentDate,
                                moment.utc(maturityDate.toNumber() * 1000),
                                latePaymentGracePeriodInDays,
                                membershipFee,
                            );
                            const [unbilledPrincipal, principalPastDue, principalNextDue] =
                                await calcPrincipalDueNew(
                                    calendarContract,
                                    cc,
                                    cr,
                                    dd,
                                    makePaymentDate,
                                    moment.utc(maturityDate.toNumber() * 1000),
                                    latePaymentGracePeriodInDays,
                                    principalRateInBps,
                                );
                            const [, lateFee] = await calcLateFeeNew(
                                poolConfigContract,
                                calendarContract,
                                cr,
                                dd,
                                makePaymentDate,
                                latePaymentGracePeriodInDays,
                            );
                            const paymentAmount = yieldPastDue
                                .add(principalPastDue)
                                .add(lateFee)
                                .add(yieldNextDue)
                                .add(principalNextDue)
                                .add(unbilledPrincipal);
                            await testMakePayment(paymentAmount);

                            // Payment should no longer be allowed after the credit line is deleted.
                            await expect(
                                creditContract
                                    .connect(borrower)
                                    .makePayment(borrower.getAddress(), paymentAmount),
                            ).to.be.revertedWithCustomError(
                                creditContract,
                                "creditLineNotInStateForMakingPayment",
                            );
                        });

                        it("Should allow the borrower to make payment that covers the entire bill, and only the pay off amount is collected", async function () {
                            const cc = await creditManagerContract.getCreditConfig(creditHash);
                            const cr = await creditContract.getCreditRecord(creditHash);
                            const dd = await creditContract.getDueDetail(creditHash);
                            const maturityDate = await creditContract.getMaturityDate(creditHash);

                            const [yieldPastDue, yieldNextDue] = await calcYieldDueNew(
                                calendarContract,
                                cc,
                                cr,
                                dd,
                                makePaymentDate,
                                moment.utc(maturityDate.toNumber() * 1000),
                                latePaymentGracePeriodInDays,
                                membershipFee,
                            );
                            const [unbilledPrincipal, principalPastDue, principalNextDue] =
                                await calcPrincipalDueNew(
                                    calendarContract,
                                    cc,
                                    cr,
                                    dd,
                                    makePaymentDate,
                                    moment.utc(maturityDate.toNumber() * 1000),
                                    latePaymentGracePeriodInDays,
                                    principalRateInBps,
                                );
                            const paymentAmount = yieldPastDue
                                .add(yieldNextDue)
                                .add(principalPastDue)
                                .add(principalNextDue)
                                .add(unbilledPrincipal)
                                .add(toToken(1));
                        });
                    });

                    describe("When the payment is made after maturity date", function () {
                        async function prepareForMakePaymentAfterMaturityDate() {
                            makePaymentDate = moment.utc({
                                year: nextYear,
                                month: 7,
                                day: 12,
                                second: 1,
                            });
                            await setNextBlockTimestamp(makePaymentDate.unix());
                        }

                        beforeEach(async function () {
                            await loadFixture(prepareForMakePaymentAfterMaturityDate);
                        });

                        it("Should allow the borrower to make partial payment that covers part of yield past due", async function () {
                            const cc = await creditManagerContract.getCreditConfig(creditHash);
                            const cr = await creditContract.getCreditRecord(creditHash);
                            const dd = await creditContract.getDueDetail(creditHash);
                            const maturityDate = await creditContract.getMaturityDate(creditHash);

                            const [yieldPastDue] = await calcYieldDueNew(
                                calendarContract,
                                cc,
                                cr,
                                dd,
                                makePaymentDate,
                                moment.utc(maturityDate.toNumber() * 1000),
                                latePaymentGracePeriodInDays,
                                membershipFee,
                            );
                            const paymentAmount = yieldPastDue.sub(toToken(1));
                            await testMakePayment(paymentAmount);
                        });

                        it("Should allow the borrower to make partial payment that covers all of yield past due and part of principal past due", async function () {
                            const cc = await creditManagerContract.getCreditConfig(creditHash);
                            const cr = await creditContract.getCreditRecord(creditHash);
                            const dd = await creditContract.getDueDetail(creditHash);
                            const maturityDate = await creditContract.getMaturityDate(creditHash);

                            const [yieldPastDue] = await calcYieldDueNew(
                                calendarContract,
                                cc,
                                cr,
                                dd,
                                makePaymentDate,
                                moment.utc(maturityDate.toNumber() * 1000),
                                latePaymentGracePeriodInDays,
                                membershipFee,
                            );
                            const paymentAmount = yieldPastDue.add(toToken(1));
                            await testMakePayment(paymentAmount);
                        });

                        it("Should allow the borrower to make partial payment that covers all of yield and principal past due and part of late fee", async function () {
                            const cc = await creditManagerContract.getCreditConfig(creditHash);
                            const cr = await creditContract.getCreditRecord(creditHash);
                            const dd = await creditContract.getDueDetail(creditHash);
                            const maturityDate = await creditContract.getMaturityDate(creditHash);

                            const [yieldPastDue] = await calcYieldDueNew(
                                calendarContract,
                                cc,
                                cr,
                                dd,
                                makePaymentDate,
                                moment.utc(maturityDate.toNumber() * 1000),
                                latePaymentGracePeriodInDays,
                                membershipFee,
                            );
                            const [, principalPastDue] = await calcPrincipalDueNew(
                                calendarContract,
                                cc,
                                cr,
                                dd,
                                makePaymentDate,
                                moment.utc(maturityDate.toNumber() * 1000),
                                latePaymentGracePeriodInDays,
                                principalRateInBps,
                            );
                            const paymentAmount = yieldPastDue
                                .add(principalPastDue)
                                .add(toToken(1));
                            await testMakePayment(paymentAmount);
                        });

                        it("Should allow the borrower to payoff the bill and close the credit line", async function () {
                            const cc = await creditManagerContract.getCreditConfig(creditHash);
                            const cr = await creditContract.getCreditRecord(creditHash);
                            const dd = await creditContract.getDueDetail(creditHash);
                            const maturityDate = await creditContract.getMaturityDate(creditHash);

                            const [yieldPastDue, yieldNextDue] = await calcYieldDueNew(
                                calendarContract,
                                cc,
                                cr,
                                dd,
                                makePaymentDate,
                                moment.utc(maturityDate.toNumber() * 1000),
                                latePaymentGracePeriodInDays,
                                membershipFee,
                            );
                            const [unbilledPrincipal, principalPastDue, principalNextDue] =
                                await calcPrincipalDueNew(
                                    calendarContract,
                                    cc,
                                    cr,
                                    dd,
                                    makePaymentDate,
                                    moment.utc(maturityDate.toNumber() * 1000),
                                    latePaymentGracePeriodInDays,
                                    principalRateInBps,
                                );
                            const [, lateFee] = await calcLateFeeNew(
                                poolConfigContract,
                                calendarContract,
                                cr,
                                dd,
                                makePaymentDate,
                                latePaymentGracePeriodInDays,
                            );
                            const paymentAmount = yieldPastDue
                                .add(principalPastDue)
                                .add(lateFee)
                                .add(yieldNextDue)
                                .add(principalNextDue)
                                .add(unbilledPrincipal);
                            await testMakePayment(paymentAmount);

                            // Payment should no longer be allowed after the credit line is deleted.
                            await expect(
                                creditContract
                                    .connect(borrower)
                                    .makePayment(borrower.getAddress(), paymentAmount),
                            ).to.be.revertedWithCustomError(
                                creditContract,
                                "creditLineNotInStateForMakingPayment",
                            );
                        });

                        it("Should allow the borrower to make payment that covers the entire bill, and only the pay off amount is collected", async function () {
                            const cc = await creditManagerContract.getCreditConfig(creditHash);
                            const cr = await creditContract.getCreditRecord(creditHash);
                            const dd = await creditContract.getDueDetail(creditHash);
                            const maturityDate = await creditContract.getMaturityDate(creditHash);

                            const [yieldPastDue, yieldNextDue] = await calcYieldDueNew(
                                calendarContract,
                                cc,
                                cr,
                                dd,
                                makePaymentDate,
                                moment.utc(maturityDate.toNumber() * 1000),
                                latePaymentGracePeriodInDays,
                                membershipFee,
                            );
                            const [unbilledPrincipal, principalPastDue, principalNextDue] =
                                await calcPrincipalDueNew(
                                    calendarContract,
                                    cc,
                                    cr,
                                    dd,
                                    makePaymentDate,
                                    moment.utc(maturityDate.toNumber() * 1000),
                                    latePaymentGracePeriodInDays,
                                    principalRateInBps,
                                );
                            const paymentAmount = yieldPastDue
                                .add(yieldNextDue)
                                .add(principalPastDue)
                                .add(principalNextDue)
                                .add(unbilledPrincipal)
                                .add(toToken(1));
                        });
                    });
                });

                describe("If the bill is delayed", function () {
                    async function prepareForLateBillPayment() {
                        // Refresh the credit many cycles after drawdown so that the bill is delayed
                        // at the time payment is made.
                        const billRefreshDate = moment.utc({
                            year: nextYear,
                            month: 3,
                            day: 1,
                            hour: 12,
                            minute: 28,
                        });
                        await setNextBlockTimestamp(billRefreshDate.unix());
                        await creditManagerContract.refreshCredit(borrower.getAddress());
                        const cr = await creditContract.getCreditRecord(creditHash);
                        expect(cr.state).to.equal(CreditState.Delayed);
                    }

                    beforeEach(async function () {
                        await loadFixture(prepareForLateBillPayment);
                    });

                    describe("When the payment is made within the current billing cycle", function () {
                        async function prepareForMakePaymentInCurrentBillingCycle() {
                            makePaymentDate = moment.utc({
                                year: nextYear,
                                month: 3,
                                day: 28,
                                hour: 21,
                                minute: 35,
                                second: 54,
                            });
                            await setNextBlockTimestamp(makePaymentDate.unix());
                        }

                        beforeEach(async function () {
                            await loadFixture(prepareForMakePaymentInCurrentBillingCycle);
                        });

                        it("Should allow the borrower to make partial payment that covers part of yield past due", async function () {
                            const cc = await creditManagerContract.getCreditConfig(creditHash);
                            const cr = await creditContract.getCreditRecord(creditHash);
                            const dd = await creditContract.getDueDetail(creditHash);
                            const maturityDate = await creditContract.getMaturityDate(creditHash);

                            const [yieldPastDue] = await calcYieldDueNew(
                                calendarContract,
                                cc,
                                cr,
                                dd,
                                makePaymentDate,
                                moment.utc(maturityDate.toNumber() * 1000),
                                latePaymentGracePeriodInDays,
                                membershipFee,
                            );
                            const paymentAmount = yieldPastDue.sub(toToken(1));
                            await testMakePayment(paymentAmount);
                        });

                        it("Should allow the borrower to make partial payment that covers all of yield past due and part of principal past due", async function () {
                            const cc = await creditManagerContract.getCreditConfig(creditHash);
                            const cr = await creditContract.getCreditRecord(creditHash);
                            const dd = await creditContract.getDueDetail(creditHash);
                            const maturityDate = await creditContract.getMaturityDate(creditHash);

                            const [yieldPastDue] = await calcYieldDueNew(
                                calendarContract,
                                cc,
                                cr,
                                dd,
                                makePaymentDate,
                                moment.utc(maturityDate.toNumber() * 1000),
                                latePaymentGracePeriodInDays,
                                membershipFee,
                            );
                            const paymentAmount = yieldPastDue.add(toToken(1));
                            await testMakePayment(paymentAmount);
                        });

                        it("Should allow the borrower to make partial payment that covers all of yield and principal past due and part of late fee", async function () {
                            const cc = await creditManagerContract.getCreditConfig(creditHash);
                            const cr = await creditContract.getCreditRecord(creditHash);
                            const dd = await creditContract.getDueDetail(creditHash);
                            const maturityDate = await creditContract.getMaturityDate(creditHash);

                            const [yieldPastDue] = await calcYieldDueNew(
                                calendarContract,
                                cc,
                                cr,
                                dd,
                                makePaymentDate,
                                moment.utc(maturityDate.toNumber() * 1000),
                                latePaymentGracePeriodInDays,
                                membershipFee,
                            );
                            const [, principalPastDue] = await calcPrincipalDueNew(
                                calendarContract,
                                cc,
                                cr,
                                dd,
                                makePaymentDate,
                                moment.utc(maturityDate.toNumber() * 1000),
                                latePaymentGracePeriodInDays,
                                principalRateInBps,
                            );
                            const paymentAmount = yieldPastDue
                                .add(principalPastDue)
                                .add(toToken(1));
                            await testMakePayment(paymentAmount);
                        });

                        it("Should allow the borrower to make partial payment that covers all of past due and part of next due", async function () {
                            const cc = await creditManagerContract.getCreditConfig(creditHash);
                            const cr = await creditContract.getCreditRecord(creditHash);
                            const dd = await creditContract.getDueDetail(creditHash);
                            const maturityDate = await creditContract.getMaturityDate(creditHash);

                            const [yieldPastDue] = await calcYieldDueNew(
                                calendarContract,
                                cc,
                                cr,
                                dd,
                                makePaymentDate,
                                moment.utc(maturityDate.toNumber() * 1000),
                                latePaymentGracePeriodInDays,
                                membershipFee,
                            );
                            const [, principalPastDue] = await calcPrincipalDueNew(
                                calendarContract,
                                cc,
                                cr,
                                dd,
                                makePaymentDate,
                                moment.utc(maturityDate.toNumber() * 1000),
                                latePaymentGracePeriodInDays,
                                principalRateInBps,
                            );
                            const [, lateFee] = await calcLateFeeNew(
                                poolConfigContract,
                                calendarContract,
                                cr,
                                dd,
                                makePaymentDate,
                                latePaymentGracePeriodInDays,
                            );
                            const paymentAmount = yieldPastDue
                                .add(principalPastDue)
                                .add(lateFee)
                                .add(toToken(1));
                            await testMakePayment(paymentAmount);
                        });

                        it("Should allow the borrower to make full payment that covers all of past and next due", async function () {
                            const cc = await creditManagerContract.getCreditConfig(creditHash);
                            const cr = await creditContract.getCreditRecord(creditHash);
                            const dd = await creditContract.getDueDetail(creditHash);
                            const maturityDate = await creditContract.getMaturityDate(creditHash);

                            const [yieldPastDue, yieldNextDue] = await calcYieldDueNew(
                                calendarContract,
                                cc,
                                cr,
                                dd,
                                makePaymentDate,
                                moment.utc(maturityDate.toNumber() * 1000),
                                latePaymentGracePeriodInDays,
                                membershipFee,
                            );
                            const [principalPastDue, principalNextDue] = await calcPrincipalDueNew(
                                calendarContract,
                                cc,
                                cr,
                                dd,
                                makePaymentDate,
                                moment.utc(maturityDate.toNumber() * 1000),
                                latePaymentGracePeriodInDays,
                                principalRateInBps,
                            );
                            const [, lateFee] = await calcLateFeeNew(
                                poolConfigContract,
                                calendarContract,
                                cr,
                                dd,
                                makePaymentDate,
                                latePaymentGracePeriodInDays,
                            );
                            const paymentAmount = yieldPastDue
                                .add(principalPastDue)
                                .add(lateFee)
                                .add(yieldNextDue)
                                .add(principalNextDue);
                            await testMakePayment(paymentAmount);
                        });

                        it("Should allow the borrower to payoff the bill", async function () {
                            const cc = await creditManagerContract.getCreditConfig(creditHash);
                            const cr = await creditContract.getCreditRecord(creditHash);
                            const dd = await creditContract.getDueDetail(creditHash);
                            const maturityDate = await creditContract.getMaturityDate(creditHash);

                            const [yieldPastDue, yieldNextDue] = await calcYieldDueNew(
                                calendarContract,
                                cc,
                                cr,
                                dd,
                                makePaymentDate,
                                moment.utc(maturityDate.toNumber() * 1000),
                                latePaymentGracePeriodInDays,
                                membershipFee,
                            );
                            const [unbilledPrincipal, principalPastDue, principalNextDue] =
                                await calcPrincipalDueNew(
                                    calendarContract,
                                    cc,
                                    cr,
                                    dd,
                                    makePaymentDate,
                                    moment.utc(maturityDate.toNumber() * 1000),
                                    latePaymentGracePeriodInDays,
                                    principalRateInBps,
                                );
                            const [, lateFee] = await calcLateFeeNew(
                                poolConfigContract,
                                calendarContract,
                                cr,
                                dd,
                                makePaymentDate,
                                latePaymentGracePeriodInDays,
                            );
                            const paymentAmount = yieldPastDue
                                .add(principalPastDue)
                                .add(lateFee)
                                .add(yieldNextDue)
                                .add(principalNextDue)
                                .add(unbilledPrincipal);
                            await testMakePayment(paymentAmount);
                        });
                    });

                    describe("When the payment is made outside of the current billing cycle", function () {
                        async function prepareForMakePaymentAfterLatePaymentGracePeriod() {
                            makePaymentDate = moment.utc({
                                year: nextYear,
                                month: 4,
                                day: 8,
                                minute: 21,
                            });
                            await setNextBlockTimestamp(makePaymentDate.unix());
                        }

                        beforeEach(async function () {
                            await loadFixture(prepareForMakePaymentAfterLatePaymentGracePeriod);
                        });

                        it("Should allow the borrower to make partial payment that covers part of yield past due", async function () {
                            const cc = await creditManagerContract.getCreditConfig(creditHash);
                            const cr = await creditContract.getCreditRecord(creditHash);
                            const dd = await creditContract.getDueDetail(creditHash);
                            const maturityDate = await creditContract.getMaturityDate(creditHash);

                            const [yieldPastDue] = await calcYieldDueNew(
                                calendarContract,
                                cc,
                                cr,
                                dd,
                                makePaymentDate,
                                moment.utc(maturityDate.toNumber() * 1000),
                                latePaymentGracePeriodInDays,
                                membershipFee,
                            );
                            const paymentAmount = yieldPastDue.sub(toToken(1));
                            await testMakePayment(paymentAmount);
                        });

                        it("Should allow the borrower to make partial payment that covers all of yield past due and part of principal past due", async function () {
                            const cc = await creditManagerContract.getCreditConfig(creditHash);
                            const cr = await creditContract.getCreditRecord(creditHash);
                            const dd = await creditContract.getDueDetail(creditHash);
                            const maturityDate = await creditContract.getMaturityDate(creditHash);

                            const [yieldPastDue] = await calcYieldDueNew(
                                calendarContract,
                                cc,
                                cr,
                                dd,
                                makePaymentDate,
                                moment.utc(maturityDate.toNumber() * 1000),
                                latePaymentGracePeriodInDays,
                                membershipFee,
                            );
                            const paymentAmount = yieldPastDue.add(toToken(1));
                            await testMakePayment(paymentAmount);
                        });

                        it("Should allow the borrower to make partial payment that covers all of yield and principal past due and part of late fee", async function () {
                            const cc = await creditManagerContract.getCreditConfig(creditHash);
                            const cr = await creditContract.getCreditRecord(creditHash);
                            const dd = await creditContract.getDueDetail(creditHash);
                            const maturityDate = await creditContract.getMaturityDate(creditHash);

                            const [yieldPastDue] = await calcYieldDueNew(
                                calendarContract,
                                cc,
                                cr,
                                dd,
                                makePaymentDate,
                                moment.utc(maturityDate.toNumber() * 1000),
                                latePaymentGracePeriodInDays,
                                membershipFee,
                            );
                            const [, principalPastDue] = await calcPrincipalDueNew(
                                calendarContract,
                                cc,
                                cr,
                                dd,
                                makePaymentDate,
                                moment.utc(maturityDate.toNumber() * 1000),
                                latePaymentGracePeriodInDays,
                                principalRateInBps,
                            );
                            const paymentAmount = yieldPastDue
                                .add(principalPastDue)
                                .add(toToken(1));
                            await testMakePayment(paymentAmount);
                        });

                        it("Should allow the borrower to make partial payment that covers all of past due and part of next due", async function () {
                            const cc = await creditManagerContract.getCreditConfig(creditHash);
                            const cr = await creditContract.getCreditRecord(creditHash);
                            const dd = await creditContract.getDueDetail(creditHash);
                            const maturityDate = await creditContract.getMaturityDate(creditHash);

                            const [yieldPastDue] = await calcYieldDueNew(
                                calendarContract,
                                cc,
                                cr,
                                dd,
                                makePaymentDate,
                                moment.utc(maturityDate.toNumber() * 1000),
                                latePaymentGracePeriodInDays,
                                membershipFee,
                            );
                            const [, principalPastDue] = await calcPrincipalDueNew(
                                calendarContract,
                                cc,
                                cr,
                                dd,
                                makePaymentDate,
                                moment.utc(maturityDate.toNumber() * 1000),
                                latePaymentGracePeriodInDays,
                                principalRateInBps,
                            );
                            const [, lateFee] = await calcLateFeeNew(
                                poolConfigContract,
                                calendarContract,
                                cr,
                                dd,
                                makePaymentDate,
                                latePaymentGracePeriodInDays,
                            );
                            const paymentAmount = yieldPastDue
                                .add(principalPastDue)
                                .add(lateFee)
                                .add(toToken(1));
                            await testMakePayment(paymentAmount);
                        });

                        it("Should allow the borrower to make full payment that covers all of past and next due", async function () {
                            const cc = await creditManagerContract.getCreditConfig(creditHash);
                            const cr = await creditContract.getCreditRecord(creditHash);
                            const dd = await creditContract.getDueDetail(creditHash);
                            const maturityDate = await creditContract.getMaturityDate(creditHash);

                            const [yieldPastDue, yieldNextDue] = await calcYieldDueNew(
                                calendarContract,
                                cc,
                                cr,
                                dd,
                                makePaymentDate,
                                moment.utc(maturityDate.toNumber() * 1000),
                                latePaymentGracePeriodInDays,
                                membershipFee,
                            );
                            const [principalPastDue, principalNextDue] = await calcPrincipalDueNew(
                                calendarContract,
                                cc,
                                cr,
                                dd,
                                makePaymentDate,
                                moment.utc(maturityDate.toNumber() * 1000),
                                latePaymentGracePeriodInDays,
                                principalRateInBps,
                            );
                            const [, lateFee] = await calcLateFeeNew(
                                poolConfigContract,
                                calendarContract,
                                cr,
                                dd,
                                makePaymentDate,
                                latePaymentGracePeriodInDays,
                            );
                            const paymentAmount = yieldPastDue
                                .add(principalPastDue)
                                .add(lateFee)
                                .add(yieldNextDue)
                                .add(principalNextDue);
                            await testMakePayment(paymentAmount);
                        });

                        it("Should allow the borrower to payoff the bill", async function () {
                            const cc = await creditManagerContract.getCreditConfig(creditHash);
                            const cr = await creditContract.getCreditRecord(creditHash);
                            const dd = await creditContract.getDueDetail(creditHash);
                            const maturityDate = await creditContract.getMaturityDate(creditHash);

                            const [yieldPastDue, yieldNextDue] = await calcYieldDueNew(
                                calendarContract,
                                cc,
                                cr,
                                dd,
                                makePaymentDate,
                                moment.utc(maturityDate.toNumber() * 1000),
                                latePaymentGracePeriodInDays,
                                membershipFee,
                            );
                            const [unbilledPrincipal, principalPastDue, principalNextDue] =
                                await calcPrincipalDueNew(
                                    calendarContract,
                                    cc,
                                    cr,
                                    dd,
                                    makePaymentDate,
                                    moment.utc(maturityDate.toNumber() * 1000),
                                    latePaymentGracePeriodInDays,
                                    principalRateInBps,
                                );
                            const [, lateFee] = await calcLateFeeNew(
                                poolConfigContract,
                                calendarContract,
                                cr,
                                dd,
                                makePaymentDate,
                                latePaymentGracePeriodInDays,
                            );
                            const paymentAmount = yieldPastDue
                                .add(principalPastDue)
                                .add(lateFee)
                                .add(yieldNextDue)
                                .add(principalNextDue)
                                .add(unbilledPrincipal);
                            await testMakePayment(paymentAmount);
                        });
                    });
                });

                it("Should not allow payment when the protocol is paused or pool is not on", async function () {
                    await humaConfigContract.connect(protocolOwner).pause();
                    await expect(
                        creditContract.makePayment(borrower.getAddress(), toToken(1)),
                    ).to.be.revertedWithCustomError(poolConfigContract, "protocolIsPaused");
                    await humaConfigContract.connect(protocolOwner).unpause();

                    await poolContract.connect(poolOwner).disablePool();
                    await expect(
                        creditContract.makePayment(borrower.getAddress(), toToken(1)),
                    ).to.be.revertedWithCustomError(poolConfigContract, "poolIsNotOn");
                    await poolContract.connect(poolOwner).enablePool();
                });

                it("Should not allow non-borrower or non-PDS service account to make payment", async function () {
                    await expect(
                        creditContract
                            .connect(borrower2)
                            .makePayment(borrower.getAddress(), toToken(1)),
                    ).to.be.revertedWithCustomError(
                        creditContract,
                        "paymentDetectionServiceAccountRequired",
                    );
                });

                it("Should not allow the borrower to make payment with 0 amount", async function () {
                    await expect(
                        creditContract.connect(borrower).makePayment(borrower.getAddress(), 0),
                    ).to.be.revertedWithCustomError(creditContract, "zeroAmountProvided");
                });
            });
        });
    });

    describe("makePrincipalPayment", function () {
        const yieldInBps = 1217,
            lateFeeFlat = 0,
            lateFeeBps = 300,
            latePaymentGracePeriodInDays = 5;
        let principalRateInBps: number, membershipFee: BN;
        let borrowAmount: BN, creditHash: string;
        let nextYear: number,
            drawdownDate: moment.Moment,
            makePaymentDate: moment.Moment,
            firstDueDate: moment.Moment;

        beforeEach(function () {
            membershipFee = toToken(10);
            creditHash = ethers.utils.keccak256(
                ethers.utils.defaultAbiCoder.encode(
                    ["address", "address"],
                    [creditContract.address, borrower.address],
                ),
            );
        });

        async function approveCredit() {
            await poolConfigContract.connect(poolOwner).setLatePaymentGracePeriodInDays(5);

            await creditManagerContract
                .connect(eaServiceAccount)
                .approveBorrower(
                    borrower.getAddress(),
                    toToken(100_000),
                    6,
                    yieldInBps,
                    toToken(100_000),
                    0,
                    true,
                );
        }

        async function drawdown() {
            // Make sure the borrower has enough first loss cover so that they
            // can drawdown.
            await borrowerFirstLossCoverContract
                .connect(borrower)
                .depositCover(
                    await getMinFirstLossCoverRequirement(
                        borrowerFirstLossCoverContract,
                        poolConfigContract,
                        poolContract,
                        await borrower.getAddress(),
                    ),
                );

            // Make the time of drawdown deterministic by using a fixed date
            // in the next year.
            nextYear = moment.utc().year() + 1;
            drawdownDate = moment.utc({
                year: nextYear,
                month: 1,
                day: 12,
                hour: 13,
                minute: 47,
                second: 8,
            });
            await setNextBlockTimestamp(drawdownDate.unix());

            borrowAmount = toToken(50_000);
            await creditContract.connect(borrower).drawdown(borrower.address, borrowAmount);

            firstDueDate = moment.utc({
                year: nextYear,
                month: 2,
                day: 1,
            });
        }

        describe("If the borrower does not have a credit line approved", function () {
            it("Should not allow a borrower to make principal payment", async function () {
                await expect(
                    creditContract
                        .connect(borrower)
                        .makePrincipalPayment(borrower.getAddress(), toToken(1)),
                ).to.be.revertedWithCustomError(creditContract, "notBorrower");
            });
        });

        describe("If the borrower has not drawn down from the credit line", function () {
            beforeEach(async function () {
                await loadFixture(approveCredit);
            });

            it("Should not allow the borrower to make principal payment", async function () {
                await expect(
                    creditContract
                        .connect(borrower)
                        .makePrincipalPayment(borrower.getAddress(), toToken(1)),
                ).to.be.revertedWithCustomError(
                    creditContract,
                    "creditLineNotInStateForMakingPrincipalPayment",
                );
            });
        });

        describe("If the borrower has drawn down from the credit line", function () {
            async function testMakePrincipalPayment(
                paymentDate: moment.Moment,
                paymentAmount: BN,
                paymentAmountCollected: BN,
                nextDueDate: moment.Moment,
                principalDuePaid: BN,
                unbilledPrincipalPaid: BN,
                expectedNewCR: CreditRecordStruct,
                expectedNewDD: DueDetailStruct,
            ) {
                await setNextBlockTimestamp(paymentDate.unix());

                const borrowerBalanceBefore = await mockTokenContract.balanceOf(
                    borrower.getAddress(),
                );
                const poolSafeBalanceBefore = await mockTokenContract.balanceOf(
                    poolSafeContract.address,
                );
                if (paymentAmountCollected.gt(0)) {
                    await expect(
                        creditContract
                            .connect(borrower)
                            .makePrincipalPayment(borrower.getAddress(), paymentAmount),
                    )
                        .to.emit(creditContract, "PrincipalPaymentMade")
                        .withArgs(
                            await borrower.getAddress(),
                            paymentAmountCollected,
                            nextDueDate.unix(),
                            BN.from(expectedNewCR.nextDue).sub(BN.from(expectedNewCR.yieldDue)),
                            expectedNewCR.unbilledPrincipal,
                            principalDuePaid,
                            unbilledPrincipalPaid,
                            await borrower.getAddress(),
                        );
                } else {
                    await expect(
                        creditContract
                            .connect(borrower)
                            .makePrincipalPayment(borrower.getAddress(), paymentAmount),
                    ).not.to.emit(creditContract, "PrincipalPaymentMade");
                }
                const borrowerBalanceAfter = await mockTokenContract.balanceOf(
                    borrower.getAddress(),
                );
                expect(borrowerBalanceBefore.sub(borrowerBalanceAfter)).to.equal(
                    paymentAmountCollected,
                );
                const poolSafeBalanceAfter = await mockTokenContract.balanceOf(
                    poolSafeContract.address,
                );
                expect(poolSafeBalanceAfter.sub(poolSafeBalanceBefore)).to.equal(
                    paymentAmountCollected,
                );

                const newCR = await creditContract.getCreditRecord(creditHash);
                await checkCreditRecordsMatch(newCR, expectedNewCR);

                const newDD = await creditContract.getDueDetail(creditHash);
                await checkDueDetailsMatch(newDD, expectedNewDD);
            }

            describe("When principal rate is zero", function () {
                async function prepareForMakePayment() {
                    principalRateInBps = 0;
                    await poolConfigContract.connect(poolOwner).setFeeStructure({
                        yieldInBps,
                        minPrincipalRateInBps: principalRateInBps,
                        lateFeeFlat,
                        lateFeeBps,
                        membershipFee,
                    });
                    await approveCredit();
                    await drawdown();
                }

                beforeEach(async function () {
                    await loadFixture(prepareForMakePayment);
                });

                it("Should allow the borrower to pay for the unbilled principal once in the current billing cycle", async function () {
                    const cr = await creditContract.getCreditRecord(creditHash);
                    const dd = await creditContract.getDueDetail(creditHash);

                    makePaymentDate = moment.utc({
                        year: nextYear,
                        month: 2,
                        day: 3,
                        hour: 5,
                        minute: 33,
                        second: 26,
                    });
                    const nextDueDate = firstDueDate;
                    const expectedNewCR = {
                        unbilledPrincipal: 0,
                        nextDueDate: nextDueDate.unix(),
                        nextDue: cr.nextDue,
                        yieldDue: cr.yieldDue,
                        totalPastDue: BN.from(0),
                        missedPeriods: 0,
                        remainingPeriods: cr.remainingPeriods,
                        state: CreditState.GoodStanding,
                    };
                    const expectedNewDD = {
                        lateFeeUpdatedDate: BN.from(0),
                        lateFee: BN.from(0),
                        principalPastDue: BN.from(0),
                        yieldPastDue: BN.from(0),
                        committed: dd.committed,
                        accrued: dd.accrued,
                        paid: BN.from(0),
                    };
                    await testMakePrincipalPayment(
                        makePaymentDate,
                        borrowAmount,
                        borrowAmount,
                        nextDueDate,
                        BN.from(0),
                        borrowAmount,
                        expectedNewCR,
                        expectedNewDD,
                    );
                });

                it("Should allow the borrower to make multiple payments for the unbilled principal within the same period", async function () {
                    const cc = await creditManagerContract.getCreditConfig(creditHash);
                    const cr = await creditContract.getCreditRecord(creditHash);
                    const dd = await creditContract.getDueDetail(creditHash);
                    const maturityDate = moment.utc(
                        (await creditContract.getMaturityDate(creditHash)).toNumber() * 1000,
                    );

                    makePaymentDate = moment.utc({
                        year: nextYear,
                        month: 2,
                        day: 3,
                        hour: 5,
                        minute: 33,
                        second: 26,
                    });
                    const nextDueDate = firstDueDate;
                    const firstPaymentAmount = toToken(20_000);
                    let expectedNewCR = {
                        unbilledPrincipal: borrowAmount.sub(firstPaymentAmount),
                        nextDueDate: nextDueDate.unix(),
                        nextDue: cr.nextDue,
                        yieldDue: cr.yieldDue,
                        totalPastDue: BN.from(0),
                        missedPeriods: 0,
                        remainingPeriods: cr.remainingPeriods,
                        state: CreditState.GoodStanding,
                    };
                    await testMakePrincipalPayment(
                        makePaymentDate,
                        firstPaymentAmount,
                        firstPaymentAmount,
                        firstDueDate,
                        BN.from(0),
                        firstPaymentAmount,
                        expectedNewCR,
                        dd,
                    );

                    // Second payment pays off the unbilled principal.
                    const secondPaymentDate = moment.utc({
                        year: nextYear,
                        month: 2,
                        day: 4,
                        hour: 7,
                        minute: 5,
                        second: 56,
                    });
                    const secondPaymentAmount = borrowAmount.sub(toToken(20_000));
                    expectedNewCR = {
                        unbilledPrincipal: BN.from(0),
                        nextDueDate: nextDueDate.unix(),
                        nextDue: cr.nextDue,
                        yieldDue: cr.yieldDue,
                        totalPastDue: BN.from(0),
                        missedPeriods: 0,
                        remainingPeriods: cr.remainingPeriods,
                        state: CreditState.GoodStanding,
                    };
                    await testMakePrincipalPayment(
                        secondPaymentDate,
                        secondPaymentAmount,
                        secondPaymentAmount,
                        nextDueDate,
                        BN.from(0),
                        secondPaymentAmount,
                        expectedNewCR,
                        dd,
                    );

                    // Third payment is a no-op since the principal has already been paid off.
                    const thirdPaymentDate = moment.utc({
                        year: nextYear,
                        month: 2,
                        day: 4,
                        hour: 20,
                        minute: 8,
                    });
                    const thirdPaymentAmount = toToken(10_000);
                    await testMakePrincipalPayment(
                        thirdPaymentDate,
                        thirdPaymentAmount,
                        BN.from(0),
                        nextDueDate,
                        BN.from(0),
                        BN.from(0),
                        expectedNewCR,
                        dd,
                    );
                });

                it("Should allow the borrower to payoff the unbilled principal in the last period and close the credit line", async function () {
                    const cc = await creditManagerContract.getCreditConfig(creditHash);
                    const cr = await creditContract.getCreditRecord(creditHash);
                    const dd = await creditContract.getDueDetail(creditHash);
                    const maturityDate = moment.utc(
                        (await creditContract.getMaturityDate(creditHash)).toNumber() * 1000,
                    );

                    // First payment pays off everything except the unbilled principal.
                    makePaymentDate = moment.utc({
                        year: nextYear,
                        month: 7,
                        day: 3,
                        hour: 9,
                        minute: 27,
                        second: 31,
                    });
                    const [
                        yieldPastDue,
                        yieldNextDue,
                        [accruedYieldNextDue, committedYieldNextDue],
                    ] = await calcYieldDueNew(
                        calendarContract,
                        cc,
                        cr,
                        dd,
                        makePaymentDate,
                        maturityDate,
                        latePaymentGracePeriodInDays,
                        membershipFee,
                    );
                    const [, lateFee] = await calcLateFeeNew(
                        poolConfigContract,
                        calendarContract,
                        cr,
                        dd,
                        makePaymentDate,
                        latePaymentGracePeriodInDays,
                    );
                    await setNextBlockTimestamp(makePaymentDate.unix());
                    await creditContract
                        .connect(borrower)
                        .makePayment(
                            borrower.getAddress(),
                            yieldPastDue.add(yieldNextDue).add(lateFee),
                        );

                    // Second payment pays off the unbilled principal.
                    const secondPaymentDate = moment.utc({
                        year: nextYear,
                        month: 7,
                        day: 4,
                        hour: 17,
                        minute: 16,
                    });
                    const nextDueDate = maturityDate;
                    const expectedNewCR = {
                        unbilledPrincipal: BN.from(0),
                        nextDueDate: nextDueDate.unix(),
                        nextDue: BN.from(0),
                        yieldDue: BN.from(0),
                        totalPastDue: BN.from(0),
                        missedPeriods: 0,
                        remainingPeriods: 0,
                        state: CreditState.Deleted,
                    };
                    const expectedNewDD = {
                        lateFeeUpdatedDate: 0,
                        lateFee: BN.from(0),
                        principalPastDue: BN.from(0),
                        yieldPastDue: BN.from(0),
                        committed: committedYieldNextDue,
                        accrued: accruedYieldNextDue,
                        paid: yieldNextDue,
                    };
                    await testMakePrincipalPayment(
                        secondPaymentDate,
                        borrowAmount,
                        borrowAmount,
                        nextDueDate,
                        BN.from(0),
                        borrowAmount,
                        expectedNewCR,
                        expectedNewDD,
                    );

                    // Any further attempt to make principal payment will be rejected since the
                    // credit line is closed.
                    await expect(
                        creditContract
                            .connect(borrower)
                            .makePrincipalPayment(borrower.getAddress(), toToken(1)),
                    ).to.be.revertedWithCustomError(
                        creditContract,
                        "creditLineNotInStateForMakingPrincipalPayment",
                    );
                });

                it("Should not allow payment when the protocol is paused or pool is not on", async function () {
                    await humaConfigContract.connect(protocolOwner).pause();
                    await expect(
                        creditContract.makePrincipalPayment(borrower.getAddress(), toToken(1)),
                    ).to.be.revertedWithCustomError(poolConfigContract, "protocolIsPaused");
                    await humaConfigContract.connect(protocolOwner).unpause();

                    await poolContract.connect(poolOwner).disablePool();
                    await expect(
                        creditContract.makePrincipalPayment(borrower.getAddress(), toToken(1)),
                    ).to.be.revertedWithCustomError(poolConfigContract, "poolIsNotOn");
                    await poolContract.connect(poolOwner).enablePool();
                });

                it("Should not allow non-borrower or non-PDS service account to make principal payment", async function () {
                    await expect(
                        creditContract
                            .connect(borrower2)
                            .makePrincipalPayment(borrower.getAddress(), toToken(1)),
                    ).to.be.revertedWithCustomError(
                        creditContract,
                        "paymentDetectionServiceAccountRequired",
                    );
                });

                it("Should not allow the borrower to make principal payment with 0 amount", async function () {
                    await expect(
                        creditContract
                            .connect(borrower)
                            .makePrincipalPayment(borrower.getAddress(), 0),
                    ).to.be.revertedWithCustomError(creditContract, "zeroAmountProvided");
                });

                it("Should not allow the borrower to pay for the principal if the bill is not in good standing state", async function () {
                    makePaymentDate = moment.utc({
                        year: nextYear,
                        month: 2,
                        day: 28,
                        hour: 4,
                        minute: 48,
                        second: 31,
                    });
                    await setNextBlockTimestamp(makePaymentDate.unix());
                    await expect(
                        creditContract
                            .connect(borrower)
                            .makePrincipalPayment(borrower.getAddress(), toToken(1)),
                    ).to.be.revertedWithCustomError(
                        creditContract,
                        "creditLineNotInStateForMakingPrincipalPayment",
                    );
                });
            });

            describe("When principal rate is non-zero", function () {
                async function prepareForMakePayment() {
                    principalRateInBps = 200;
                    await poolConfigContract.connect(poolOwner).setFeeStructure({
                        yieldInBps,
                        minPrincipalRateInBps: principalRateInBps,
                        lateFeeFlat,
                        lateFeeBps,
                        membershipFee,
                    });
                    await approveCredit();
                    await drawdown();
                }

                beforeEach(async function () {
                    await loadFixture(prepareForMakePayment);
                });

                it("Should allow the borrower to pay for all principal once in the current billing cycle", async function () {
                    const cc = await creditManagerContract.getCreditConfig(creditHash);
                    const cr = await creditContract.getCreditRecord(creditHash);
                    const dd = await creditContract.getDueDetail(creditHash);
                    const maturityDate = moment.utc(
                        (await creditContract.getMaturityDate(creditHash)).toNumber() * 1000,
                    );

                    makePaymentDate = moment.utc({
                        year: nextYear,
                        month: 2,
                        day: 3,
                        hour: 5,
                        minute: 33,
                        second: 26,
                    });
                    const nextDueDate = firstDueDate;
                    const [, , principalNextDue] = await calcPrincipalDueNew(
                        calendarContract,
                        cc,
                        cr,
                        dd,
                        makePaymentDate,
                        maturityDate,
                        latePaymentGracePeriodInDays,
                        principalRateInBps,
                    );
                    const expectedNewCR = {
                        unbilledPrincipal: BN.from(0),
                        nextDueDate: nextDueDate.unix(),
                        nextDue: cr.nextDue.sub(principalNextDue),
                        yieldDue: cr.yieldDue,
                        totalPastDue: BN.from(0),
                        missedPeriods: 0,
                        remainingPeriods: cr.remainingPeriods,
                        state: CreditState.GoodStanding,
                    };
                    await testMakePrincipalPayment(
                        makePaymentDate,
                        borrowAmount,
                        borrowAmount,
                        nextDueDate,
                        principalNextDue,
                        borrowAmount.sub(principalNextDue),
                        expectedNewCR,
                        dd,
                    );
                });

                it("Should allow the borrower to make multiple principal payments within the same period", async function () {
                    const cc = await creditManagerContract.getCreditConfig(creditHash);
                    const cr = await creditContract.getCreditRecord(creditHash);
                    const dd = await creditContract.getDueDetail(creditHash);
                    const maturityDate = moment.utc(
                        (await creditContract.getMaturityDate(creditHash)).toNumber() * 1000,
                    );

                    // First payment pays off principal next due in the current billing cycle.
                    makePaymentDate = moment.utc({
                        year: nextYear,
                        month: 2,
                        day: 3,
                        hour: 5,
                        minute: 33,
                        second: 26,
                    });
                    const nextDueDate = firstDueDate;
                    const [unbilledPrincipal, , principalNextDue] = await calcPrincipalDueNew(
                        calendarContract,
                        cc,
                        cr,
                        dd,
                        makePaymentDate,
                        maturityDate,
                        latePaymentGracePeriodInDays,
                        principalRateInBps,
                    );
                    const firstPaymentAmount = principalNextDue;
                    let expectedNewCR = {
                        unbilledPrincipal: cr.unbilledPrincipal,
                        nextDueDate: nextDueDate.unix(),
                        nextDue: cr.nextDue.sub(principalNextDue),
                        yieldDue: cr.yieldDue,
                        totalPastDue: BN.from(0),
                        missedPeriods: 0,
                        remainingPeriods: cr.remainingPeriods,
                        state: CreditState.GoodStanding,
                    };
                    await testMakePrincipalPayment(
                        makePaymentDate,
                        firstPaymentAmount,
                        firstPaymentAmount,
                        firstDueDate,
                        principalNextDue,
                        BN.from(0),
                        expectedNewCR,
                        dd,
                    );

                    // Second payment pays off the unbilled principal.
                    const secondPaymentDate = moment.utc({
                        year: nextYear,
                        month: 2,
                        day: 5,
                        hour: 20,
                        minute: 8,
                    });
                    // Attempt to pay the entire borrow amount, but only unbilled principal should be charged.
                    const secondPaymentAmount = borrowAmount;
                    expectedNewCR = {
                        unbilledPrincipal: BN.from(0),
                        nextDueDate: nextDueDate.unix(),
                        nextDue: cr.nextDue.sub(principalNextDue),
                        yieldDue: cr.yieldDue,
                        totalPastDue: BN.from(0),
                        missedPeriods: 0,
                        remainingPeriods: cr.remainingPeriods,
                        state: CreditState.GoodStanding,
                    };
                    await testMakePrincipalPayment(
                        secondPaymentDate,
                        secondPaymentAmount,
                        unbilledPrincipal,
                        nextDueDate,
                        BN.from(0),
                        unbilledPrincipal,
                        expectedNewCR,
                        dd,
                    );
                });

                it("Should allow the borrower to payoff the principal in the last period and close the credit line", async function () {
                    const cc = await creditManagerContract.getCreditConfig(creditHash);
                    let cr = await creditContract.getCreditRecord(creditHash);
                    let dd = await creditContract.getDueDetail(creditHash);
                    const maturityDate = moment.utc(
                        (await creditContract.getMaturityDate(creditHash)).toNumber() * 1000,
                    );

                    // First payment pays off the all past due and next due.
                    makePaymentDate = moment.utc({
                        year: nextYear,
                        month: 7,
                        day: 3,
                        hour: 9,
                        minute: 27,
                        second: 31,
                    });
                    const [yieldPastDue, yieldNextDue] = await calcYieldDueNew(
                        calendarContract,
                        cc,
                        cr,
                        dd,
                        makePaymentDate,
                        maturityDate,
                        latePaymentGracePeriodInDays,
                        membershipFee,
                    );
                    let [unbilledPrincipal, principalPastDue, principalNextDue] =
                        await calcPrincipalDueNew(
                            calendarContract,
                            cc,
                            cr,
                            dd,
                            makePaymentDate,
                            maturityDate,
                            latePaymentGracePeriodInDays,
                            principalRateInBps,
                        );
                    const [, lateFee] = await calcLateFeeNew(
                        poolConfigContract,
                        calendarContract,
                        cr,
                        dd,
                        makePaymentDate,
                        latePaymentGracePeriodInDays,
                    );
                    await setNextBlockTimestamp(makePaymentDate.unix());
                    await creditContract
                        .connect(borrower)
                        .makePayment(
                            borrower.getAddress(),
                            yieldPastDue
                                .add(principalPastDue)
                                .add(lateFee)
                                .add(yieldNextDue)
                                .add(principalNextDue),
                        );

                    // Second payment pays off the principal due and closes the credit line.
                    const secondPaymentDate = moment.utc({
                        year: nextYear,
                        month: 7,
                        day: 4,
                        hour: 17,
                        minute: 16,
                    });
                    const nextDueDate = maturityDate;
                    const secondPaymentAmount = unbilledPrincipal;
                    dd = await creditContract.getDueDetail(creditHash);
                    let expectedNewCR = {
                        unbilledPrincipal: BN.from(0),
                        nextDueDate: nextDueDate.unix(),
                        nextDue: BN.from(0),
                        yieldDue: BN.from(0),
                        totalPastDue: BN.from(0),
                        missedPeriods: 0,
                        remainingPeriods: 0,
                        state: CreditState.Deleted,
                    };
                    await testMakePrincipalPayment(
                        secondPaymentDate,
                        secondPaymentAmount,
                        secondPaymentAmount,
                        nextDueDate,
                        BN.from(0),
                        unbilledPrincipal,
                        expectedNewCR,
                        dd,
                    );
                    // Further payment attempts will be rejected.
                    await expect(
                        creditContract
                            .connect(borrower)
                            .makePrincipalPayment(borrower.getAddress(), toToken(1)),
                    ).to.be.revertedWithCustomError(
                        creditContract,
                        "creditLineNotInStateForMakingPrincipalPayment",
                    );
                });

                it("Should not allow the borrower to pay for the principal if the bill is not in good standing state", async function () {
                    makePaymentDate = moment.utc({
                        year: nextYear,
                        month: 2,
                        day: 28,
                        hour: 4,
                        minute: 48,
                        second: 31,
                    });
                    await setNextBlockTimestamp(makePaymentDate.unix());
                    await expect(
                        creditContract
                            .connect(borrower)
                            .makePrincipalPayment(borrower.getAddress(), toToken(1)),
                    ).to.be.revertedWithCustomError(
                        creditContract,
                        "creditLineNotInStateForMakingPrincipalPayment",
                    );
                });
            });
        });
    });

    describe("triggerDefault", function () {
        // TODO(jiatu): fill this in
    });

    describe("Management Tests", function () {
        // describe("closeCredit", function () {
        //     describe("When the credit is not approved yet", function () {
        //         it("Should not be able to close a non-existent credit", async function () {
        //             await expect(
        //                 creditContract.connect(borrower).closeCredit(borrower.getAddress()),
        //             ).to.be.revertedWithCustomError(creditContract, "notBorrowerOrEA");
        //         });
        //     });
        //
        //     describe("When the credit has been approved", function () {
        //         let creditHash: string;
        //
        //         async function approveCredit(
        //             remainingPeriods: number = 1,
        //             committedAmount: BN = BN.from(0),
        //         ) {
        //             creditHash = await borrowerLevelCreditHash(creditContract, borrower);
        //             await creditContract
        //                 .connect(eaServiceAccount)
        //                 .approveBorrower(
        //                     borrower.address,
        //                     toToken(100_000),
        //                     remainingPeriods,
        //                     1_000,
        //                     committedAmount,
        //                     true,
        //                 );
        //         }
        //
        //         beforeEach(async function () {
        //             await loadFixture(approveCredit);
        //         });
        //
        //         async function testCloseCredit(actor: SignerWithAddress) {
        //             await creditContract.connect(actor).closeCredit(borrower.getAddress());
        //
        //             // Make sure relevant fields have been reset.
        //             const creditRecord = await creditContract.getCreditRecord(creditHash);
        //             expect(creditRecord.state).to.equal(CreditState.Deleted);
        //             expect(creditRecord.remainingPeriods).to.equal(ethers.constants.Zero);
        //             const creditConfig = await creditManagerContract.getCreditConfig(creditHash);
        //             expect(creditConfig.creditLimit).to.equal(ethers.constants.Zero);
        //         }
        //
        //         async function testCloseCreditReversion(actor: SignerWithAddress, errorName: string) {
        //             const oldCreditConfig = await creditManagerContract.getCreditConfig(creditHash);
        //             const oldCreditRecord = await creditContract.getCreditRecord(creditHash);
        //             await expect(
        //                 creditContract.connect(actor).closeCredit(borrower.getAddress()),
        //             ).to.be.revertedWithCustomError(creditContract, errorName);
        //
        //             // Make sure neither credit config nor credit record has changed.
        //             const newCreditConfig = await creditManagerContract.getCreditConfig(creditHash);
        //             checkCreditConfig(
        //                 newCreditConfig,
        //                 oldCreditConfig.creditLimit,
        //                 oldCreditConfig.committedAmount,
        //                 oldCreditConfig.periodDuration,
        //                 oldCreditConfig.numOfPeriods,
        //                 oldCreditConfig.yieldInBps,
        //                 oldCreditConfig.revolving,
        //                 oldCreditConfig.receivableBacked,
        //                 oldCreditConfig.borrowerLevelCredit,
        //                 oldCreditConfig.exclusive,
        //             );
        //             const newCreditRecord = await creditContract.getCreditRecord(creditHash);
        //             checkCreditRecord(
        //                 newCreditRecord,
        //                 oldCreditRecord.unbilledPrincipal,
        //                 oldCreditRecord.nextDueDate,
        //                 oldCreditRecord.nextDue,
        //                 oldCreditRecord.yieldDue,
        //                 oldCreditRecord.missedPeriods,
        //                 oldCreditRecord.remainingPeriods,
        //                 oldCreditRecord.state,
        //             );
        //         }
        //
        //         // TODO(jiatu): test event emission.
        //         it("Should allow the borrower to close a newly approved credit", async function () {
        //             await testCloseCredit(borrower);
        //         });
        //
        //         it("Should allow the evaluation agent to close a newly approved credit", async function () {
        //             await testCloseCredit(eaServiceAccount);
        //         });
        //
        //         it("Should allow the borrower to close a credit that's fully paid back", async function () {
        //             const amount = toToken(1_000);
        //             await creditContract.connect(borrower).drawdown(borrower.getAddress(), amount);
        //             const creditRecord = await creditContract.getCreditRecord(creditHash);
        //             await creditContract
        //                 .connect(borrower)
        //                 .makePayment(
        //                     borrower.getAddress(),
        //                     creditRecord.nextDue.add(creditRecord.unbilledPrincipal),
        //                 );
        //             await testCloseCredit(borrower);
        //         });
        //
        //         it("Should allow the borrower to close a credit that has commitment but has reached maturity", async function () {
        //             // Close the approved credit then open a new one with a different committed amount.
        //             await creditContract.connect(borrower).closeCredit(borrower.getAddress());
        //             await approveCredit(1, toToken(100_000));
        //             // Make one round of drawdown and payment so that the borrower have a credit record.
        //             const amount = toToken(1_000);
        //             await creditContract.connect(borrower).drawdown(borrower.getAddress(), amount);
        //             let creditRecord = await creditContract.getCreditRecord(creditHash);
        //             await creditContract
        //                 .connect(borrower)
        //                 .makePayment(
        //                     borrower.getAddress(),
        //                     creditRecord.nextDue.add(creditRecord.unbilledPrincipal),
        //                 );
        //
        //             // Advance one block so that the remaining period becomes 0.
        //             const creditConfig = await creditManagerContract.getCreditConfig(creditHash);
        //             // TODO: there is some issues with date calculation when a billing cycle starts in the middle of
        //             // of a period, hence the multiplication with 4. Technically speaking we don't need it.
        //             const nextBlockTime = await getFutureBlockTime(
        //                 4 *
        //                     creditConfig.periodDuration *
        //                     CONSTANTS.SECONDS_IN_A_DAY *
        //                     CONSTANTS.DAYS_IN_A_MONTH,
        //             );
        //             await mineNextBlockWithTimestamp(nextBlockTime);
        //             // Make another payment because there is yield due from commitment.
        //             await creditContract.refreshCredit(borrower.getAddress());
        //             creditRecord = await creditContract.getCreditRecord(creditHash);
        //             await creditContract
        //                 .connect(borrower)
        //                 .makePayment(borrower.getAddress(), creditRecord.nextDue);
        //             await testCloseCredit(borrower);
        //         });
        //
        //         it("Should not allow the borrower to close a credit that has upcoming yield due", async function () {
        //             const amount = toToken(1_000);
        //             await creditContract.connect(borrower).drawdown(borrower.getAddress(), amount);
        //             // Only pay back the total principal outstanding.
        //             const creditRecord = await creditContract.getCreditRecord(creditHash);
        //             const totalPrincipal = creditRecord.nextDue
        //                 .sub(creditRecord.yieldDue)
        //                 .add(creditRecord.unbilledPrincipal);
        //             await creditContract
        //                 .connect(borrower)
        //                 .makePayment(borrower.getAddress(), totalPrincipal);
        //             await testCloseCreditReversion(borrower, "creditLineHasOutstandingBalance");
        //         });
        //
        //         it("Should not allow the borrower to close a credit that has past due", async function () {
        //             // TODO(jiatu): fill this in after checking whether the past due logic is correct.
        //             // const amount = toToken(1_000);
        //             // await creditContract.connect(borrower).drawdown(borrower.getAddress(), amount);
        //             //
        //             // // Advance one block so that all due becomes past due.
        //             // const creditConfig = await creditManagerContract.getCreditConfig(creditHash);
        //             // const nextBlockTime = await getFutureBlockTime(4 * creditConfig.periodDuration * CONSTANTS.SECONDS_IN_A_DAY * CONSTANTS.DAYS_IN_A_MONTH);
        //             // await mineNextBlockWithTimestamp(nextBlockTime);
        //             // await creditContract.refreshCredit(borrower.getAddress());
        //             // const creditRecord = await creditContract.getCreditRecord(creditHash);
        //             // // expect(creditRecord.nextDue).to.equal(ethers.constants.Zero);
        //             // expect(creditRecord.totalPastDue).to.be.greaterThan(ethers.constants.Zero);
        //             // expect(creditRecord.unbilledPrincipal).to.equal(ethers.constants.Zero);
        //             // await testCloseCreditReversion(borrower, "creditLineHasOutstandingBalance");
        //         });
        //
        //         it("Should not allow the borrower to close a credit that has outstanding unbilled principal", async function () {
        //             const amount = toToken(1_000);
        //             await creditContract.connect(borrower).drawdown(borrower.getAddress(), amount);
        //             // Only pay back the next due and have unbilled principal outstanding.
        //             const creditRecord = await creditContract.getCreditRecord(creditHash);
        //             await creditContract
        //                 .connect(borrower)
        //                 .makePayment(borrower.getAddress(), creditRecord.nextDue);
        //             await testCloseCreditReversion(borrower, "creditLineHasOutstandingBalance");
        //         });
        //
        //         it("Should not allow the borrower to close a credit that has unfulfilled commitment", async function () {
        //             // Close the approved credit then open a new one with a different committed amount.
        //             await creditContract.connect(borrower).closeCredit(borrower.getAddress());
        //             await approveCredit(3, toToken(100_000));
        //             await testCloseCreditReversion(borrower, "creditLineHasUnfulfilledCommitment");
        //         });
        //     });
        // });

        // describe("pauseCredit and unpauseCredit", function () {
        //     let creditHash: string;
        //
        //     async function approveCredit() {
        //         creditHash = await borrowerLevelCreditHash(creditContract, borrower);
        //         await creditContract
        //             .connect(eaServiceAccount)
        //             .approveBorrower(borrower.address, toToken(100_000), 1, 1_000, toToken(0), true);
        //     }
        //
        //     beforeEach(async function () {
        //         await loadFixture(approveCredit);
        //     });
        //
        //     it("Should allow the EA to pause and unpause a credit", async function () {
        //         await creditContract.connect(borrower).drawdown(borrower.getAddress(), toToken(1_000));
        //         await creditContract.connect(eaServiceAccount).pauseCredit(borrower.getAddress());
        //         let creditRecord = await creditContract.getCreditRecord(creditHash);
        //         expect(creditRecord.state).to.equal(CreditState.Paused);
        //
        //         await creditContract.connect(eaServiceAccount).unpauseCredit(borrower.getAddress());
        //         creditRecord = await creditContract.getCreditRecord(creditHash);
        //         expect(creditRecord.state).to.equal(CreditState.GoodStanding);
        //     });
        //
        //     it("Should do nothing if the credit line is not in the desired states", async function () {
        //         const oldCreditRecord = await creditContract.getCreditRecord(creditHash);
        //         await creditContract.connect(eaServiceAccount).pauseCredit(borrower.getAddress());
        //         let newCreditRecord = await creditContract.getCreditRecord(creditHash);
        //         expect(newCreditRecord.state).to.equal(oldCreditRecord.state);
        //
        //         await creditContract.connect(eaServiceAccount).unpauseCredit(borrower.getAddress());
        //         newCreditRecord = await creditContract.getCreditRecord(creditHash);
        //         expect(newCreditRecord.state).to.equal(oldCreditRecord.state);
        //     });
        // });

        // describe("extendRemainingPeriod", function () {
        //     let creditHash: string;
        //     const numOfPeriods = 2;
        //
        //     async function approveCredit() {
        //         creditHash = await borrowerLevelCreditHash(creditContract, borrower);
        //         await creditContract
        //             .connect(eaServiceAccount)
        //             .approveBorrower(borrower.address, toToken(100_000), 1, 1_000, toToken(0), true);
        //     }
        //
        //     beforeEach(async function () {
        //         await loadFixture(approveCredit);
        //     });
        //
        //     it("Should allow the EA to extend the remaining periods of a credit line", async function () {
        //         const oldCreditRecord = await creditContract.getCreditRecord(creditHash);
        //         const newRemainingPeriods = oldCreditRecord.remainingPeriods + numOfPeriods;
        //         await expect(
        //             creditContract
        //                 .connect(eaServiceAccount)
        //                 .extendRemainingPeriod(borrower.getAddress(), numOfPeriods),
        //         )
        //             .to.emit(creditContract, "RemainingPeriodsExtended")
        //             .withArgs(
        //                 creditHash,
        //                 oldCreditRecord.remainingPeriods,
        //                 newRemainingPeriods,
        //                 await eaServiceAccount.getAddress(),
        //             );
        //         const newCreditRecord = await creditContract.getCreditRecord(creditHash);
        //         expect(newCreditRecord.remainingPeriods).to.equal(newRemainingPeriods);
        //     });
        //
        //     it("Should disallow non-EAs to extend the remaining period", async function () {
        //         await expect(
        //             creditContract
        //                 .connect(borrower)
        //                 .extendRemainingPeriod(borrower.getAddress(), numOfPeriods),
        //         ).to.be.revertedWithCustomError(
        //             creditContract,
        //             "evaluationAgentServiceAccountRequired",
        //         );
        //     });
        // });

        describe("updateLimitAndCommitment", function () {
            let creditHash: string;

            async function approveCredit() {
                creditHash = await borrowerLevelCreditHash(creditContract, borrower);
                await creditManagerContract
                    .connect(eaServiceAccount)
                    .approveBorrower(
                        borrower.address,
                        toToken(100_000),
                        1,
                        1_000,
                        toToken(0),
                        0,
                        true,
                    );
            }

            beforeEach(async function () {
                await loadFixture(approveCredit);
            });

            it("Should allow the EA to update the credit limit and commitment amount", async function () {
                // TODO(jiatu): fill this in after fixing days passed in period calculation.
            });
        });

        describe("waiveLateFee", function () {
            let creditHash: string;

            async function approveCredit() {
                creditHash = await borrowerLevelCreditHash(creditContract, borrower);
                await creditManagerContract
                    .connect(eaServiceAccount)
                    .approveBorrower(
                        borrower.address,
                        toToken(100_000),
                        1,
                        1_000,
                        toToken(0),
                        0,
                        true,
                    );
            }

            beforeEach(async function () {
                await loadFixture(approveCredit);
            });

            it("Should allow the EA to partially waive late fees", async function () {
                // TODO(jiatu): fill this in
            });
        });
    });

    describe("Delayed Tests", function () {
        it("Should refresh credit and credit becomes Delayed state", async function () {});

        it("Should not allow drawdowne in Delayed state", async function () {});

        it("Should make partial payment successfully in Delayed state", async function () {});

        it("Should pay total due successfully and credit becomes GoodStanding state", async function () {});

        it("Should pay off successfully in Delayed state", async function () {});
    });

    describe("Defaulted Tests", function () {
        it("Should refresh credit and credit becomes Defaulted state", async function () {});

        it("Should not allow drawdowne in Defaulted state", async function () {});

        it("Should make partial payment successfully in Defaulted state", async function () {});

        it("Should pay off successfully in Defaulted state", async function () {});
    });
});<|MERGE_RESOLUTION|>--- conflicted
+++ resolved
@@ -28,6 +28,7 @@
 import {
     CONSTANTS,
     CreditState,
+    PayPeriodDuration,
     calcLateFeeNew,
     calcPrincipalDueNew,
     calcYieldDue,
@@ -300,7 +301,6 @@
             await expect(
                 creditManagerContract
                     .connect(eaServiceAccount)
-<<<<<<< HEAD
                     .approveBorrower(
                         borrower.address,
                         toToken(0),
@@ -310,11 +310,7 @@
                         0,
                         true,
                     ),
-            ).to.be.revertedWithCustomError(creditContract, "zeroAmountProvided");
-=======
-                    .approveBorrower(borrower.address, toToken(0), 1, 1217, toToken(10_000), true),
             ).to.be.revertedWithCustomError(creditManagerContract, "zeroAmountProvided");
->>>>>>> a7abf037
 
             await expect(
                 creditManagerContract
@@ -396,7 +392,7 @@
 
         it("Should not approve if the credit has no commitment but a designated start date", async function () {
             await expect(
-                creditContract
+                creditManagerContract
                     .connect(eaServiceAccount)
                     .approveBorrower(
                         borrower.getAddress(),
@@ -408,21 +404,21 @@
                         true,
                     ),
             ).to.be.revertedWithCustomError(
-                creditContract,
+                creditManagerContract,
                 "creditWithoutCommitmentShouldHaveNoDesignatedStartDate",
             );
         });
 
         it("Should not approve if the designated start date is in the past", async function () {
-            const nextBlockTime = await getFutureBlockTime(2);
-            await setNextBlockTimestamp(nextBlockTime);
+            const nextBlockTimestamp = await getFutureBlockTime(2);
+            await setNextBlockTimestamp(nextBlockTimestamp);
             const designatedStartDate = moment
-                .utc(nextBlockTime * 1000)
+                .utc(nextBlockTimestamp * 1000)
                 .subtract(1, "day")
                 .startOf("day");
 
             await expect(
-                creditContract
+                creditManagerContract
                     .connect(eaServiceAccount)
                     .approveBorrower(
                         borrower.getAddress(),
@@ -434,7 +430,7 @@
                         true,
                     ),
             ).to.be.revertedWithCustomError(
-                creditContract,
+                creditManagerContract,
                 "creditWithoutCommitmentShouldHaveNoDesignatedStartDate",
             );
         });
@@ -654,11 +650,7 @@
                     true,
                 );
 
-<<<<<<< HEAD
-            const creditConfig = await creditContract.getCreditConfig(creditHash);
-=======
-            let creditConfig = await creditManagerContract.getCreditConfig(creditHash);
->>>>>>> a7abf037
+            const creditConfig = await creditManagerContract.getCreditConfig(creditHash);
             checkCreditConfig(
                 creditConfig,
                 toToken(10_000),
@@ -694,11 +686,7 @@
             remainingPeriods = 6;
         let committedAmount: BN;
         let creditHash: string;
-        let nextYear: number, startDate: moment.Moment;
-
-        before(function () {
-            nextYear = moment.utc().year() + 1;
-        });
+        let startDate: BN;
 
         describe("If the designated start date is at the beginning of a period", function () {
             async function prepare() {
@@ -710,12 +698,12 @@
                     ),
                 );
 
-                startDate = moment.utc({
-                    year: nextYear,
-                    month: 1,
-                    day: 1,
-                });
-                await creditContract
+                const nextBlockTimestamp = await getFutureBlockTime(1);
+                startDate = await calendarContract.getStartDateOfNextPeriod(
+                    PayPeriodDuration.Monthly,
+                    nextBlockTimestamp,
+                );
+                await creditManagerContract
                     .connect(eaServiceAccount)
                     .approveBorrower(
                         borrower.getAddress(),
@@ -723,10 +711,10 @@
                         remainingPeriods,
                         yieldInBps,
                         committedAmount,
-                        startDate.unix(),
+                        startDate,
                         true,
                     );
-                await setNextBlockTimestamp(startDate.unix());
+                await setNextBlockTimestamp(startDate);
             }
 
             beforeEach(async function () {
@@ -735,12 +723,12 @@
 
             it("Should start a credit with commitment", async function () {
                 await expect(
-                    creditContract
+                    creditManagerContract
                         .connect(pdsServiceAccount)
                         .startCommittedCredit(borrower.getAddress()),
                 )
-                    .to.emit(creditContract, "CreditStarted")
-                    .withArgs(await borrower.getAddress());
+                    .to.emit(creditManagerContract, "CommittedCreditStarted")
+                    .withArgs(creditHash);
 
                 const actualCR = await creditContract.getCreditRecord(creditHash);
                 const expectedYieldDue = calcYield(
@@ -748,10 +736,13 @@
                     yieldInBps,
                     CONSTANTS.DAYS_IN_A_MONTH,
                 );
-                const expectedNextDueDate = startDate.clone().add(1, "month").startOf("day");
+                const expectedNextDueDate = await calendarContract.getStartDateOfNextPeriod(
+                    PayPeriodDuration.Monthly,
+                    startDate,
+                );
                 const expectedCR = {
                     unbilledPrincipal: BN.from(0),
-                    nextDueDate: expectedNextDueDate.unix(),
+                    nextDueDate: expectedNextDueDate,
                     nextDue: expectedYieldDue,
                     yieldDue: expectedYieldDue,
                     totalPastDue: BN.from(0),
@@ -778,12 +769,12 @@
                     ),
                 );
 
-                startDate = moment.utc({
-                    year: nextYear,
-                    month: 1,
-                    day: 12,
-                });
-                await creditContract
+                const nextBlockTimestamp = await getFutureBlockTime(1);
+                startDate = await calendarContract.getStartDateOfNextPeriod(
+                    PayPeriodDuration.Monthly,
+                    nextBlockTimestamp,
+                );
+                await creditManagerContract
                     .connect(eaServiceAccount)
                     .approveBorrower(
                         borrower.getAddress(),
@@ -791,10 +782,10 @@
                         remainingPeriods,
                         yieldInBps,
                         committedAmount,
-                        startDate.unix(),
+                        startDate,
                         true,
                     );
-                await setNextBlockTimestamp(startDate.unix());
+                await setNextBlockTimestamp(startDate);
             }
 
             beforeEach(async function () {
@@ -803,23 +794,30 @@
 
             it("Should start a credit with commitment", async function () {
                 await expect(
-                    creditContract
+                    creditManagerContract
                         .connect(pdsServiceAccount)
                         .startCommittedCredit(borrower.getAddress()),
                 )
-                    .to.emit(creditContract, "CreditStarted")
-                    .withArgs(await borrower.getAddress());
+                    .to.emit(creditManagerContract, "CommittedCreditStarted")
+                    .withArgs(creditHash);
 
                 const actualCR = await creditContract.getCreditRecord(creditHash);
-                const expectedYieldDue = calcYield(committedAmount, yieldInBps, 19);
-                const expectedNextDueDate = moment.utc({
-                    year: nextYear,
-                    month: 2,
-                    day: 1,
-                });
+                const expectedNextDueDate = await calendarContract.getStartDateOfNextPeriod(
+                    PayPeriodDuration.Monthly,
+                    startDate,
+                );
+                const daysPassed = await calendarContract.getDaysDiff(
+                    startDate,
+                    expectedNextDueDate,
+                );
+                const expectedYieldDue = calcYield(
+                    committedAmount,
+                    yieldInBps,
+                    daysPassed.toNumber(),
+                );
                 const expectedCR = {
                     unbilledPrincipal: BN.from(0),
-                    nextDueDate: expectedNextDueDate.unix(),
+                    nextDueDate: expectedNextDueDate,
                     nextDue: expectedYieldDue,
                     yieldDue: expectedYieldDue,
                     totalPastDue: BN.from(0),
@@ -839,28 +837,34 @@
         it("Should not start a credit if the protocol or pool is not on", async function () {
             await humaConfigContract.connect(protocolOwner).pause();
             await expect(
-                creditContract.connect(borrower).startCommittedCredit(borrower.getAddress()),
+                creditManagerContract
+                    .connect(borrower)
+                    .startCommittedCredit(borrower.getAddress()),
             ).to.be.revertedWithCustomError(poolConfigContract, "protocolIsPaused");
             await humaConfigContract.connect(protocolOwner).unpause();
 
             await poolContract.connect(poolOwner).disablePool();
             await expect(
-                creditContract.connect(borrower).startCommittedCredit(borrower.getAddress()),
+                creditManagerContract
+                    .connect(borrower)
+                    .startCommittedCredit(borrower.getAddress()),
             ).to.be.revertedWithCustomError(poolConfigContract, "poolIsNotOn");
         });
 
         it("Should not allow non-pds service accounts to start a credit", async function () {
             await expect(
-                creditContract.connect(borrower).startCommittedCredit(borrower.getAddress()),
+                creditManagerContract
+                    .connect(borrower)
+                    .startCommittedCredit(borrower.getAddress()),
             ).to.be.revertedWithCustomError(
-                creditContract,
+                creditManagerContract,
                 "paymentDetectionServiceAccountRequired",
             );
         });
 
         it("Should not start a credit for a borrower without an approved credit", async function () {
             await expect(
-                creditContract
+                creditManagerContract
                     .connect(pdsServiceAccount)
                     .startCommittedCredit(borrower.getAddress()),
             ).to.be.revertedWithCustomError(creditContract, "notBorrower");
@@ -869,12 +873,12 @@
         it("Should not start a credit that's in the wrong state", async function () {
             committedAmount = toToken(50_000);
 
-            startDate = moment.utc({
-                year: nextYear,
-                month: 1,
-                day: 1,
-            });
-            await creditContract
+            const nextBlockTimestamp = await getFutureBlockTime(1);
+            startDate = await calendarContract.getStartDateOfNextPeriod(
+                PayPeriodDuration.Monthly,
+                nextBlockTimestamp,
+            );
+            await creditManagerContract
                 .connect(eaServiceAccount)
                 .approveBorrower(
                     borrower.getAddress(),
@@ -882,24 +886,27 @@
                     remainingPeriods,
                     yieldInBps,
                     committedAmount,
-                    startDate.unix(),
+                    startDate,
                     true,
                 );
-            const nextBlockTimestamp = startDate.clone().add(1, "day");
-            await setNextBlockTimestamp(nextBlockTimestamp.unix());
+            const drawdownDate = startDate.add(CONSTANTS.SECONDS_IN_A_DAY);
+            await setNextBlockTimestamp(drawdownDate);
             await creditContract
                 .connect(borrower)
                 .drawdown(borrower.getAddress(), toToken(20_000));
             await expect(
-                creditContract
+                creditManagerContract
                     .connect(pdsServiceAccount)
                     .startCommittedCredit(borrower.getAddress()),
-            ).to.be.revertedWithCustomError(creditContract, "committedCreditCannotBeStarted");
+            ).to.be.revertedWithCustomError(
+                creditManagerContract,
+                "committedCreditCannotBeStarted",
+            );
         });
 
         it("Should not start a credit that does not have a designated start date", async function () {
             committedAmount = toToken(50_000);
-            await creditContract
+            await creditManagerContract
                 .connect(eaServiceAccount)
                 .approveBorrower(
                     borrower.getAddress(),
@@ -911,21 +918,24 @@
                     true,
                 );
             await expect(
-                creditContract
+                creditManagerContract
                     .connect(pdsServiceAccount)
                     .startCommittedCredit(borrower.getAddress()),
-            ).to.be.revertedWithCustomError(creditContract, "committedCreditCannotBeStarted");
+            ).to.be.revertedWithCustomError(
+                creditManagerContract,
+                "committedCreditCannotBeStarted",
+            );
         });
 
         it("Should not start a credit before the designated date", async function () {
             committedAmount = toToken(50_000);
 
-            startDate = moment.utc({
-                year: nextYear,
-                month: 1,
-                day: 1,
-            });
-            await creditContract
+            const nextBlockTimestamp = await getFutureBlockTime(1);
+            startDate = await calendarContract.getStartDateOfNextPeriod(
+                PayPeriodDuration.Monthly,
+                nextBlockTimestamp,
+            );
+            await creditManagerContract
                 .connect(eaServiceAccount)
                 .approveBorrower(
                     borrower.getAddress(),
@@ -933,16 +943,19 @@
                     remainingPeriods,
                     yieldInBps,
                     committedAmount,
-                    startDate.unix(),
+                    startDate,
                     true,
                 );
-            const nextBlockTimestamp = startDate.clone().subtract(1, "second");
-            await setNextBlockTimestamp(nextBlockTimestamp.unix());
+            const kickOffDate = startDate.sub(1);
+            await setNextBlockTimestamp(kickOffDate);
             await expect(
-                creditContract
+                creditManagerContract
                     .connect(pdsServiceAccount)
                     .startCommittedCredit(borrower.getAddress()),
-            ).to.be.revertedWithCustomError(creditContract, "committedCreditCannotBeStarted");
+            ).to.be.revertedWithCustomError(
+                creditManagerContract,
+                "committedCreditCannotBeStarted",
+            );
         });
     });
 
@@ -950,7 +963,7 @@
         let yieldInBps = 1217;
         let numOfPeriods = 5;
 
-        describe("Without committment", function () {
+        describe("Without commitment", function () {
             async function prepareForDrawdown() {
                 await creditManagerContract
                     .connect(eaServiceAccount)
@@ -1054,10 +1067,10 @@
             });
 
             it("Should not allow drawdown before the designated start date", async function () {
-                const nextBlockTime = await getFutureBlockTime(2);
-                await setNextBlockTimestamp(nextBlockTime);
+                const nextBlockTimestamp = await getFutureBlockTime(2);
+                await setNextBlockTimestamp(nextBlockTimestamp);
                 const designatedStartDate = moment
-                    .utc(nextBlockTime * 1000)
+                    .utc(nextBlockTimestamp * 1000)
                     .add(5, "days")
                     .startOf("day");
 
@@ -6876,13 +6889,13 @@
         //             const creditConfig = await creditManagerContract.getCreditConfig(creditHash);
         //             // TODO: there is some issues with date calculation when a billing cycle starts in the middle of
         //             // of a period, hence the multiplication with 4. Technically speaking we don't need it.
-        //             const nextBlockTime = await getFutureBlockTime(
+        //             const nextBlockTimestamp = await getFutureBlockTime(
         //                 4 *
         //                     creditConfig.periodDuration *
         //                     CONSTANTS.SECONDS_IN_A_DAY *
         //                     CONSTANTS.DAYS_IN_A_MONTH,
         //             );
-        //             await mineNextBlockWithTimestamp(nextBlockTime);
+        //             await mineNextBlockWithTimestamp(nextBlockTimestamp);
         //             // Make another payment because there is yield due from commitment.
         //             await creditContract.refreshCredit(borrower.getAddress());
         //             creditRecord = await creditContract.getCreditRecord(creditHash);
@@ -6913,8 +6926,8 @@
         //             //
         //             // // Advance one block so that all due becomes past due.
         //             // const creditConfig = await creditManagerContract.getCreditConfig(creditHash);
-        //             // const nextBlockTime = await getFutureBlockTime(4 * creditConfig.periodDuration * CONSTANTS.SECONDS_IN_A_DAY * CONSTANTS.DAYS_IN_A_MONTH);
-        //             // await mineNextBlockWithTimestamp(nextBlockTime);
+        //             // const nextBlockTimestamp = await getFutureBlockTime(4 * creditConfig.periodDuration * CONSTANTS.SECONDS_IN_A_DAY * CONSTANTS.DAYS_IN_A_MONTH);
+        //             // await mineNextBlockWithTimestamp(nextBlockTimestamp);
         //             // await creditContract.refreshCredit(borrower.getAddress());
         //             // const creditRecord = await creditContract.getCreditRecord(creditHash);
         //             // // expect(creditRecord.nextDue).to.equal(ethers.constants.Zero);
