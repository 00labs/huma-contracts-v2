--- conflicted
+++ resolved
@@ -24,6 +24,7 @@
 import {
     CONSTANTS,
     CreditState,
+    PayPeriodDuration,
     calcPrincipalDueForFullPeriods,
     calcPrincipalDueForPartialPeriod,
     calcYield,
@@ -185,7 +186,7 @@
         let creditHash: string;
 
         async function prepareForGetDueInfo() {
-            let settings = await poolConfigContract.getPoolSettings();
+            const settings = await poolConfigContract.getPoolSettings();
             await poolConfigContract.connect(poolOwner).setPoolSettings({
                 ...settings,
                 ...{
@@ -305,26 +306,18 @@
         let committedAmount: BN, borrowAmount: BN, tokenId: BN;
         let creditHash: string;
 
-<<<<<<< HEAD
         async function prepareForDrawdown() {
-            await poolConfigContract
-                .connect(poolOwner)
-                .setLatePaymentGracePeriodInDays(latePaymentGracePeriodInDays);
-            await poolConfigContract.connect(poolOwner).setAdvanceRateInBps(CONSTANTS.BP_FACTOR);
-            await poolConfigContract.connect(poolOwner).setReceivableAutoApproval(true);
-=======
-            let settings = await poolConfigContract.getPoolSettings();
+            const settings = await poolConfigContract.getPoolSettings();
             await poolConfigContract.connect(poolOwner).setPoolSettings({
                 ...settings,
                 ...{
                     payPeriodDuration: PayPeriodDuration.Monthly,
-                    latePaymentGracePeriodInDays: lateGracePeriodInDays,
-                    advanceRateInBps: advanceRate,
+                    latePaymentGracePeriodInDays: latePaymentGracePeriodInDays,
+                    advanceRateInBps: CONSTANTS.BP_FACTOR,
                     receivableAutoApproval: true,
                 },
             });
 
->>>>>>> e9d7d2ea
             await poolConfigContract.connect(poolOwner).setFeeStructure({
                 yieldInBps,
                 minPrincipalRateInBps: principalRate,
@@ -559,7 +552,13 @@
             });
 
             it("Should not allow drawdown if the receivable is not approved", async function () {
-                await poolConfigContract.connect(poolOwner).setReceivableAutoApproval(false);
+                const settings = await poolConfigContract.getPoolSettings();
+                await poolConfigContract.connect(poolOwner).setPoolSettings({
+                    ...settings,
+                    ...{
+                        receivableAutoApproval: false,
+                    },
+                });
                 // Re-approve so that the auto approval is overwritten to be `false`.
                 await approveBorrower();
 
@@ -574,7 +573,7 @@
                     ),
                 ).to.be.revertedWithCustomError(creditManagerContract, "receivableIdMismatch");
 
-                await poolConfigContract.connect(poolOwner).setReceivableAutoApproval(true);
+                await poolConfigContract.connect(poolOwner).setPoolSettings(settings);
             });
         });
     });
@@ -590,11 +589,15 @@
         let creditHash: string;
 
         async function prepareForMakePayment() {
-            await poolConfigContract
-                .connect(poolOwner)
-                .setLatePaymentGracePeriodInDays(latePaymentGracePeriodInDays);
-            await poolConfigContract.connect(poolOwner).setAdvanceRateInBps(CONSTANTS.BP_FACTOR);
-            await poolConfigContract.connect(poolOwner).setReceivableAutoApproval(true);
+            const settings = await poolConfigContract.getPoolSettings();
+            await poolConfigContract.connect(poolOwner).setPoolSettings({
+                ...settings,
+                ...{
+                    latePaymentGracePeriodInDays: latePaymentGracePeriodInDays,
+                    advanceRateInBps: CONSTANTS.BP_FACTOR,
+                    receivableAutoApproval: true,
+                },
+            });
             await poolConfigContract.connect(poolOwner).setFeeStructure({
                 yieldInBps,
                 minPrincipalRateInBps: principalRate,
@@ -780,11 +783,15 @@
         let creditHash: string;
 
         async function prepareForMakePayment() {
-            await poolConfigContract
-                .connect(poolOwner)
-                .setLatePaymentGracePeriodInDays(latePaymentGracePeriodInDays);
-            await poolConfigContract.connect(poolOwner).setAdvanceRateInBps(CONSTANTS.BP_FACTOR);
-            await poolConfigContract.connect(poolOwner).setReceivableAutoApproval(true);
+            const settings = await poolConfigContract.getPoolSettings();
+            await poolConfigContract.connect(poolOwner).setPoolSettings({
+                ...settings,
+                ...{
+                    latePaymentGracePeriodInDays: latePaymentGracePeriodInDays,
+                    advanceRateInBps: CONSTANTS.BP_FACTOR,
+                    receivableAutoApproval: true,
+                },
+            });
             await poolConfigContract.connect(poolOwner).setFeeStructure({
                 yieldInBps,
                 minPrincipalRateInBps: principalRate,
@@ -997,11 +1004,15 @@
         let creditHash: string;
 
         async function prepareForMakePaymentAndDrawdown() {
-            await poolConfigContract
-                .connect(poolOwner)
-                .setLatePaymentGracePeriodInDays(latePaymentGracePeriodInDays);
-            await poolConfigContract.connect(poolOwner).setAdvanceRateInBps(CONSTANTS.BP_FACTOR);
-            await poolConfigContract.connect(poolOwner).setReceivableAutoApproval(true);
+            const settings = await poolConfigContract.getPoolSettings();
+            await poolConfigContract.connect(poolOwner).setPoolSettings({
+                ...settings,
+                ...{
+                    latePaymentGracePeriodInDays: latePaymentGracePeriodInDays,
+                    advanceRateInBps: CONSTANTS.BP_FACTOR,
+                    receivableAutoApproval: true,
+                },
+            });
             await poolConfigContract.connect(poolOwner).setFeeStructure({
                 yieldInBps,
                 minPrincipalRateInBps: principalRate,
@@ -1092,7 +1103,13 @@
             });
 
             it("Should not allow payment and drawdown if the receivable for drawdown is not approved", async function () {
-                await poolConfigContract.connect(poolOwner).setReceivableAutoApproval(false);
+                const settings = await poolConfigContract.getPoolSettings();
+                await poolConfigContract.connect(poolOwner).setPoolSettings({
+                    ...settings,
+                    ...{
+                        receivableAutoApproval: false,
+                    },
+                });
                 await approveBorrower();
                 // Manually approve the receivable for first drawdown.
                 await creditManagerContract
@@ -1126,7 +1143,7 @@
                         ),
                 ).to.be.revertedWithCustomError(creditManagerContract, "receivableIdMismatch");
 
-                await poolConfigContract.connect(poolOwner).setReceivableAutoApproval(true);
+                await poolConfigContract.connect(poolOwner).setPoolSettings(settings);
                 await receivableContract.connect(borrower).burn(drawdownTokenId2);
             });
         });
