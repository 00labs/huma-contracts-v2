import { loadFixture } from "@nomicfoundation/hardhat-network-helpers";
import { SignerWithAddress } from "@nomiclabs/hardhat-ethers/signers";
import { expect } from "chai";
import { BigNumber as BN } from "ethers";
import { ethers } from "hardhat";
import {
    Calendar,
    CreditDueManager,
    EpochManager,
    EvaluationAgentNFT,
    FirstLossCover,
    HumaConfig,
    MockToken,
    Pool,
    PoolConfig,
    PoolFeeManager,
    PoolSafe,
    Receivable,
    ReceivableBackedCreditLine,
    ReceivableBackedCreditLineManager,
    RiskAdjustedTranchesPolicy,
    TrancheVault,
} from "../../typechain-types";
import {
    CONSTANTS,
    CreditState,
    PayPeriodDuration,
    calcPrincipalDueForFullPeriods,
    calcPrincipalDueForPartialPeriod,
    calcYield,
    calcYieldDue,
    checkCreditRecord,
    checkCreditRecordsMatch,
    checkDueDetailsMatch,
    deployAndSetupPoolContracts,
    deployProtocolContracts,
    genDueDetail,
} from "../BaseTest";
import {
    borrowerLevelCreditHash,
    getFutureBlockTime,
    getLatestBlock,
    mineNextBlockWithTimestamp,
    setNextBlockTimestamp,
    toToken,
} from "../TestUtils";

let defaultDeployer: SignerWithAddress,
    protocolOwner: SignerWithAddress,
    treasury: SignerWithAddress,
    eaServiceAccount: SignerWithAddress,
    pdsServiceAccount: SignerWithAddress;
let poolOwner: SignerWithAddress,
    poolOwnerTreasury: SignerWithAddress,
    evaluationAgent: SignerWithAddress,
    poolOperator: SignerWithAddress;
let lender: SignerWithAddress, borrower: SignerWithAddress;

let eaNFTContract: EvaluationAgentNFT,
    humaConfigContract: HumaConfig,
    mockTokenContract: MockToken;
let poolConfigContract: PoolConfig,
    poolFeeManagerContract: PoolFeeManager,
    poolSafeContract: PoolSafe,
    calendarContract: Calendar,
    borrowerFirstLossCoverContract: FirstLossCover,
    affiliateFirstLossCoverContract: FirstLossCover,
    tranchesPolicyContract: RiskAdjustedTranchesPolicy,
    poolContract: Pool,
    epochManagerContract: EpochManager,
    seniorTrancheVaultContract: TrancheVault,
    juniorTrancheVaultContract: TrancheVault,
    creditContract: ReceivableBackedCreditLine,
    creditDueManagerContract: CreditDueManager,
    creditManagerContract: ReceivableBackedCreditLineManager,
    receivableContract: Receivable;

describe("ReceivableBackedCreditLine Tests", function () {
    before(async function () {
        [
            defaultDeployer,
            protocolOwner,
            treasury,
            eaServiceAccount,
            pdsServiceAccount,
            poolOwner,
            poolOwnerTreasury,
            evaluationAgent,
            poolOperator,
            lender,
            borrower,
        ] = await ethers.getSigners();
    });

    async function prepare() {
        [eaNFTContract, humaConfigContract, mockTokenContract] = await deployProtocolContracts(
            protocolOwner,
            treasury,
            eaServiceAccount,
            pdsServiceAccount,
            poolOwner,
        );

        [
            poolConfigContract,
            poolFeeManagerContract,
            poolSafeContract,
            calendarContract,
            borrowerFirstLossCoverContract,
            affiliateFirstLossCoverContract,
            tranchesPolicyContract,
            poolContract,
            epochManagerContract,
            seniorTrancheVaultContract,
            juniorTrancheVaultContract,
            creditContract as unknown,
            creditDueManagerContract,
            creditManagerContract as unknown,
            receivableContract,
        ] = await deployAndSetupPoolContracts(
            humaConfigContract,
            mockTokenContract,
            eaNFTContract,
            "RiskAdjustedTranchesPolicy",
            defaultDeployer,
            poolOwner,
            "ReceivableBackedCreditLine",
            "ReceivableBackedCreditLineManager",
            evaluationAgent,
            poolOwnerTreasury,
            poolOperator,
            [lender, borrower],
        );

        await receivableContract
            .connect(poolOwner)
            .grantRole(receivableContract.MINTER_ROLE(), poolOwner.address);

        await receivableContract
            .connect(poolOwner)
            .grantRole(receivableContract.MINTER_ROLE(), borrower.address);
<<<<<<< HEAD

=======
        await receivableContract
            .connect(poolOwner)
            .grantRole(receivableContract.MINTER_ROLE(), lender.address);
>>>>>>> a0edbba5
        await poolConfigContract.connect(poolOwner).setReceivableAsset(receivableContract.address);

        await borrowerFirstLossCoverContract.connect(poolOwner).addCoverProvider(borrower.address);
        await mockTokenContract
            .connect(borrower)
            .approve(borrowerFirstLossCoverContract.address, ethers.constants.MaxUint256);

        await juniorTrancheVaultContract
            .connect(lender)
            .deposit(toToken(10_000_000), lender.address);
    }

    beforeEach(async function () {
        await loadFixture(prepare);
    });

    describe("getNextBillRefreshDate and getDueInfo", function () {
        const yieldInBps = 1217,
            principalRate = 100,
            lateFeeBps = 2400;
        const numOfPeriods = 3,
            latePaymentGracePeriodInDays = 5;
        let committedAmount: BN, borrowAmount: BN, tokenId: BN;
        let creditHash: string;

        async function prepareForGetDueInfo() {
            const settings = await poolConfigContract.getPoolSettings();
            await poolConfigContract.connect(poolOwner).setPoolSettings({
                ...settings,
                ...{
                    latePaymentGracePeriodInDays: latePaymentGracePeriodInDays,
                    advanceRateInBps: CONSTANTS.BP_FACTOR,
                    receivableAutoApproval: true,
                },
            });
            await poolConfigContract.connect(poolOwner).setFeeStructure({
                yieldInBps,
                minPrincipalRateInBps: principalRate,
                lateFeeBps,
            });

            committedAmount = toToken(10_000);
            borrowAmount = toToken(15_000);
            creditHash = await borrowerLevelCreditHash(creditContract, borrower);

            await creditManagerContract
                .connect(eaServiceAccount)
                .approveBorrower(
                    borrower.getAddress(),
                    toToken(100_000),
                    numOfPeriods,
                    yieldInBps,
                    committedAmount,
                    0,
                    true,
                );

            const currentTS = (await getLatestBlock()).timestamp;
            const maturityDate =
                currentTS + CONSTANTS.SECONDS_IN_A_DAY * CONSTANTS.DAYS_IN_A_MONTH;
            await receivableContract
                .connect(borrower)
                .createReceivable(1, borrowAmount, maturityDate, "", "");
            tokenId = await receivableContract.tokenOfOwnerByIndex(borrower.getAddress(), 0);
            await receivableContract.connect(borrower).approve(creditContract.address, tokenId);
        }

        beforeEach(async function () {
            await loadFixture(prepareForGetDueInfo);
        });

        it("Should return the latest bill for the borrower", async function () {
            await creditContract
                .connect(borrower)
                .drawdownWithReceivable(
                    borrower.getAddress(),
                    { receivableAmount: borrowAmount, receivableId: tokenId },
                    borrowAmount,
                );

            const oldCR = await creditContract.getCreditRecord(creditHash);
            const latePaymentDeadline =
                oldCR.nextDueDate.toNumber() +
                latePaymentGracePeriodInDays * CONSTANTS.SECONDS_IN_A_DAY;
            const viewTime = latePaymentDeadline + 100;
            await mineNextBlockWithTimestamp(viewTime);

            const cc = await creditManagerContract.getCreditConfig(creditHash);
            const nextDueDate = await calendarContract.getStartDateOfNextPeriod(
                cc.periodDuration,
                viewTime,
            );
            const [accruedYieldDue, committedYieldDue] = calcYieldDue(
                cc,
                borrowAmount,
                CONSTANTS.DAYS_IN_A_MONTH,
            );
            expect(accruedYieldDue).to.be.gt(committedYieldDue);
            const principalDue = calcPrincipalDueForFullPeriods(
                oldCR.unbilledPrincipal,
                principalRate,
                1,
            );
            const nextDue = accruedYieldDue.add(principalDue);
            const tomorrow = await calendarContract.getStartOfNextDay(viewTime);
            const lateFee = calcYield(borrowAmount, lateFeeBps, latePaymentGracePeriodInDays + 1);
            expect(lateFee).to.be.gt(0);

            const refreshDate = await creditContract.getNextBillRefreshDate(borrower.getAddress());
            expect(refreshDate).to.equal(latePaymentDeadline);
            const [actualCR, actualDD] = await creditContract.getDueInfo(borrower.getAddress());
            const expectedCR = {
                unbilledPrincipal: oldCR.unbilledPrincipal.sub(principalDue),
                nextDueDate,
                nextDue,
                yieldDue: accruedYieldDue,
                totalPastDue: oldCR.nextDue.add(lateFee),
                missedPeriods: 1,
                remainingPeriods: oldCR.remainingPeriods - 1,
                state: CreditState.Delayed,
            };
            checkCreditRecordsMatch(actualCR, expectedCR);
            const expectedDD = genDueDetail({
                lateFeeUpdatedDate: tomorrow,
                lateFee: lateFee,
                yieldPastDue: oldCR.yieldDue,
                principalPastDue: oldCR.nextDue.sub(oldCR.yieldDue),
                accrued: accruedYieldDue,
                committed: committedYieldDue,
            });
            checkDueDetailsMatch(actualDD, expectedDD);
        });
    });

    describe("drawdownWithReceivable", function () {
        const yieldInBps = 1217,
            principalRate = 100,
            lateFeeBps = 2400;
        const numOfPeriods = 3,
            latePaymentGracePeriodInDays = 5;
        let maturityDate: number;
        let committedAmount: BN, borrowAmount: BN, tokenId: BN;
        let creditHash: string;

        async function prepareForDrawdown() {
            const settings = await poolConfigContract.getPoolSettings();
            await poolConfigContract.connect(poolOwner).setPoolSettings({
                ...settings,
                ...{
                    payPeriodDuration: PayPeriodDuration.Monthly,
                    latePaymentGracePeriodInDays: latePaymentGracePeriodInDays,
                    advanceRateInBps: CONSTANTS.BP_FACTOR,
                    receivableAutoApproval: true,
                },
            });

            await poolConfigContract.connect(poolOwner).setFeeStructure({
                yieldInBps,
                minPrincipalRateInBps: principalRate,
                lateFeeBps,
            });

            committedAmount = toToken(10_000);
            borrowAmount = toToken(15_000);
            creditHash = await borrowerLevelCreditHash(creditContract, borrower);

            const currentTS = (await getLatestBlock()).timestamp;
            maturityDate = currentTS + CONSTANTS.SECONDS_IN_A_DAY * CONSTANTS.DAYS_IN_A_MONTH;
            await receivableContract
                .connect(borrower)
                .createReceivable(1, borrowAmount, maturityDate, "", "");
            tokenId = await receivableContract.tokenOfOwnerByIndex(borrower.getAddress(), 0);
            await receivableContract.connect(borrower).approve(creditContract.address, tokenId);
        }

        async function approveBorrower() {
            await creditManagerContract
                .connect(eaServiceAccount)
                .approveBorrower(
                    borrower.getAddress(),
                    toToken(100_000),
                    numOfPeriods,
                    yieldInBps,
                    committedAmount,
                    0,
                    true,
                );
        }

        beforeEach(async function () {
            await loadFixture(prepareForDrawdown);
        });

        describe("Without credit approval", function () {
            it("Should not allow drawdown by the borrower", async function () {
                await expect(
                    creditContract.connect(borrower).drawdownWithReceivable(
                        borrower.getAddress(),
                        {
                            receivableAmount: borrowAmount,
                            receivableId: tokenId,
                        },
                        borrowAmount,
                    ),
                ).to.be.revertedWithCustomError(creditManagerContract, "notBorrower");
            });
        });

        describe("With credit approval", function () {
            beforeEach(async function () {
                await loadFixture(approveBorrower);
            });

            it("Should allow the borrower to drawdown", async function () {
                const borrowAmount = toToken(50_000);
                const netBorrowAmount = borrowAmount;
                const drawdownDate = await getFutureBlockTime(3);
                await setNextBlockTimestamp(drawdownDate);

                const cc = await creditManagerContract.getCreditConfig(creditHash);
                const nextDueDate = await calendarContract.getStartDateOfNextPeriod(
                    cc.periodDuration,
                    drawdownDate,
                );
                const daysRemainingInPeriod = (
                    await calendarContract.getDaysDiff(drawdownDate, nextDueDate)
                ).toNumber();
                const [accruedYieldDue, committedYieldDue] = calcYieldDue(
                    cc,
                    borrowAmount,
                    daysRemainingInPeriod,
                );
                const principalDue = calcPrincipalDueForPartialPeriod(
                    borrowAmount,
                    principalRate,
                    daysRemainingInPeriod,
                    CONSTANTS.DAYS_IN_A_MONTH,
                );
                const nextDue = accruedYieldDue.add(principalDue);

                const borrowerOldBalance = await mockTokenContract.balanceOf(
                    borrower.getAddress(),
                );
                await expect(
                    creditContract
                        .connect(borrower)
                        .drawdownWithReceivable(
                            borrower.getAddress(),
                            { receivableAmount: borrowAmount, receivableId: tokenId },
                            borrowAmount,
                        ),
                )
                    .to.emit(creditContract, "DrawdownMade")
                    .withArgs(await borrower.getAddress(), borrowAmount, netBorrowAmount)
                    .to.emit(creditContract, "DrawdownMadeWithReceivable")
                    .withArgs(
                        await borrower.getAddress(),
                        tokenId,
                        borrowAmount,
                        borrowAmount,
                        await borrower.getAddress(),
                    )
                    .to.emit(creditContract, "BillRefreshed")
                    .withArgs(creditHash, nextDueDate, nextDue);
                const borrowerNewBalance = await mockTokenContract.balanceOf(
                    borrower.getAddress(),
                );
                expect(borrowerNewBalance.sub(borrowerOldBalance)).to.equal(netBorrowAmount);

                const actualCR = await creditContract.getCreditRecord(creditHash);
                checkCreditRecord(
                    actualCR,
                    borrowAmount.sub(principalDue),
                    nextDueDate,
                    nextDue,
                    accruedYieldDue,
                    BN.from(0),
                    0,
                    numOfPeriods - 1,
                    CreditState.GoodStanding,
                );

                const actualDD = await creditContract.getDueDetail(creditHash);
                checkDueDetailsMatch(
                    actualDD,
                    genDueDetail({ accrued: accruedYieldDue, committed: committedYieldDue }),
                );
            });

            it("Should not allow drawdown when the protocol is paused or pool is not on", async function () {
                await humaConfigContract.connect(protocolOwner).pause();
                await expect(
                    creditContract.drawdownWithReceivable(
                        borrower.getAddress(),
                        { receivableAmount: borrowAmount, receivableId: 1 },
                        borrowAmount,
                    ),
                ).to.be.revertedWithCustomError(poolConfigContract, "protocolIsPaused");
                await humaConfigContract.connect(protocolOwner).unpause();

                await poolContract.connect(poolOwner).disablePool();
                await expect(
                    creditContract.drawdownWithReceivable(
                        borrower.getAddress(),
                        { receivableAmount: borrowAmount, receivableId: 1 },
                        borrowAmount,
                    ),
                ).to.be.revertedWithCustomError(poolConfigContract, "poolIsNotOn");
                await poolContract.connect(poolOwner).enablePool();
            });

            it("Should not allow drawdown by non-borrowers", async function () {
                await expect(
                    creditContract.connect(lender).drawdownWithReceivable(
                        borrower.getAddress(),
                        {
                            receivableAmount: borrowAmount,
                            receivableId: tokenId,
                        },
                        borrowAmount,
                    ),
                ).to.be.revertedWithCustomError(creditContract, "notBorrower");
            });

            it("Should not allow drawdown with 0 receivable amount", async function () {
                await expect(
                    creditContract.connect(borrower).drawdownWithReceivable(
                        borrower.getAddress(),
                        {
                            receivableAmount: 0,
                            receivableId: tokenId,
                        },
                        borrowAmount,
                    ),
                ).to.be.revertedWithCustomError(creditContract, "zeroAmountProvided");
            });

            it("Should not allow drawdown with 0 receivable ID", async function () {
                await expect(
                    creditContract.connect(borrower).drawdownWithReceivable(
                        borrower.getAddress(),
                        {
                            receivableAmount: borrowAmount,
                            receivableId: 0,
                        },
                        borrowAmount,
                    ),
                ).to.be.revertedWithCustomError(creditContract, "zeroReceivableIdProvided");
            });

            it("Should not allow drawdown if the amount exceeds the receivable amount", async function () {
                await expect(
                    creditContract.connect(borrower).drawdownWithReceivable(
                        borrower.getAddress(),
                        {
                            receivableAmount: borrowAmount.sub(toToken(1)),
                            receivableId: tokenId,
                        },
                        borrowAmount,
                    ),
                ).to.be.revertedWithCustomError(creditContract, "insufficientReceivableAmount");
            });

            it("Should not allow drawdown with 0 borrow amount", async function () {
                await expect(
                    creditContract.connect(borrower).drawdownWithReceivable(
                        borrower.getAddress(),
                        {
                            receivableAmount: borrowAmount,
                            receivableId: tokenId,
                        },
                        0,
                    ),
                ).to.be.revertedWithCustomError(creditContract, "zeroAmountProvided");
            });

            it("Should not allow drawdown if the borrower does not own the receivable", async function () {
                await receivableContract
                    .connect(lender)
                    .createReceivable(1, borrowAmount, maturityDate, "", "");
                const tokenId2 = await receivableContract.tokenOfOwnerByIndex(
                    lender.getAddress(),
                    0,
                );
                await receivableContract.connect(lender).approve(creditContract.address, tokenId2);

                await expect(
                    creditContract.connect(borrower).drawdownWithReceivable(
                        borrower.getAddress(),
                        {
                            receivableAmount: borrowAmount,
                            receivableId: tokenId2,
                        },
                        borrowAmount,
                    ),
                ).to.be.revertedWithCustomError(creditContract, "notReceivableOwner");

                await receivableContract.connect(lender).burn(tokenId2);
            });

            it("Should not allow drawdown if the receivable is not approved", async function () {
                const settings = await poolConfigContract.getPoolSettings();
                await poolConfigContract.connect(poolOwner).setPoolSettings({
                    ...settings,
                    ...{
                        receivableAutoApproval: false,
                    },
                });
                // Re-approve so that the auto approval is overwritten to be `false`.
                await approveBorrower();

                await expect(
                    creditContract.connect(borrower).drawdownWithReceivable(
                        borrower.getAddress(),
                        {
                            receivableAmount: borrowAmount,
                            receivableId: tokenId,
                        },
                        borrowAmount,
                    ),
                ).to.be.revertedWithCustomError(creditManagerContract, "receivableIdMismatch");

                await poolConfigContract.connect(poolOwner).setPoolSettings(settings);
            });
        });
    });

    describe("makePaymentWithReceivable", function () {
        const yieldInBps = 1217,
            principalRate = 100,
            lateFeeBps = 2400;
        const numOfPeriods = 3,
            latePaymentGracePeriodInDays = 5;
        let maturityDate: number;
        let committedAmount: BN, borrowAmount: BN, tokenId: BN;
        let creditHash: string;

        async function prepareForMakePayment() {
            const settings = await poolConfigContract.getPoolSettings();
            await poolConfigContract.connect(poolOwner).setPoolSettings({
                ...settings,
                ...{
                    latePaymentGracePeriodInDays: latePaymentGracePeriodInDays,
                    advanceRateInBps: CONSTANTS.BP_FACTOR,
                    receivableAutoApproval: true,
                },
            });
            await poolConfigContract.connect(poolOwner).setFeeStructure({
                yieldInBps,
                minPrincipalRateInBps: principalRate,
                lateFeeBps,
            });

            committedAmount = toToken(10_000);
            borrowAmount = toToken(15_000);
            creditHash = await borrowerLevelCreditHash(creditContract, borrower);

            const currentTS = (await getLatestBlock()).timestamp;
            maturityDate = currentTS + CONSTANTS.SECONDS_IN_A_DAY * CONSTANTS.DAYS_IN_A_MONTH;
            await receivableContract
                .connect(borrower)
                .createReceivable(1, borrowAmount, maturityDate, "", "");
            tokenId = await receivableContract.tokenOfOwnerByIndex(borrower.getAddress(), 0);
            await receivableContract.connect(borrower).approve(creditContract.address, tokenId);
        }

        async function approveAndDrawdown() {
            await creditManagerContract
                .connect(eaServiceAccount)
                .approveBorrower(
                    borrower.getAddress(),
                    toToken(100_000),
                    numOfPeriods,
                    yieldInBps,
                    committedAmount,
                    0,
                    true,
                );
            await creditContract.connect(borrower).drawdownWithReceivable(
                borrower.getAddress(),
                {
                    receivableAmount: borrowAmount,
                    receivableId: tokenId,
                },
                borrowAmount,
            );
        }

        beforeEach(async function () {
            await loadFixture(prepareForMakePayment);
        });

        describe("Without credit approval", function () {
            it("Should not allow payment on a non-existent credit", async function () {
                await expect(
                    creditContract
                        .connect(borrower)
                        .makePaymentWithReceivable(borrower.getAddress(), tokenId, borrowAmount),
                ).to.be.revertedWithCustomError(creditManagerContract, "notBorrower");
            });
        });

        describe("With credit approval", function () {
            beforeEach(async function () {
                await loadFixture(approveAndDrawdown);
            });

            it("Should allow the borrower to make payment", async function () {
                const oldCR = await creditContract.getCreditRecord(creditHash);
                const oldDD = await creditContract.getDueDetail(creditHash);
                const paymentAmount = oldCR.yieldDue;

                await expect(
                    creditContract
                        .connect(borrower)
                        .makePaymentWithReceivable(borrower.getAddress(), tokenId, paymentAmount),
                )
                    .to.emit(creditContract, "PaymentMade")
                    .withArgs(
                        await borrower.getAddress(),
                        await borrower.getAddress(),
                        paymentAmount,
                        oldCR.yieldDue,
                        0,
                        0,
                        0,
                        0,
                        0,
                        await borrower.getAddress(),
                    )
                    .to.emit(creditContract, "PaymentMadeWithReceivable")
                    .withArgs(
                        await borrower.getAddress(),
                        tokenId,
                        paymentAmount,
                        await borrower.getAddress(),
                    );

                const actualCR = await creditContract.getCreditRecord(creditHash);
                const expectedCR = {
                    ...oldCR,
                    ...{
                        nextDue: oldCR.nextDue.sub(oldCR.yieldDue),
                        yieldDue: 0,
                    },
                };
                checkCreditRecordsMatch(actualCR, expectedCR);

                const actualDD = await creditContract.getDueDetail(creditHash);
                const expectedDD = {
                    ...oldDD,
                    ...{
                        paid: paymentAmount,
                    },
                };
                checkDueDetailsMatch(actualDD, expectedDD);
            });

            it("Should not allow payment when the protocol is paused or the pool is not on", async function () {
                await humaConfigContract.connect(protocolOwner).pause();
                await expect(
                    creditContract
                        .connect(borrower)
                        .makePaymentWithReceivable(borrower.getAddress(), tokenId, borrowAmount),
                ).to.be.revertedWithCustomError(poolConfigContract, "protocolIsPaused");
                await humaConfigContract.connect(protocolOwner).unpause();

                await poolContract.connect(poolOwner).disablePool();
                await expect(
                    creditContract
                        .connect(borrower)
                        .makePaymentWithReceivable(borrower.getAddress(), tokenId, borrowAmount),
                ).to.be.revertedWithCustomError(poolConfigContract, "poolIsNotOn");
                await poolContract.connect(poolOwner).enablePool();
            });

            it("Should not allow payment by non-borrower or non-PDS account", async function () {
                await expect(
                    creditContract
                        .connect(lender)
                        .makePaymentWithReceivable(borrower.getAddress(), tokenId, borrowAmount),
                ).to.be.revertedWithCustomError(
                    creditContract,
                    "paymentDetectionServiceAccountRequired",
                );
            });

            it("Should not allow payment with 0 receivable ID", async function () {
                await expect(
                    creditContract
                        .connect(borrower)
                        .makePaymentWithReceivable(borrower.getAddress(), 0, borrowAmount),
                ).to.be.revertedWithCustomError(creditContract, "zeroReceivableIdProvided");
            });

            it("Should not allow payment if the receivable wasn't transferred to the contract", async function () {
                // Create another receivable that wasn't used for drawdown, hence not transferred to the contract.
                await receivableContract
                    .connect(borrower)
                    .createReceivable(2, borrowAmount, maturityDate, "", "");
                const balance = await receivableContract.balanceOf(borrower.getAddress());
                expect(balance).to.equal(1);
                const tokenId2 = await receivableContract.tokenOfOwnerByIndex(
                    borrower.getAddress(),
                    0,
                );
                await receivableContract
                    .connect(borrower)
                    .approve(creditContract.address, tokenId2);
                await creditManagerContract
                    .connect(eaServiceAccount)
                    .approveReceivable(borrower.getAddress(), {
                        receivableAmount: borrowAmount,
                        receivableId: tokenId2,
                    });

                await expect(
                    creditContract
                        .connect(borrower)
                        .makePaymentWithReceivable(borrower.getAddress(), tokenId2, borrowAmount),
                ).to.be.revertedWithCustomError(creditContract, "notReceivableOwner");

                await receivableContract.connect(borrower).burn(tokenId2);
            });
        });
    });

    describe("makePrincipalPaymentWithReceivable", function () {
        const yieldInBps = 1217,
            principalRate = 100,
            lateFeeBps = 2400;
        const numOfPeriods = 3,
            latePaymentGracePeriodInDays = 5;
        let maturityDate: number;
        let committedAmount: BN, borrowAmount: BN, tokenId: BN;
        let creditHash: string;

        async function prepareForMakePayment() {
            const settings = await poolConfigContract.getPoolSettings();
            await poolConfigContract.connect(poolOwner).setPoolSettings({
                ...settings,
                ...{
                    latePaymentGracePeriodInDays: latePaymentGracePeriodInDays,
                    advanceRateInBps: CONSTANTS.BP_FACTOR,
                    receivableAutoApproval: true,
                },
            });
            await poolConfigContract.connect(poolOwner).setFeeStructure({
                yieldInBps,
                minPrincipalRateInBps: principalRate,
                lateFeeBps,
            });

            committedAmount = toToken(10_000);
            borrowAmount = toToken(15_000);
            creditHash = await borrowerLevelCreditHash(creditContract, borrower);

            const currentTS = (await getLatestBlock()).timestamp;
            maturityDate = currentTS + CONSTANTS.SECONDS_IN_A_DAY * CONSTANTS.DAYS_IN_A_MONTH;
            await receivableContract
                .connect(borrower)
                .createReceivable(1, borrowAmount, maturityDate, "", "");
            tokenId = await receivableContract.tokenOfOwnerByIndex(borrower.getAddress(), 0);
            await receivableContract.connect(borrower).approve(creditContract.address, tokenId);
        }

        async function approveBorrowerAndDrawdown() {
            await creditManagerContract
                .connect(eaServiceAccount)
                .approveBorrower(
                    borrower.getAddress(),
                    toToken(100_000),
                    numOfPeriods,
                    yieldInBps,
                    committedAmount,
                    0,
                    true,
                );
            await creditContract.connect(borrower).drawdownWithReceivable(
                borrower.getAddress(),
                {
                    receivableAmount: borrowAmount,
                    receivableId: tokenId,
                },
                borrowAmount,
            );
        }

        beforeEach(async function () {
            await loadFixture(prepareForMakePayment);
        });

        describe("Without credit approval", function () {
            it("Should not allow payment on a non-existent credit", async function () {
                await expect(
                    creditContract
                        .connect(borrower)
                        .makePrincipalPaymentWithReceivable(
                            borrower.getAddress(),
                            tokenId,
                            borrowAmount,
                        ),
                ).to.be.revertedWithCustomError(creditManagerContract, "notBorrower");
            });
        });

        describe("With credit approval", function () {
            beforeEach(async function () {
                await loadFixture(approveBorrowerAndDrawdown);
            });

            it("Should allow the borrower to make payment", async function () {
                const oldCR = await creditContract.getCreditRecord(creditHash);
                const oldDD = await creditContract.getDueDetail(creditHash);
                const paymentAmount = oldCR.nextDue.sub(oldCR.yieldDue);

                await expect(
                    creditContract
                        .connect(borrower)
                        .makePrincipalPaymentWithReceivable(
                            borrower.getAddress(),
                            tokenId,
                            paymentAmount,
                        ),
                )
                    .to.emit(creditContract, "PrincipalPaymentMade")
                    .withArgs(
                        await borrower.getAddress(),
                        await borrower.getAddress(),
                        paymentAmount,
                        oldCR.nextDueDate,
                        0,
                        oldCR.unbilledPrincipal,
                        paymentAmount,
                        0,
                        await borrower.getAddress(),
                    )
                    .to.emit(creditContract, "PrincipalPaymentMadeWithReceivable")
                    .withArgs(
                        await borrower.getAddress(),
                        tokenId,
                        paymentAmount,
                        await borrower.getAddress(),
                    );

                const actualCR = await creditContract.getCreditRecord(creditHash);
                const expectedCR = {
                    ...oldCR,
                    ...{
                        nextDue: oldCR.yieldDue,
                        yieldDue: oldCR.yieldDue,
                    },
                };
                checkCreditRecordsMatch(actualCR, expectedCR);

                const actualDD = await creditContract.getDueDetail(creditHash);
                const expectedDD = oldDD;
                checkDueDetailsMatch(actualDD, expectedDD);
            });

            it("Should not allow payment when the protocol is paused or pool is not on", async function () {
                await humaConfigContract.connect(protocolOwner).pause();
                await expect(
                    creditContract
                        .connect(borrower)
                        .makePrincipalPaymentWithReceivable(
                            borrower.getAddress(),
                            tokenId,
                            borrowAmount,
                        ),
                ).to.be.revertedWithCustomError(poolConfigContract, "protocolIsPaused");
                await humaConfigContract.connect(protocolOwner).unpause();

                await poolContract.connect(poolOwner).disablePool();
                await expect(
                    creditContract
                        .connect(borrower)
                        .makePrincipalPaymentWithReceivable(
                            borrower.getAddress(),
                            tokenId,
                            borrowAmount,
                        ),
                ).to.be.revertedWithCustomError(poolConfigContract, "poolIsNotOn");
                await poolContract.connect(poolOwner).enablePool();
            });

            it("Should not allow payment by non-borrower", async function () {
                await expect(
                    creditContract
                        .connect(lender)
                        .makePrincipalPaymentWithReceivable(
                            borrower.getAddress(),
                            tokenId,
                            borrowAmount,
                        ),
                ).to.be.revertedWithCustomError(creditContract, "notBorrower");
            });

            it("Should not allow payment with 0 receivable ID", async function () {
                await expect(
                    creditContract
                        .connect(borrower)
                        .makePrincipalPaymentWithReceivable(
                            borrower.getAddress(),
                            0,
                            borrowAmount,
                        ),
                ).to.be.revertedWithCustomError(creditContract, "zeroReceivableIdProvided");
            });

            it("Should not allow payment if the receivable wasn't transferred to the contract", async function () {
                // Create another receivable that wasn't used for drawdown, hence not transferred to the contract.
                await receivableContract
                    .connect(borrower)
                    .createReceivable(2, borrowAmount, maturityDate, "", "");
                const balance = await receivableContract.balanceOf(borrower.getAddress());
                expect(balance).to.equal(1);
                const tokenId2 = await receivableContract.tokenOfOwnerByIndex(
                    borrower.getAddress(),
                    0,
                );
                await receivableContract
                    .connect(borrower)
                    .approve(creditContract.address, tokenId2);
                await creditManagerContract
                    .connect(eaServiceAccount)
                    .approveReceivable(borrower.getAddress(), {
                        receivableAmount: borrowAmount,
                        receivableId: tokenId2,
                    });

                await expect(
                    creditContract
                        .connect(borrower)
                        .makePrincipalPaymentWithReceivable(
                            borrower.getAddress(),
                            tokenId2,
                            borrowAmount,
                        ),
                ).to.be.revertedWithCustomError(creditContract, "notReceivableOwner");

                await receivableContract.connect(borrower).burn(tokenId2);
            });
        });
    });

    describe("makePrincipalPaymentAndDrawdownWithReceivable", function () {
        const yieldInBps = 1217,
            principalRate = 100,
            lateFeeBps = 2400;
        const numOfPeriods = 3,
            latePaymentGracePeriodInDays = 5;
        let paymentReceivableMaturityDate: number,
            drawdownReceivableMaturityDate: number,
            designatedStartDate: number;
        let paymentAmount: BN, drawdownAmount: BN, paymentTokenId: BN, drawdownTokenId: BN;
        let creditHash: string;

        async function prepareForMakePaymentAndDrawdown() {
            const settings = await poolConfigContract.getPoolSettings();
            await poolConfigContract.connect(poolOwner).setPoolSettings({
                ...settings,
                ...{
                    latePaymentGracePeriodInDays: latePaymentGracePeriodInDays,
                    advanceRateInBps: CONSTANTS.BP_FACTOR,
                    receivableAutoApproval: true,
                },
            });
            await poolConfigContract.connect(poolOwner).setFeeStructure({
                yieldInBps,
                minPrincipalRateInBps: principalRate,
                lateFeeBps,
            });

            paymentAmount = toToken(15_000);
            creditHash = await borrowerLevelCreditHash(creditContract, borrower);

            const currentTS = (await getLatestBlock()).timestamp;
            paymentReceivableMaturityDate =
                currentTS + CONSTANTS.SECONDS_IN_A_DAY * CONSTANTS.DAYS_IN_A_MONTH;
            drawdownReceivableMaturityDate =
                paymentReceivableMaturityDate +
                CONSTANTS.SECONDS_IN_A_DAY * CONSTANTS.DAYS_IN_A_MONTH;
            // Create two receivables, one ce payment and another one for drawdown.
            await receivableContract
                .connect(borrower)
                .createReceivable(1, paymentAmount, paymentReceivableMaturityDate, "", "");
            paymentTokenId = await receivableContract.tokenOfOwnerByIndex(
                borrower.getAddress(),
                0,
            );
            await receivableContract
                .connect(borrower)
                .approve(creditContract.address, paymentTokenId);
            await receivableContract
                .connect(borrower)
                .createReceivable(
                    1,
                    paymentAmount.add(toToken(5_000)),
                    drawdownReceivableMaturityDate,
                    "",
                    "",
                );
            drawdownTokenId = await receivableContract.tokenOfOwnerByIndex(
                borrower.getAddress(),
                1,
            );
            await receivableContract
                .connect(borrower)
                .approve(creditContract.address, drawdownTokenId);
        }

        async function approveBorrower() {
            designatedStartDate = await getFutureBlockTime(2);
            await creditManagerContract
                .connect(eaServiceAccount)
                .approveBorrower(
                    borrower.getAddress(),
                    toToken(100_000),
                    numOfPeriods,
                    yieldInBps,
                    toToken(5_000),
                    designatedStartDate,
                    true,
                );
        }

        async function initialDrawdown() {
            await creditContract.connect(borrower).drawdownWithReceivable(
                borrower.getAddress(),
                {
                    receivableAmount: paymentAmount,
                    receivableId: paymentTokenId,
                },
                paymentAmount,
            );
        }

        beforeEach(async function () {
            await loadFixture(prepareForMakePaymentAndDrawdown);
        });

        describe("Without credit approval", function () {
            it("Should not allow payment on a non-existent credit", async function () {
                await expect(
                    creditContract
                        .connect(borrower)
                        .makePrincipalPaymentAndDrawdownWithReceivable(
                            borrower.getAddress(),
                            paymentTokenId,
                            paymentAmount,
                            { receivableAmount: paymentAmount, receivableId: drawdownTokenId },
                            paymentAmount,
                        ),
                ).to.be.revertedWithCustomError(creditManagerContract, "notBorrower");
            });

            it("Should not allow payment and drawdown if the receivable for drawdown is not approved", async function () {
                const settings = await poolConfigContract.getPoolSettings();
                await poolConfigContract.connect(poolOwner).setPoolSettings({
                    ...settings,
                    ...{
                        receivableAutoApproval: false,
                    },
                });
                await approveBorrower();
                // Manually approve the receivable for first drawdown.
                await creditManagerContract
                    .connect(eaServiceAccount)
                    .approveReceivable(borrower.getAddress(), {
                        receivableAmount: paymentAmount,
                        receivableId: paymentTokenId,
                    });
                await initialDrawdown();
                // Create another receivable for second drawdown, but this receivable won't be approved.
                await receivableContract
                    .connect(borrower)
                    .createReceivable(1, paymentAmount, drawdownReceivableMaturityDate, "", "");
                const drawdownTokenId2 = await receivableContract.tokenOfOwnerByIndex(
                    borrower.getAddress(),
                    1,
                );
                await receivableContract
                    .connect(borrower)
                    .approve(creditContract.address, drawdownTokenId2);

                await expect(
                    creditContract
                        .connect(borrower)
                        .makePrincipalPaymentAndDrawdownWithReceivable(
                            borrower.getAddress(),
                            paymentTokenId,
                            paymentAmount,
                            { receivableAmount: paymentAmount, receivableId: drawdownTokenId2 },
                            paymentAmount,
                        ),
                ).to.be.revertedWithCustomError(creditManagerContract, "receivableIdMismatch");

                await poolConfigContract.connect(poolOwner).setPoolSettings(settings);
                await receivableContract.connect(borrower).burn(drawdownTokenId2);
            });
        });

        describe("With credit approval but no initial drawdown", function () {
            beforeEach(async function () {
                await loadFixture(approveBorrower);
            });

            it("Should allow a no-op payment", async function () {
                // Start committed credit so that there is commitment outstanding, but no principal outstanding.
                await creditManagerContract
                    .connect(poolOwner)
                    .startCommittedCredit(borrower.getAddress());

                const oldCR = await creditContract.getCreditRecord(creditHash);
                const oldDD = await creditContract.getDueDetail(creditHash);
                drawdownAmount = paymentAmount;

                const borrowerBalanceBefore = await mockTokenContract.balanceOf(
                    borrower.getAddress(),
                );
                const poolSafeBalanceBefore = await mockTokenContract.balanceOf(
                    poolSafeContract.address,
                );
                await expect(
                    creditContract
                        .connect(borrower)
                        .makePrincipalPaymentAndDrawdownWithReceivable(
                            borrower.getAddress(),
                            paymentTokenId,
                            paymentAmount,
                            { receivableAmount: paymentAmount, receivableId: drawdownTokenId },
                            paymentAmount,
                        ),
                )
                    .not.to.emit(creditContract, "PrincipalPaymentMadeWithReceivable")
                    .not.to.emit(creditContract, "DrawdownMadeWithReceivable");
                const borrowerBalanceAfter = await mockTokenContract.balanceOf(
                    borrower.getAddress(),
                );
                expect(borrowerBalanceBefore.sub(borrowerBalanceAfter)).to.equal(0);
                const poolSafeBalanceAfter = await mockTokenContract.balanceOf(
                    poolSafeContract.address,
                );
                expect(poolSafeBalanceAfter.sub(poolSafeBalanceBefore)).to.equal(0);

                const actualCR = await creditContract.getCreditRecord(creditHash);
                checkCreditRecordsMatch(actualCR, oldCR);

                const actualDD = await creditContract.getDueDetail(creditHash);
                checkDueDetailsMatch(actualDD, oldDD);
            });
        });

        describe("With credit approval and initial drawdown", function () {
            beforeEach(async function () {
                await loadFixture(approveBorrower);
                await loadFixture(initialDrawdown);
            });

            describe("When payment and drawdown amounts are the same", function () {
                it("Should allow payment and drawdown without affecting the pool balance", async function () {
                    const oldCR = await creditContract.getCreditRecord(creditHash);
                    const oldDD = await creditContract.getDueDetail(creditHash);
                    drawdownAmount = paymentAmount;

                    const borrowerBalanceBefore = await mockTokenContract.balanceOf(
                        borrower.getAddress(),
                    );
                    const poolSafeBalanceBefore = await mockTokenContract.balanceOf(
                        poolSafeContract.address,
                    );
                    await expect(
                        creditContract
                            .connect(borrower)
                            .makePrincipalPaymentAndDrawdownWithReceivable(
                                borrower.getAddress(),
                                paymentTokenId,
                                paymentAmount,
                                {
                                    receivableAmount: drawdownAmount,
                                    receivableId: drawdownTokenId,
                                },
                                drawdownAmount,
                            ),
                    )
                        .to.emit(creditContract, "PrincipalPaymentMadeWithReceivable")
                        .withArgs(
                            await borrower.getAddress(),
                            paymentTokenId,
                            paymentAmount,
                            await borrower.getAddress(),
                        )
                        .to.emit(creditContract, "DrawdownMadeWithReceivable")
                        .withArgs(
                            await borrower.getAddress(),
                            drawdownTokenId,
                            drawdownAmount,
                            drawdownAmount,
                            await borrower.getAddress(),
                        );
                    const borrowerBalanceAfter = await mockTokenContract.balanceOf(
                        borrower.getAddress(),
                    );
                    expect(borrowerBalanceBefore.sub(borrowerBalanceAfter)).to.equal(0);
                    const poolSafeBalanceAfter = await mockTokenContract.balanceOf(
                        poolSafeContract.address,
                    );
                    expect(poolSafeBalanceAfter.sub(poolSafeBalanceBefore)).to.equal(0);

                    const actualCR = await creditContract.getCreditRecord(creditHash);
                    checkCreditRecordsMatch(actualCR, oldCR);

                    const actualDD = await creditContract.getDueDetail(creditHash);
                    checkDueDetailsMatch(actualDD, oldDD);
                });
            });

            describe("When the payment amount is higher than the drawdown amount", function () {
                it("Should allow the borrower to make extra payment towards the pool", async function () {
                    const oldCR = await creditContract.getCreditRecord(creditHash);
                    const oldDD = await creditContract.getDueDetail(creditHash);
                    // The difference is payment and drawdown amount is the amount of principal due in the billing cycle.
                    const amountDiff = oldCR.nextDue.sub(oldCR.yieldDue);
                    drawdownAmount = paymentAmount.sub(amountDiff);

                    const borrowerBalanceBefore = await mockTokenContract.balanceOf(
                        borrower.getAddress(),
                    );
                    const poolSafeBalanceBefore = await mockTokenContract.balanceOf(
                        poolSafeContract.address,
                    );
                    await expect(
                        creditContract
                            .connect(borrower)
                            .makePrincipalPaymentAndDrawdownWithReceivable(
                                borrower.getAddress(),
                                paymentTokenId,
                                paymentAmount,
                                {
                                    receivableAmount: drawdownAmount,
                                    receivableId: drawdownTokenId,
                                },
                                drawdownAmount,
                            ),
                    )
                        .to.emit(creditContract, "PrincipalPaymentMadeWithReceivable")
                        .withArgs(
                            await borrower.getAddress(),
                            paymentTokenId,
                            paymentAmount,
                            await borrower.getAddress(),
                        )
                        .to.emit(creditContract, "DrawdownMadeWithReceivable")
                        .withArgs(
                            await borrower.getAddress(),
                            drawdownTokenId,
                            drawdownAmount,
                            drawdownAmount,
                            await borrower.getAddress(),
                        )
                        .to.emit(creditContract, "PrincipalPaymentMade")
                        .withArgs(
                            await borrower.getAddress(),
                            await borrower.getAddress(),
                            amountDiff,
                            oldCR.nextDueDate,
                            0,
                            oldCR.unbilledPrincipal,
                            amountDiff,
                            0,
                            await borrower.getAddress(),
                        );
                    const borrowerBalanceAfter = await mockTokenContract.balanceOf(
                        borrower.getAddress(),
                    );
                    expect(borrowerBalanceBefore.sub(borrowerBalanceAfter)).to.equal(amountDiff);
                    const poolSafeBalanceAfter = await mockTokenContract.balanceOf(
                        poolSafeContract.address,
                    );
                    expect(poolSafeBalanceAfter.sub(poolSafeBalanceBefore)).to.equal(amountDiff);

                    const actualCR = await creditContract.getCreditRecord(creditHash);
                    const expectedCR = {
                        ...oldCR,
                        ...{
                            nextDue: oldCR.yieldDue,
                        },
                    };
                    checkCreditRecordsMatch(actualCR, expectedCR);

                    const actualDD = await creditContract.getDueDetail(creditHash);
                    checkDueDetailsMatch(actualDD, oldDD);
                });
            });

            describe("When the payment amount is lower than the drawdown amount", function () {
                it("Should allow the borrower to drawdown additional capital from the pool", async function () {
                    const oldCR = await creditContract.getCreditRecord(creditHash);
                    const oldDD = await creditContract.getDueDetail(creditHash);
                    // The difference is payment and drawdown amount is the amount of principal due in the billing cycle.
                    const amountDiff = toToken(5_000);
                    drawdownAmount = paymentAmount.add(amountDiff);
                    const actionDate = await getFutureBlockTime(1);
                    const daysRemainingInPeriod = (
                        await calendarContract.getDaysDiff(actionDate, oldCR.nextDueDate)
                    ).toNumber();
                    const additionalYieldAccrued = calcYield(
                        amountDiff,
                        yieldInBps,
                        daysRemainingInPeriod,
                    );
                    const additionalPrincipalDue = calcPrincipalDueForPartialPeriod(
                        amountDiff,
                        principalRate,
                        daysRemainingInPeriod,
                        CONSTANTS.DAYS_IN_A_MONTH,
                    );

                    const borrowerBalanceBefore = await mockTokenContract.balanceOf(
                        borrower.getAddress(),
                    );
                    const poolSafeBalanceBefore = await mockTokenContract.balanceOf(
                        poolSafeContract.address,
                    );
                    await expect(
                        creditContract
                            .connect(borrower)
                            .makePrincipalPaymentAndDrawdownWithReceivable(
                                borrower.getAddress(),
                                paymentTokenId,
                                paymentAmount,
                                {
                                    receivableAmount: drawdownAmount,
                                    receivableId: drawdownTokenId,
                                },
                                drawdownAmount,
                            ),
                    )
                        .to.emit(creditContract, "PrincipalPaymentMadeWithReceivable")
                        .withArgs(
                            await borrower.getAddress(),
                            paymentTokenId,
                            paymentAmount,
                            await borrower.getAddress(),
                        )
                        .to.emit(creditContract, "DrawdownMadeWithReceivable")
                        .withArgs(
                            await borrower.getAddress(),
                            drawdownTokenId,
                            drawdownAmount,
                            drawdownAmount,
                            await borrower.getAddress(),
                        )
                        .to.emit(creditContract, "DrawdownMade")
                        .withArgs(await borrower.getAddress(), amountDiff, amountDiff);
                    const borrowerBalanceAfter = await mockTokenContract.balanceOf(
                        borrower.getAddress(),
                    );
                    expect(borrowerBalanceAfter.sub(borrowerBalanceBefore)).to.equal(amountDiff);
                    const poolSafeBalanceAfter = await mockTokenContract.balanceOf(
                        poolSafeContract.address,
                    );
                    expect(poolSafeBalanceBefore.sub(poolSafeBalanceAfter)).to.equal(amountDiff);

                    const actualCR = await creditContract.getCreditRecord(creditHash);
                    const expectedCR = {
                        ...oldCR,
                        ...{
                            unbilledPrincipal: oldCR.unbilledPrincipal
                                .add(amountDiff)
                                .sub(additionalPrincipalDue),
                            nextDue: oldCR.nextDue
                                .add(additionalYieldAccrued)
                                .add(additionalPrincipalDue),
                            yieldDue: oldCR.yieldDue.add(additionalYieldAccrued),
                        },
                    };
                    checkCreditRecordsMatch(actualCR, expectedCR);

                    const actualDD = await creditContract.getDueDetail(creditHash);
                    const expectedDD = {
                        ...oldDD,
                        ...{
                            accrued: oldDD.accrued.add(additionalYieldAccrued),
                        },
                    };
                    checkDueDetailsMatch(actualDD, expectedDD);
                });
            });

            it("Should not allow payment and drawdown when the protocol is paused or the pool is not on", async function () {
                await humaConfigContract.connect(protocolOwner).pause();
                await expect(
                    creditContract
                        .connect(borrower)
                        .makePrincipalPaymentAndDrawdownWithReceivable(
                            borrower.getAddress(),
                            paymentTokenId,
                            paymentAmount,
                            { receivableAmount: paymentAmount, receivableId: drawdownTokenId },
                            paymentAmount,
                        ),
                ).to.be.revertedWithCustomError(poolConfigContract, "protocolIsPaused");
                await humaConfigContract.connect(protocolOwner).unpause();

                await poolContract.connect(poolOwner).disablePool();
                await expect(
                    creditContract.makePrincipalPaymentAndDrawdownWithReceivable(
                        borrower.getAddress(),
                        paymentTokenId,
                        paymentAmount,
                        { receivableAmount: paymentAmount, receivableId: drawdownTokenId },
                        paymentAmount,
                    ),
                ).to.be.revertedWithCustomError(poolConfigContract, "poolIsNotOn");
                await poolContract.connect(poolOwner).enablePool();
            });

            it("Should not allow payment and drawdown by non-borrower", async function () {
                await expect(
                    creditContract
                        .connect(lender)
                        .makePrincipalPaymentAndDrawdownWithReceivable(
                            borrower.getAddress(),
                            paymentTokenId,
                            paymentAmount,
                            { receivableAmount: paymentAmount, receivableId: drawdownTokenId },
                            paymentAmount,
                        ),
                ).to.be.revertedWithCustomError(creditContract, "notBorrower");
            });

            it("Should not allow payment and drawdown if the payment amount is 0", async function () {
                await expect(
                    creditContract
                        .connect(borrower)
                        .makePrincipalPaymentAndDrawdownWithReceivable(
                            borrower.getAddress(),
                            paymentTokenId,
                            0,
                            { receivableAmount: paymentAmount, receivableId: drawdownTokenId },
                            paymentAmount,
                        ),
                ).to.be.revertedWithCustomError(creditContract, "zeroAmountProvided");
            });

            it("Should not allow payment and drawdown if the borrow amount is 0", async function () {
                await expect(
                    creditContract
                        .connect(borrower)
                        .makePrincipalPaymentAndDrawdownWithReceivable(
                            borrower.getAddress(),
                            paymentTokenId,
                            paymentAmount,
                            { receivableAmount: paymentAmount, receivableId: drawdownTokenId },
                            0,
                        ),
                ).to.be.revertedWithCustomError(creditContract, "zeroAmountProvided");
            });

            it("Should not allow payment and drawdown with 0 receivable ID for the payment receivable", async function () {
                await expect(
                    creditContract
                        .connect(borrower)
                        .makePrincipalPaymentAndDrawdownWithReceivable(
                            borrower.getAddress(),
                            paymentTokenId,
                            paymentAmount,
                            { receivableAmount: paymentAmount, receivableId: 0 },
                            paymentAmount,
                        ),
                ).to.be.revertedWithCustomError(creditContract, "zeroReceivableIdProvided");
            });

            it("Should not allow payment and drawdown if the receivable to be paid for wasn't transferred to the contract", async function () {
                // Create another receivable that wasn't used for drawdown, hence not transferred to the contract.
                await receivableContract
                    .connect(borrower)
                    .createReceivable(2, paymentAmount, paymentTokenId, "", "");
                const balance = await receivableContract.balanceOf(borrower.getAddress());
                expect(balance).to.equal(2);
                const tokenId2 = await receivableContract.tokenOfOwnerByIndex(
                    borrower.getAddress(),
                    1,
                );
                await receivableContract
                    .connect(borrower)
                    .approve(creditContract.address, tokenId2);
                await creditManagerContract
                    .connect(eaServiceAccount)
                    .approveReceivable(borrower.getAddress(), {
                        receivableAmount: paymentAmount,
                        receivableId: tokenId2,
                    });

                await expect(
                    creditContract
                        .connect(borrower)
                        .makePrincipalPaymentAndDrawdownWithReceivable(
                            borrower.getAddress(),
                            tokenId2,
                            paymentAmount,
                            { receivableAmount: paymentAmount, receivableId: drawdownTokenId },
                            paymentAmount,
                        ),
                ).to.be.revertedWithCustomError(creditContract, "notReceivableOwner");

                await receivableContract.connect(borrower).burn(tokenId2);
            });

            it("Should not allow payment and drawdown with 0 receivable amount", async function () {
                await expect(
                    creditContract
                        .connect(borrower)
                        .makePrincipalPaymentAndDrawdownWithReceivable(
                            borrower.getAddress(),
                            paymentTokenId,
                            paymentAmount,
                            { receivableAmount: 0, receivableId: drawdownTokenId },
                            paymentAmount,
                        ),
                ).to.be.revertedWithCustomError(creditContract, "zeroAmountProvided");
            });

            it("Should not allow payment and drawdown with 0 receivable ID for the drawdown receivable", async function () {
                await expect(
                    creditContract
                        .connect(borrower)
                        .makePrincipalPaymentAndDrawdownWithReceivable(
                            borrower.getAddress(),
                            paymentTokenId,
                            paymentAmount,
                            { receivableAmount: paymentAmount, receivableId: 0 },
                            paymentAmount,
                        ),
                ).to.be.revertedWithCustomError(creditContract, "zeroReceivableIdProvided");
            });

            it("Should not allow payment and drawdown if the borrower does not own the receivable that will be drawndown from", async function () {
                await receivableContract
                    .connect(lender)
                    .createReceivable(1, paymentAmount, drawdownReceivableMaturityDate, "", "");
                const balance = await receivableContract.balanceOf(borrower.getAddress());
                expect(balance).to.equal(1);
                const tokenId2 = await receivableContract.tokenOfOwnerByIndex(
                    lender.getAddress(),
                    0,
                );
                await receivableContract.connect(lender).approve(creditContract.address, tokenId2);

                await expect(
                    creditContract
                        .connect(borrower)
                        .makePrincipalPaymentAndDrawdownWithReceivable(
                            borrower.getAddress(),
                            paymentTokenId,
                            paymentAmount,
                            { receivableAmount: paymentAmount, receivableId: tokenId2 },
                            paymentAmount,
                        ),
                ).to.be.revertedWithCustomError(creditContract, "notReceivableOwner");

                await receivableContract.connect(lender).burn(tokenId2);
            });
        });
    });
});<|MERGE_RESOLUTION|>--- conflicted
+++ resolved
@@ -139,13 +139,9 @@
         await receivableContract
             .connect(poolOwner)
             .grantRole(receivableContract.MINTER_ROLE(), borrower.address);
-<<<<<<< HEAD
-
-=======
         await receivableContract
             .connect(poolOwner)
             .grantRole(receivableContract.MINTER_ROLE(), lender.address);
->>>>>>> a0edbba5
         await poolConfigContract.connect(poolOwner).setReceivableAsset(receivableContract.address);
 
         await borrowerFirstLossCoverContract.connect(poolOwner).addCoverProvider(borrower.address);
