--- conflicted
+++ resolved
@@ -148,46 +148,12 @@
     AdminClosure,
 }
 
-<<<<<<< HEAD
 export enum PoolStatus {
     Created,
     Initialized,
     Closed,
 }
 
-const DAYS_IN_A_MONTH = 30;
-const DAYS_IN_A_QUARTER = 90;
-const DAYS_IN_A_HALF_YEAR = 180;
-const DAYS_IN_A_YEAR = 360;
-const SENIOR_TRANCHE = 0;
-const JUNIOR_TRANCHE = 1;
-const DEFAULT_DECIMALS_FACTOR = BN.from(10).pow(18);
-const BP_FACTOR = BN.from(10000);
-const MONTHS_IN_A_YEAR = 12;
-const SECONDS_IN_A_DAY = 24 * 60 * 60;
-const SECONDS_IN_A_YEAR = 60 * 60 * 24 * 365;
-const BORROWER_LOSS_COVER_INDEX = 0;
-const INSURANCE_LOSS_COVER_INDEX = 1;
-const ADMIN_LOSS_COVER_INDEX = 2;
-
-export const CONSTANTS = {
-    DAYS_IN_A_MONTH,
-    DAYS_IN_A_QUARTER,
-    DAYS_IN_A_HALF_YEAR,
-    DAYS_IN_A_YEAR,
-    SENIOR_TRANCHE,
-    JUNIOR_TRANCHE,
-    DEFAULT_DECIMALS_FACTOR,
-    BP_FACTOR,
-    MONTHS_IN_A_YEAR,
-    SECONDS_IN_A_DAY,
-    SECONDS_IN_A_YEAR,
-    BORROWER_LOSS_COVER_INDEX,
-    ADMIN_LOSS_COVER_INDEX,
-};
-
-=======
->>>>>>> 6ea8fd88
 export async function deployProxyContract(
     Contract: ContractFactory,
     initFunction?: string,
