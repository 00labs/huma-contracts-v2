--- conflicted
+++ resolved
@@ -20,13 +20,9 @@
     PoolFeeManager,
     PoolSafe,
     Receivable,
-<<<<<<< HEAD
-    // ReceivableBackedCreditLine,
-=======
     ReceivableBackedCreditLine,
     ReceivableBackedCreditLineManager,
     ReceivableLevelCreditManager,
->>>>>>> a7abf037
     TrancheVault,
 } from "../typechain-types";
 import { FirstLossCoverConfigStruct } from "../typechain-types/contracts/PoolConfig.sol/PoolConfig";
@@ -43,15 +39,11 @@
 import { EpochInfoStruct } from "../typechain-types/contracts/interfaces/IEpoch";
 import { maxBigNumber, minBigNumber, sumBNArray, toToken } from "./TestUtils";
 
-<<<<<<< HEAD
-export type CreditContractType = MockPoolCredit | CreditLine;
-=======
 export type CreditContractType = MockPoolCredit | CreditLine | ReceivableBackedCreditLine;
 export type CreditManagerContractType =
     | BorrowerLevelCreditManager
     | ReceivableBackedCreditLineManager
     | ReceivableLevelCreditManager;
->>>>>>> a7abf037
 export type ProtocolContracts = [EvaluationAgentNFT, HumaConfig, MockToken];
 export type PoolContracts = [
     PoolConfig,
@@ -73,15 +65,11 @@
 export type TranchesPolicyContractName =
     | "FixedSeniorYieldTranchePolicy"
     | "RiskAdjustedTranchesPolicy";
-<<<<<<< HEAD
-export type CreditContractName = "CreditLine" | "MockPoolCredit";
-=======
 export type CreditContractName = "CreditLine" | "ReceivableBackedCreditLine" | "MockPoolCredit";
 export type CreditManagerContractName =
     | "BorrowerLevelCreditManager"
     | "ReceivableBackedCreditLineManager"
     | "ReceivableLevelCreditManager";
->>>>>>> a7abf037
 
 export enum PayPeriodDuration {
     Monthly,
@@ -1411,8 +1399,8 @@
     switch (creditContractName) {
         case "CreditLine":
             return await ethers.getContractFactory(creditContractName);
-        // case "ReceivableBackedCreditLine":
-        //     return await ethers.getContractFactory(creditContractName);
+        case "ReceivableBackedCreditLine":
+            return await ethers.getContractFactory(creditContractName);
         case "MockPoolCredit":
             return await ethers.getContractFactory(creditContractName);
         default:
