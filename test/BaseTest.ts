--- conflicted
+++ resolved
@@ -37,13 +37,8 @@
     CreditConfigStruct,
     CreditConfigStructOutput,
 } from "../typechain-types/contracts/credit/CreditManager";
-<<<<<<< HEAD
 import { RedemptionSummaryStruct } from "../typechain-types/contracts/interfaces/IRedemptionHandler";
-import { maxBigNumber, minBigNumber, sumBNArray, toToken } from "./TestUtils";
-=======
-import { EpochInfoStruct } from "../typechain-types/contracts/interfaces/IEpoch";
 import { getLatestBlock, maxBigNumber, minBigNumber, sumBNArray, toToken } from "./TestUtils";
->>>>>>> 6645e61b
 
 export type CreditContractType =
     | MockPoolCredit
@@ -833,10 +828,6 @@
     }
 }
 
-<<<<<<< HEAD
-export function checkRedemptionSummary(
-    redemptionSummaryle: RedemptionSummaryStruct,
-=======
 export class ProfitAndLossCalculator {
     poolConfigContract: PoolConfig;
     poolContract: Pool;
@@ -982,9 +973,8 @@
     }
 }
 
-export function checkEpochInfo(
-    epochInfo: EpochInfoStruct,
->>>>>>> 6645e61b
+export function checkRedemptionSummary(
+    redemptionSummaryle: RedemptionSummaryStruct,
     epochId: BN,
     totalSharesRequested: BN,
     totalSharesProcessed: BN = BN.from(0),
