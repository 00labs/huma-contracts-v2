--- conflicted
+++ resolved
@@ -1400,50 +1400,6 @@
                     );
                 });
 
-<<<<<<< HEAD
-=======
-                it("Should allow redemption requests from the pool owner treasury in the senior tranche w/o considering liquidity requirements", async function () {
-                    const depositAmount = toToken(20_000);
-                    await seniorTrancheVaultContract
-                        .connect(poolOwnerTreasury)
-                        .deposit(depositAmount);
-
-                    const currentEpochId = await epochManagerContract.currentEpochId();
-                    const balance = await seniorTrancheVaultContract.balanceOf(
-                        poolOwnerTreasury.address,
-                    );
-                    const sharesRequested = balance.sub(1);
-                    let principal = (
-                        await seniorTrancheVaultContract.depositRecords(poolOwnerTreasury.address)
-                    ).principal;
-                    await expect(
-                        seniorTrancheVaultContract
-                            .connect(poolOwnerTreasury)
-                            .addRedemptionRequest(sharesRequested),
-                    )
-                        .to.emit(seniorTrancheVaultContract, "RedemptionRequestAdded")
-                        .withArgs(poolOwnerTreasury.address, sharesRequested, currentEpochId);
-                    expect(
-                        await seniorTrancheVaultContract.balanceOf(poolOwnerTreasury.address),
-                    ).to.equal(balance.sub(sharesRequested));
-                    expect(
-                        (
-                            await seniorTrancheVaultContract.depositRecords(
-                                poolOwnerTreasury.address,
-                            )
-                        ).principal,
-                    ).to.equal(principal.sub(sharesRequested));
-
-                    await checkRedemptionRecordByLender(
-                        seniorTrancheVaultContract,
-                        poolOwnerTreasury,
-                        currentEpochId,
-                        sharesRequested,
-                        sharesRequested,
-                    );
-                });
-
->>>>>>> 86058510
                 it("Should allow redemption requests from the EA in the senior tranche w/o considering liquidity requirements", async function () {
                     const depositAmount = toToken(20_000);
                     await seniorTrancheVaultContract
