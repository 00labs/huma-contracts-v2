import { loadFixture } from "@nomicfoundation/hardhat-network-helpers";
import { SignerWithAddress } from "@nomiclabs/hardhat-ethers/signers";
import { expect } from "chai";
import { BigNumber as BN } from "ethers";
import { ethers } from "hardhat";
import {
    BorrowerLevelCreditManager,
    Calendar,
    CreditDueManager,
    EpochManager,
    EvaluationAgentNFT,
    FirstLossCover,
    HumaConfig,
    MockPoolCredit,
    MockToken,
    Pool,
    PoolConfig,
    PoolFeeManager,
    PoolSafe,
    RiskAdjustedTranchesPolicy,
    TrancheVault,
} from "../../../typechain-types";
import {
    CONSTANTS,
    deployAndSetupPoolContracts,
    deployProtocolContracts,
    deployProxyContract,
} from "../../BaseTest";
import {
    getMinFirstLossCoverRequirement,
    minBigNumber,
    overrideFirstLossCoverConfig,
    toToken,
} from "../../TestUtils";

let defaultDeployer: SignerWithAddress,
    protocolOwner: SignerWithAddress,
    eaServiceAccount: SignerWithAddress,
    sentinelServiceAccount: SignerWithAddress;
let poolOwner: SignerWithAddress,
    poolOwnerTreasury: SignerWithAddress,
    evaluationAgent: SignerWithAddress,
    evaluationAgent2: SignerWithAddress,
    poolOperator: SignerWithAddress,
    protocolTreasury: SignerWithAddress,
    lender: SignerWithAddress;

let eaNFTContract: EvaluationAgentNFT,
    humaConfigContract: HumaConfig,
    mockTokenContract: MockToken;
let poolConfigContract: PoolConfig,
    poolFeeManagerContract: PoolFeeManager,
    poolSafeContract: PoolSafe,
    calendarContract: Calendar,
    borrowerFirstLossCoverContract: FirstLossCover,
    affiliateFirstLossCoverContract: FirstLossCover,
    tranchesPolicyContract: RiskAdjustedTranchesPolicy,
    poolContract: Pool,
    epochManagerContract: EpochManager,
    seniorTrancheVaultContract: TrancheVault,
    juniorTrancheVaultContract: TrancheVault,
    creditContract: MockPoolCredit,
    creditDueManagerContract: CreditDueManager,
    creditManagerContract: BorrowerLevelCreditManager;

describe("FirstLossCover Tests", function () {
    before(async function () {
        [
            defaultDeployer,
            protocolOwner,
            protocolTreasury,
            eaServiceAccount,
            sentinelServiceAccount,
            poolOwner,
            poolOwnerTreasury,
            evaluationAgent,
            evaluationAgent2,
            poolOperator,
            lender,
        ] = await ethers.getSigners();
    });

    async function prepare() {
        [eaNFTContract, humaConfigContract, mockTokenContract] = await deployProtocolContracts(
            protocolOwner,
            protocolTreasury,
            eaServiceAccount,
            sentinelServiceAccount,
            poolOwner,
        );

        [
            poolConfigContract,
            poolFeeManagerContract,
            poolSafeContract,
            calendarContract,
            borrowerFirstLossCoverContract,
            affiliateFirstLossCoverContract,
            tranchesPolicyContract,
            poolContract,
            epochManagerContract,
            seniorTrancheVaultContract,
            juniorTrancheVaultContract,
            creditContract as unknown,
            creditDueManagerContract,
            creditManagerContract as unknown,
        ] = await deployAndSetupPoolContracts(
            humaConfigContract,
            mockTokenContract,
            eaNFTContract,
            "RiskAdjustedTranchesPolicy",
            defaultDeployer,
            poolOwner,
            "MockPoolCredit",
            "BorrowerLevelCreditManager",
            evaluationAgent,
            poolOwnerTreasury,
            poolOperator,
            [lender],
        );
    }

    beforeEach(async function () {
        await loadFixture(prepare);
    });

    describe("decimals", function () {
        it("Should return the correct number of decimals of the underlying token", async function () {
            const tokenDecimals = await mockTokenContract.decimals();
            expect(await affiliateFirstLossCoverContract.decimals()).to.equal(tokenDecimals);
        });
    });

    describe("updatePoolConfigData", function () {
        async function spendAllowance() {
            // Spend some of the allowance by covering loss in the pool.
            const coverTotalAssets = await affiliateFirstLossCoverContract.totalAssets();
            const coverRatePerLossInBps = BN.from(9_000),
                coverCapPerLoss = coverTotalAssets.add(1_000),
                loss = toToken(5_000);
            await overrideFirstLossCoverConfig(
                affiliateFirstLossCoverContract,
                CONSTANTS.ADMIN_LOSS_COVER_INDEX,
                poolConfigContract,
                poolOwner,
                {
                    coverRatePerLossInBps,
                    coverCapPerLoss,
                },
            );
            const amountLossCovered = minBigNumber(
                loss.mul(coverRatePerLossInBps).div(CONSTANTS.BP_FACTOR),
                coverCapPerLoss,
                coverTotalAssets,
            );
            await mockTokenContract.mint(
                affiliateFirstLossCoverContract.address,
                amountLossCovered,
            );
            await poolConfigContract.connect(poolOwner).setPool(defaultDeployer.getAddress());
            await affiliateFirstLossCoverContract.coverLoss(loss);
        }

        async function performUpdate(
            newPoolSafeContract: PoolSafe,
            newMockTokenContract: MockToken,
        ) {
            await spendAllowance();
            const PoolConfig = await ethers.getContractFactory("PoolConfig");
            const newPoolConfigContract = (await deployProxyContract(PoolConfig)) as PoolConfig;

            // Update the contract addresses.
            await newPoolConfigContract.initialize("Test Pool", [
                humaConfigContract.address,
                newMockTokenContract.address,
                calendarContract.address,
                poolContract.address,
                newPoolSafeContract.address,
                poolFeeManagerContract.address,
                tranchesPolicyContract.address,
                epochManagerContract.address,
                seniorTrancheVaultContract.address,
                juniorTrancheVaultContract.address,
                creditContract.address,
                creditDueManagerContract.address,
                creditManagerContract.address,
            ]);
            await newPoolConfigContract.setFirstLossCover(
                CONSTANTS.ADMIN_LOSS_COVER_INDEX,
                affiliateFirstLossCoverContract.address,
                {
                    coverRatePerLossInBps: 0,
                    coverCapPerLoss: 0,
                    maxLiquidity: 0,
                    minLiquidity: 0,
                    riskYieldMultiplierInBps: 20000,
                },
            );
            await affiliateFirstLossCoverContract
                .connect(poolOwner)
                .setPoolConfig(newPoolConfigContract.address);
        }

        describe("When both the pool safe and the underlying token contracts are updated", function () {
            it("Should reset the allowance of the pool safe contract", async function () {
                const PoolSafe = await ethers.getContractFactory("PoolSafe");
                const newPoolSafeContract = (await deployProxyContract(PoolSafe)) as PoolSafe;

                const MockToken = await ethers.getContractFactory("MockToken");
                const newMockTokenContract = await MockToken.deploy();
                await newMockTokenContract.deployed();
                await humaConfigContract
                    .connect(protocolOwner)
                    .setLiquidityAsset(newMockTokenContract.address, true);
                await performUpdate(newPoolSafeContract, newMockTokenContract);

                // Make sure the old allowance has been reduced to 0, and the new allowance has been increase to uint256.max.
                expect(
                    await mockTokenContract.allowance(
                        affiliateFirstLossCoverContract.address,
                        poolSafeContract.address,
                    ),
                ).to.equal(0);
                expect(
                    await newMockTokenContract.allowance(
                        affiliateFirstLossCoverContract.address,
                        newPoolSafeContract.address,
                    ),
                ).to.equal(ethers.constants.MaxUint256);
                // Make sure there is no allowance for the new pool in the old token contract, or the old pool in the
                // new token contract.
                expect(
                    await mockTokenContract.allowance(
                        affiliateFirstLossCoverContract.address,
                        newPoolSafeContract.address,
                    ),
                ).to.equal(0);
                expect(
                    await newMockTokenContract.allowance(
                        affiliateFirstLossCoverContract.address,
                        poolSafeContract.address,
                    ),
                ).to.equal(0);
            });
        });

        describe("When only the pool safe contract is updated", function () {
            it("Should reset the allowance of the pool safe contract", async function () {
                const PoolSafe = await ethers.getContractFactory("PoolSafe");
                const newPoolSafeContract = (await deployProxyContract(PoolSafe)) as PoolSafe;
                await performUpdate(newPoolSafeContract, mockTokenContract);

                // Make sure the old allowance has been reduced to 0, and the new allowance has been increase to uint256.max.
                expect(
                    await mockTokenContract.allowance(
                        affiliateFirstLossCoverContract.address,
                        poolSafeContract.address,
                    ),
                ).to.equal(0);
                expect(
                    await mockTokenContract.allowance(
                        affiliateFirstLossCoverContract.address,
                        newPoolSafeContract.address,
                    ),
                ).to.equal(ethers.constants.MaxUint256);
            });
        });

        describe("When only the underlying token contract is updated", function () {
            it("Should reset the allowance of the pool safe contract", async function () {
                const MockToken = await ethers.getContractFactory("MockToken");
                const newMockTokenContract = await MockToken.deploy();
                await newMockTokenContract.deployed();
                await humaConfigContract
                    .connect(protocolOwner)
                    .setLiquidityAsset(newMockTokenContract.address, true);
                await performUpdate(poolSafeContract, newMockTokenContract);

                // Make sure the old allowance has been reduced to 0, and the new allowance has been increase to uint256.max.
                expect(
                    await mockTokenContract.allowance(
                        affiliateFirstLossCoverContract.address,
                        poolSafeContract.address,
                    ),
                ).to.equal(0);
                expect(
                    await newMockTokenContract.allowance(
                        affiliateFirstLossCoverContract.address,
                        poolSafeContract.address,
                    ),
                ).to.equal(ethers.constants.MaxUint256);
            });
        });

        describe("When neither the pool safe nor the underlying token contract is updated", function () {
            it("Should not change the allowance", async function () {
                const existingAllowance = await mockTokenContract.allowance(
                    affiliateFirstLossCoverContract.address,
                    poolSafeContract.address,
                );
                await performUpdate(poolSafeContract, mockTokenContract);

                expect(
                    await mockTokenContract.allowance(
                        affiliateFirstLossCoverContract.address,
                        poolSafeContract.address,
                    ),
                ).to.equal(existingAllowance);
            });
        });
    });

    describe("addCoverProvider and getCoverProviders", function () {
        it("Should allow the pool owner to add a cover provider", async function () {
            await expect(
                affiliateFirstLossCoverContract
                    .connect(poolOwner)
                    .addCoverProvider(evaluationAgent2.getAddress()),
            )
                .to.emit(affiliateFirstLossCoverContract, "CoverProviderAdded")
                .withArgs(evaluationAgent2.address);

            // Adding a second time should cause an error.
            await expect(
                affiliateFirstLossCoverContract
                    .connect(poolOwner)
                    .addCoverProvider(evaluationAgent2.getAddress()),
            ).to.be.revertedWithCustomError(affiliateFirstLossCoverContract, "AlreadyAProvider");
            const providers = await affiliateFirstLossCoverContract.getCoverProviders();
            expect(providers.includes(await evaluationAgent2.getAddress())).to.be.true;
        });

        it("Should disallow non-pool owners to add cover providers", async function () {
            await expect(
                affiliateFirstLossCoverContract.addCoverProvider(evaluationAgent2.getAddress()),
            ).to.be.revertedWithCustomError(poolConfigContract, "PoolOwnerRequired");
        });

        it("Should disallow the cover provider address to be the zero address", async function () {
            await expect(
                affiliateFirstLossCoverContract
                    .connect(poolOwner)
                    .addCoverProvider(ethers.constants.AddressZero),
            ).to.be.revertedWithCustomError(
                affiliateFirstLossCoverContract,
                "ZeroAddressProvided",
            );
        });

        it("Should disallow cover providers to be added if the number of providers has reached capacity", async function () {
            const numExistingProviders = (
                await affiliateFirstLossCoverContract.getCoverProviders()
            ).length;
            for (let i = 0; i < 100 - numExistingProviders; ++i) {
                const provider = ethers.Wallet.createRandom();
                await affiliateFirstLossCoverContract
                    .connect(poolOwner)
                    .addCoverProvider(provider.getAddress());
            }
            await expect(
                affiliateFirstLossCoverContract
                    .connect(poolOwner)
                    .addCoverProvider(evaluationAgent2.getAddress()),
            ).to.be.revertedWithCustomError(affiliateFirstLossCoverContract, "TooManyProviders");
        });
    });

    describe("removeCoverProvider", function () {
        describe("When the account being removed is not a cover provider", function () {
            it("Should throw an error", async function () {
                await expect(
                    affiliateFirstLossCoverContract
                        .connect(poolOwner)
                        .removeCoverProvider(evaluationAgent2.getAddress()),
                ).to.be.revertedWithCustomError(
                    affiliateFirstLossCoverContract,
                    "CoverProviderRequired",
                );
            });
        });

        describe("When the account is a cover provider", function () {
            async function addCoverProvider() {
                await affiliateFirstLossCoverContract
                    .connect(poolOwner)
                    .addCoverProvider(evaluationAgent2.getAddress());
            }

            describe("If the provider has not deposited assets", function () {
                beforeEach(async function () {
                    await loadFixture(addCoverProvider);
                });

                it("Should allow the provider to be removed", async function () {
                    const oldProviders = await affiliateFirstLossCoverContract.getCoverProviders();
                    expect(oldProviders.includes(await evaluationAgent2.getAddress())).to.be.true;

                    await expect(
                        affiliateFirstLossCoverContract
                            .connect(poolOwner)
                            .removeCoverProvider(evaluationAgent2.getAddress()),
                    )
                        .to.emit(affiliateFirstLossCoverContract, "CoverProviderRemoved")
                        .withArgs(await evaluationAgent2.getAddress());

                    // Removing a second time should cause an error.
                    await expect(
                        affiliateFirstLossCoverContract
                            .connect(poolOwner)
                            .removeCoverProvider(evaluationAgent2.getAddress()),
                    ).to.be.revertedWithCustomError(
                        affiliateFirstLossCoverContract,
                        "CoverProviderRequired",
                    );

                    const newProviders = await affiliateFirstLossCoverContract.getCoverProviders();
                    expect(newProviders.includes(await evaluationAgent2.getAddress())).to.be.false;
                });

                it("Should not allow non-pool owners to remove cover providers", async function () {
                    await expect(
                        affiliateFirstLossCoverContract
                            .connect(lender)
                            .removeCoverProvider(evaluationAgent2.getAddress()),
                    ).to.be.revertedWithCustomError(poolConfigContract, "PoolOwnerRequired");
                });

                it("Should not remove providers with zero address", async function () {
                    await expect(
                        affiliateFirstLossCoverContract
                            .connect(poolOwner)
                            .removeCoverProvider(ethers.constants.AddressZero),
                    ).to.be.revertedWithCustomError(poolConfigContract, "ZeroAddressProvided");
                });
            });

            describe("If the provider has deposited assets", function () {
                let providerAssets: BN;

                async function prepare() {
                    providerAssets = toToken(10_000);

                    const currentCoverTotalAssets =
                        await affiliateFirstLossCoverContract.totalAssets();

                    await overrideFirstLossCoverConfig(
                        affiliateFirstLossCoverContract,
                        CONSTANTS.ADMIN_LOSS_COVER_INDEX,
                        poolConfigContract,
                        poolOwner,
                        {
                            maxLiquidity: currentCoverTotalAssets.add(providerAssets),
                        },
                    );

                    await addCoverProvider();

                    await mockTokenContract.mint(evaluationAgent2.getAddress(), providerAssets);
                    await mockTokenContract
                        .connect(evaluationAgent2)
                        .approve(affiliateFirstLossCoverContract.address, providerAssets);
                    await affiliateFirstLossCoverContract
                        .connect(evaluationAgent2)
                        .depositCover(providerAssets);
                }

                beforeEach(async function () {
                    await loadFixture(prepare);
                });

                it("Should not allow the provider to be removed", async function () {
                    await expect(
                        affiliateFirstLossCoverContract
                            .connect(poolOwner)
                            .removeCoverProvider(evaluationAgent2.getAddress()),
                    )
                        .to.emit(affiliateFirstLossCoverContract, "CoverProviderRemoved")
                        .withArgs(await evaluationAgent2.getAddress())
                        .to.be.revertedWithCustomError(
                            affiliateFirstLossCoverContract,
                            "ProviderHasOutstandingAssets",
                        );
                });
            });
        });
    });

    describe("depositCover", function () {
        let assets: BN;

        beforeEach(async function () {
            assets = toToken(20_000);
        });

        it("Should allow a cover provider to deposit assets", async function () {
            // Top up the EA's wallet and allow the first loss cover contract to transfer assets from it.
            await mockTokenContract.mint(evaluationAgent.getAddress(), assets);
            await mockTokenContract
                .connect(evaluationAgent)
                .approve(affiliateFirstLossCoverContract.address, assets);

            const oldSupply = await affiliateFirstLossCoverContract.totalSupply();
            const oldAssets = await affiliateFirstLossCoverContract.totalAssets();
            const expectedShares = assets.mul(oldSupply).div(oldAssets);
            const oldEABalance = await mockTokenContract.balanceOf(evaluationAgent.getAddress());
            const oldFirstLossCoverContractBalance = await mockTokenContract.balanceOf(
                affiliateFirstLossCoverContract.address,
            );
            const oldAssetsOf = await affiliateFirstLossCoverContract.totalAssetsOf(
                evaluationAgent.getAddress(),
            );

            await expect(
                affiliateFirstLossCoverContract.connect(evaluationAgent).depositCover(assets),
            )
                .to.emit(affiliateFirstLossCoverContract, "CoverDeposited")
                .withArgs(await evaluationAgent.getAddress(), assets, expectedShares);

            expect(await affiliateFirstLossCoverContract.totalSupply()).to.equal(
                oldSupply.add(expectedShares),
            );
            expect(await affiliateFirstLossCoverContract.totalAssets()).to.equal(
                oldAssets.add(assets),
            );
            expect(
                await affiliateFirstLossCoverContract.totalAssetsOf(evaluationAgent.getAddress()),
            ).to.equal(oldAssetsOf.add(assets));
            expect(await mockTokenContract.balanceOf(evaluationAgent.getAddress())).to.equal(
                oldEABalance.sub(assets),
            );
            expect(
                await mockTokenContract.balanceOf(affiliateFirstLossCoverContract.address),
            ).to.equal(oldFirstLossCoverContractBalance.add(assets));
        });

        it("Should disallow 0 as the asset amount", async function () {
            await expect(
                affiliateFirstLossCoverContract
                    .connect(evaluationAgent)
                    .depositCover(ethers.constants.Zero),
            ).to.be.revertedWithCustomError(affiliateFirstLossCoverContract, "ZeroAmountProvided");
        });

        it("Should disallow non-cover providers to make deposits", async function () {
            await expect(
                affiliateFirstLossCoverContract.connect(lender).depositCover(assets),
            ).to.be.revertedWithCustomError(
                affiliateFirstLossCoverContract,
                "CoverProviderRequired",
            );
        });

        it("Should disallow deposits with amounts lower than the min requirement", async function () {
            const poolSettings = await poolConfigContract.getPoolSettings();
            await expect(
                affiliateFirstLossCoverContract
                    .connect(evaluationAgent)
                    .depositCover(poolSettings.minDepositAmount.sub(toToken(1))),
            ).to.be.revertedWithCustomError(
                affiliateFirstLossCoverContract,
                "DepositAmountTooLow",
            );
        });

        it("Should disallow deposits that exceed the max liquidity requirement", async function () {
            const maxLiquidity = await affiliateFirstLossCoverContract.getMaxLiquidity();
            const depositAmount = maxLiquidity.add(toToken(1));
            await mockTokenContract.mint(evaluationAgent.getAddress(), depositAmount);
            await mockTokenContract
                .connect(evaluationAgent)
                .approve(affiliateFirstLossCoverContract.address, depositAmount);

            await expect(
                affiliateFirstLossCoverContract
                    .connect(evaluationAgent)
                    .depositCover(depositAmount),
            ).to.be.revertedWithCustomError(
                affiliateFirstLossCoverContract,
                "FirstLossCoverLiquidityCapExceeded",
            );
        });
    });

    describe("depositCoverFor", function () {
        let assets: BN;

        before(async function () {
            assets = toToken(20_000);
        });

        beforeEach(async function () {
            await poolConfigContract
                .connect(poolOwner)
                .setPoolFeeManager(defaultDeployer.getAddress());
        });

        it("Should allow the pool fee manager to deposit on behalf of a cover provider", async function () {
            // Top up the pool fee manager's wallet and allow the first loss cover contract to transfer assets from it.
            await mockTokenContract.mint(defaultDeployer.getAddress(), assets);
            await mockTokenContract
                .connect(defaultDeployer)
                .approve(affiliateFirstLossCoverContract.address, assets);

            const oldSupply = await affiliateFirstLossCoverContract.totalSupply();
            const oldAssets = await affiliateFirstLossCoverContract.totalAssets();
            const expectedShares = assets.mul(oldSupply).div(oldAssets);
            const oldPoolFeeManagerBalance = await mockTokenContract.balanceOf(
                defaultDeployer.address,
            );
            const oldFirstLossCoverContractBalance = await mockTokenContract.balanceOf(
                affiliateFirstLossCoverContract.address,
            );

            await expect(
                affiliateFirstLossCoverContract.depositCoverFor(
                    assets,
                    evaluationAgent.getAddress(),
                ),
            )
                .to.emit(affiliateFirstLossCoverContract, "CoverDeposited")
                .withArgs(await evaluationAgent.getAddress(), assets, expectedShares);

            expect(await affiliateFirstLossCoverContract.totalSupply()).to.equal(
                oldSupply.add(expectedShares),
            );
            expect(await affiliateFirstLossCoverContract.totalAssets()).to.equal(
                oldAssets.add(assets),
            );
            expect(await mockTokenContract.balanceOf(defaultDeployer.address)).to.equal(
                oldPoolFeeManagerBalance.sub(assets),
            );
            expect(
                await mockTokenContract.balanceOf(affiliateFirstLossCoverContract.address),
            ).to.equal(oldFirstLossCoverContractBalance.add(assets));
        });

        it("Should disallow 0 as the asset amount", async function () {
            await expect(
                affiliateFirstLossCoverContract.depositCoverFor(
                    ethers.constants.Zero,
                    evaluationAgent.getAddress(),
                ),
            ).to.be.revertedWithCustomError(affiliateFirstLossCoverContract, "ZeroAmountProvided");
        });

        it("Should disallow zero address as the receiver", async function () {
            await expect(
                affiliateFirstLossCoverContract.depositCoverFor(
                    assets,
                    ethers.constants.AddressZero,
                ),
            ).to.be.revertedWithCustomError(
                affiliateFirstLossCoverContract,
                "ZeroAddressProvided",
            );
        });

        it("Should disallow non-pool owners to make deposit on behalf of the cover provider", async function () {
            await expect(
                affiliateFirstLossCoverContract
                    .connect(lender)
                    .depositCoverFor(assets, evaluationAgent.getAddress()),
            ).to.be.revertedWithCustomError(
                affiliateFirstLossCoverContract,
                "AuthorizedContractCallerRequired",
            );
        });

        it("Should disallow deposits with amounts lower than the min requirement", async function () {
            const poolSettings = await poolConfigContract.getPoolSettings();
            await expect(
                affiliateFirstLossCoverContract.depositCoverFor(
                    poolSettings.minDepositAmount.sub(toToken(1)),
                    evaluationAgent.getAddress(),
                ),
            ).to.be.revertedWithCustomError(
                affiliateFirstLossCoverContract,
                "DepositAmountTooLow",
            );
        });
    });

    describe("addCoverAssets", function () {
        let assets: BN;

        before(async function () {
            assets = toToken(20_000);
        });

        it("Should allow the pool to add cover assets from the pool safe", async function () {
            await poolConfigContract.connect(poolOwner).setPool(defaultDeployer.getAddress());
            await mockTokenContract.mint(poolSafeContract.address, assets);

            const oldFirstLossCoverBalance = await mockTokenContract.balanceOf(
                affiliateFirstLossCoverContract.address,
            );
            const oldPoolSafeBalance = await mockTokenContract.balanceOf(poolSafeContract.address);

            await expect(affiliateFirstLossCoverContract.addCoverAssets(assets))
                .to.emit(affiliateFirstLossCoverContract, "AssetsAdded")
                .withArgs(assets);

            expect(
                await mockTokenContract.balanceOf(affiliateFirstLossCoverContract.address),
            ).to.equal(oldFirstLossCoverBalance.add(assets));
            expect(await mockTokenContract.balanceOf(poolSafeContract.address)).to.equal(
                oldPoolSafeBalance.sub(assets),
            );
        });

        it("Should disallow non-pools to add cover assets", async function () {
            await expect(
                affiliateFirstLossCoverContract.connect(lender).addCoverAssets(assets),
            ).to.be.revertedWithCustomError(
                poolConfigContract,
                "AuthorizedContractCallerRequired",
            );
        });
    });

    describe("convertToShares", function () {
        let assets: BN;

        beforeEach(async function () {
            assets = toToken(100);
        });

        it("Should return the assets as the number of shares if the current total supply is 0", async function () {
            expect(await affiliateFirstLossCoverContract.convertToShares(assets)).to.equal(assets);
        });

        it("Should return the correct number of shares otherwise", async function () {
            const depositAmount = toToken(5_000);
            await mockTokenContract.mint(evaluationAgent.getAddress(), depositAmount);
            await mockTokenContract
                .connect(evaluationAgent)
                .approve(affiliateFirstLossCoverContract.address, depositAmount);
            await affiliateFirstLossCoverContract
                .connect(evaluationAgent)
                .depositCover(depositAmount);

            const currSupply = await affiliateFirstLossCoverContract.totalSupply();
            const currAssets = await affiliateFirstLossCoverContract.totalAssets();
            expect(await affiliateFirstLossCoverContract.convertToShares(assets)).to.equal(
                assets.mul(currSupply).div(currAssets),
            );
        });
    });

    describe("covertToAssets", function () {
        let shares: BN;

        beforeEach(async function () {
            shares = toToken(100);
        });

        it("Should return the number of shares as the amount of assets if the current total supply is 0", async function () {
            expect(await borrowerFirstLossCoverContract.totalSupply()).to.equal(0);
            expect(await borrowerFirstLossCoverContract.convertToAssets(shares)).to.equal(shares);
        });

        it("Should return the correct amount of assets otherwise", async function () {
            const depositAmount = toToken(5_000);
            await mockTokenContract.mint(evaluationAgent.getAddress(), depositAmount);
            await mockTokenContract
                .connect(evaluationAgent)
                .approve(affiliateFirstLossCoverContract.address, depositAmount);
            await affiliateFirstLossCoverContract
                .connect(evaluationAgent)
                .depositCover(depositAmount);

            const supply = await affiliateFirstLossCoverContract.totalSupply();
            const assets = await affiliateFirstLossCoverContract.totalAssets();
            expect(supply).to.be.gt(0);
            expect(await affiliateFirstLossCoverContract.convertToAssets(shares)).to.equal(
                shares.mul(assets).div(supply),
            );
        });
    });

    describe("totalAssetsOf", function () {
        it("Should return the total assets of the account", async function () {
            expect(
                await affiliateFirstLossCoverContract.totalAssetsOf(lender.getAddress()),
            ).to.equal(0);
        });
    });

    describe("redeemCover", function () {
        async function depositCover(
            assets: BN,
            profit: BN = BN.from(0),
            loss: BN = BN.from(0),
            lossRecovery: BN = BN.from(0),
        ) {
            // Top up the EA's wallet and allow the first loss cover contract to transfer assets from it.
            await mockTokenContract.mint(evaluationAgent.getAddress(), assets);
            await mockTokenContract
                .connect(evaluationAgent)
                .approve(affiliateFirstLossCoverContract.address, assets);

            // Distribute PnL so that the LP token isn't always 1:1 with the asset
            // when PnL is non-zero.
            await creditContract.mockDistributePnL(profit, BN.from(0), BN.from(0));

            await affiliateFirstLossCoverContract.connect(evaluationAgent).depositCover(assets);
        }

        describe("When the pool is not ready for first loss cover withdrawal", function () {
            async function setFirstLossCoverWithdrawalToNotReady() {
                await poolContract.connect(poolOwner).setReadyForFirstLossCoverWithdrawal(false);
            }

            async function testRedeemCover(
                assetsToRedeem: BN,
                profit: BN = BN.from(0),
                loss: BN = BN.from(0),
                lossRecovery: BN = BN.from(0),
            ) {
                const minLiquidityRequired =
                    await affiliateFirstLossCoverContract.getMinLiquidity();
                await depositCover(
                    minLiquidityRequired.add(assetsToRedeem),
                    profit,
                    loss,
                    lossRecovery,
                );

                const oldSupply = await affiliateFirstLossCoverContract.totalSupply();
                const oldAssets = await affiliateFirstLossCoverContract.totalAssets();
                const sharesToRedeem = assetsToRedeem.mul(oldSupply).div(oldAssets);
                const expectedAssetsToRedeem = sharesToRedeem.mul(oldAssets).div(oldSupply);
                const oldEABalance = await mockTokenContract.balanceOf(
                    evaluationAgent.getAddress(),
                );
                const oldFirstLossCoverContractBalance = await mockTokenContract.balanceOf(
                    affiliateFirstLossCoverContract.address,
                );

                await expect(
                    affiliateFirstLossCoverContract
                        .connect(evaluationAgent)
                        .redeemCover(sharesToRedeem, evaluationAgent.getAddress()),
                )
                    .to.emit(affiliateFirstLossCoverContract, "CoverRedeemed")
                    .withArgs(
                        await evaluationAgent.getAddress(),
                        await evaluationAgent.getAddress(),
                        sharesToRedeem,
                        expectedAssetsToRedeem,
                    );

                expect(await affiliateFirstLossCoverContract.totalSupply()).to.equal(
                    oldSupply.sub(sharesToRedeem),
                );
                expect(await affiliateFirstLossCoverContract.totalAssets()).to.equal(
                    oldAssets.sub(expectedAssetsToRedeem),
                );
                expect(await mockTokenContract.balanceOf(evaluationAgent.getAddress())).to.equal(
                    oldEABalance.add(expectedAssetsToRedeem),
                );
                expect(
                    await mockTokenContract.balanceOf(affiliateFirstLossCoverContract.address),
                ).to.equal(oldFirstLossCoverContractBalance.sub(expectedAssetsToRedeem));
            }

            beforeEach(async function () {
                await loadFixture(setFirstLossCoverWithdrawalToNotReady);
            });

            it("Should allow the cover provider to redeem excessive assets over the cover cap", async function () {
                const assetsToRedeem = toToken(5_000);
                await testRedeemCover(assetsToRedeem);
            });

            it("Should allow the cover provider to redeem excessive assets over the cover cap when there is more profit than loss", async function () {
                const assetsToRedeem = toToken(5_000);
                const profit = toToken(178),
                    loss = toToken(132),
                    lossRecovery = toToken(59);
                await testRedeemCover(assetsToRedeem, profit, loss, lossRecovery);
            });

            it("Should allow the cover provider to redeem excessive assets over the liquidity cap when there is more loss than profit", async function () {
                const assetsToRedeem = toToken(5_000);
                const profit = toToken(132),
                    loss = toToken(1908),
                    lossRecovery = toToken(59);
                await testRedeemCover(assetsToRedeem, profit, loss, lossRecovery);
            });

            it("Should disallow the cover provider to redeem assets if the min liquidity requirement hasn't been satisfied", async function () {
                // Make the cap large enough so that the first loss cover total assets fall below the cover cap.
                const coverAssets = await affiliateFirstLossCoverContract.totalAssets();
                const minLiquidity = coverAssets.add(1);
                await overrideFirstLossCoverConfig(
                    affiliateFirstLossCoverContract,
                    CONSTANTS.ADMIN_LOSS_COVER_INDEX,
                    poolConfigContract,
                    poolOwner,
                    {
                        minLiquidity,
                    },
                );
                const assetsToRedeem = toToken(5_000);

                const oldSupply = await affiliateFirstLossCoverContract.totalSupply();
                const oldAssets = await affiliateFirstLossCoverContract.totalAssets();
                const sharesToRedeem = assetsToRedeem.mul(oldSupply).div(oldAssets);

                await expect(
                    affiliateFirstLossCoverContract
                        .connect(evaluationAgent)
                        .redeemCover(sharesToRedeem, evaluationAgent.getAddress()),
                ).to.be.revertedWithCustomError(
                    affiliateFirstLossCoverContract,
                    "PoolIsNotReadyForFirstLossCoverWithdrawal",
                );
            });

            it("Should disallow the cover provider to redeem more shares than they own", async function () {
                const minLiquidityRequired =
                    await affiliateFirstLossCoverContract.getMinLiquidity();
                const assetsToRedeem = toToken(5_000);
                await depositCover(minLiquidityRequired.add(assetsToRedeem));

                const eaShares = await affiliateFirstLossCoverContract.balanceOf(
                    evaluationAgent.getAddress(),
                );

                await expect(
                    affiliateFirstLossCoverContract
                        .connect(evaluationAgent)
                        .redeemCover(eaShares.add(1), evaluationAgent.getAddress()),
                ).to.be.revertedWithCustomError(
                    affiliateFirstLossCoverContract,
                    "InsufficientSharesForRequest",
                );
            });

            it("Should disallow the cover provider to redeem more assets than the excessive amount over the min liquidity requirement", async function () {
                const coverTotalAssets = await affiliateFirstLossCoverContract.totalAssets();
                await overrideFirstLossCoverConfig(
                    affiliateFirstLossCoverContract,
                    CONSTANTS.ADMIN_LOSS_COVER_INDEX,
                    poolConfigContract,
                    poolOwner,
                    {
                        minLiquidity: coverTotalAssets.sub(toToken(1)),
                    },
                );
                const sharesToRedeem = await affiliateFirstLossCoverContract.balanceOf(
                    evaluationAgent.getAddress(),
                );

                await expect(
                    affiliateFirstLossCoverContract
                        .connect(evaluationAgent)
                        .redeemCover(sharesToRedeem, evaluationAgent.getAddress()),
                ).to.be.revertedWithCustomError(
                    affiliateFirstLossCoverContract,
                    "InsufficientAmountForRequest",
                );
            });

            it("Should disallow 0 as the number of shares", async function () {
                await expect(
                    affiliateFirstLossCoverContract
                        .connect(evaluationAgent)
                        .redeemCover(ethers.constants.Zero, evaluationAgent.getAddress()),
                ).to.be.revertedWithCustomError(
                    affiliateFirstLossCoverContract,
                    "ZeroAmountProvided",
                );
            });

            it("Should disallow 0 zero as the receiver", async function () {
                await expect(
                    affiliateFirstLossCoverContract
                        .connect(evaluationAgent)
                        .redeemCover(toToken(5_000), ethers.constants.AddressZero),
                ).to.be.revertedWithCustomError(
                    affiliateFirstLossCoverContract,
                    "ZeroAddressProvided",
                );
            });
        });

        describe("When the pool is ready for first loss cover withdrawal", function () {
            async function setFirstLossCoverWithdrawalToReady() {
                await poolContract.connect(poolOwner).setReadyForFirstLossCoverWithdrawal(true);
            }

            async function testRedeemCover(
                assetsToRedeem: BN,
                profit: BN = BN.from(0),
                loss: BN = BN.from(0),
                lossRecovery: BN = BN.from(0),
            ) {
                await overrideFirstLossCoverConfig(
                    affiliateFirstLossCoverContract,
                    CONSTANTS.ADMIN_LOSS_COVER_INDEX,
                    poolConfigContract,
                    poolOwner,
                    {
                        minLiquidity: 0,
                    },
                );
                const poolSettings = await poolConfigContract.getPoolSettings();
                await depositCover(poolSettings.minDepositAmount);
                await creditContract.mockDistributePnL(profit, loss, lossRecovery);

                const oldSupply = await affiliateFirstLossCoverContract.totalSupply();
                const oldAssets = await affiliateFirstLossCoverContract.totalAssets();
                const oldEABalance = await mockTokenContract.balanceOf(
                    evaluationAgent.getAddress(),
                );
                const oldFirstLossCoverContractBalance = await mockTokenContract.balanceOf(
                    affiliateFirstLossCoverContract.address,
                );

                const sharesToRedeem =
                    await affiliateFirstLossCoverContract.convertToShares(assetsToRedeem);
                const expectedAssetsToRedeem =
                    await affiliateFirstLossCoverContract.convertToAssets(sharesToRedeem);
                await expect(
                    affiliateFirstLossCoverContract
                        .connect(evaluationAgent)
                        .redeemCover(sharesToRedeem, evaluationAgent.getAddress()),
                )
                    .to.emit(affiliateFirstLossCoverContract, "CoverRedeemed")
                    .withArgs(
                        await evaluationAgent.getAddress(),
                        await evaluationAgent.getAddress(),
                        sharesToRedeem,
                        expectedAssetsToRedeem,
                    );

                expect(await affiliateFirstLossCoverContract.totalSupply()).to.equal(
                    oldSupply.sub(sharesToRedeem),
                );
                expect(await affiliateFirstLossCoverContract.totalAssets()).to.equal(
                    oldAssets.sub(expectedAssetsToRedeem),
                );
                expect(await mockTokenContract.balanceOf(evaluationAgent.getAddress())).to.equal(
                    oldEABalance.add(expectedAssetsToRedeem),
                );
                expect(
                    await mockTokenContract.balanceOf(affiliateFirstLossCoverContract.address),
                ).to.equal(oldFirstLossCoverContractBalance.sub(expectedAssetsToRedeem));
            }

            beforeEach(async function () {
                await loadFixture(setFirstLossCoverWithdrawalToReady);
            });

            it("Should allow the cover provider to redeem any valid amount", async function () {
                const assetsToRedeem = toToken(1_000);
                await testRedeemCover(assetsToRedeem);
            });

            it("Should allow the cover provider to redeem any valid amount when there is more profit than loss", async function () {
                const assetsToRedeem = toToken(1_000);
                const profit = toToken(578),
                    loss = toToken(216),
                    lossRecovery = toToken(120);
                await testRedeemCover(assetsToRedeem, profit, loss, lossRecovery);
            });

            it("Should allow the cover provider to redeem any valid amount when there is more loss than profit", async function () {
                const assetsToRedeem = toToken(1_000);
                const profit = toToken(578),
                    loss = toToken(1230),
                    lossRecovery = toToken(120);
                await testRedeemCover(assetsToRedeem, profit, loss, lossRecovery);
            });

            it("Should disallow the cover provider to redeem more shares than they own", async function () {
                const minLiquidityRequired =
                    await affiliateFirstLossCoverContract.getMinLiquidity();
                const assetsToRedeem = toToken(5_000);
                await depositCover(minLiquidityRequired.add(assetsToRedeem));

                const eaShares = await affiliateFirstLossCoverContract.balanceOf(
                    evaluationAgent.getAddress(),
                );

                await expect(
                    affiliateFirstLossCoverContract
                        .connect(evaluationAgent)
                        .redeemCover(eaShares.add(1), evaluationAgent.getAddress()),
                ).to.be.revertedWithCustomError(
                    affiliateFirstLossCoverContract,
                    "InsufficientSharesForRequest",
                );
            });

            it("Should disallow 0 as the number of shares", async function () {
                await expect(
                    affiliateFirstLossCoverContract
                        .connect(evaluationAgent)
                        .redeemCover(ethers.constants.Zero, evaluationAgent.getAddress()),
                ).to.be.revertedWithCustomError(
                    affiliateFirstLossCoverContract,
                    "ZeroAmountProvided",
                );
            });

            it("Should disallow 0 zero as the receiver", async function () {
                await expect(
                    affiliateFirstLossCoverContract
                        .connect(evaluationAgent)
                        .redeemCover(toToken(5_000), ethers.constants.AddressZero),
                ).to.be.revertedWithCustomError(
                    affiliateFirstLossCoverContract,
                    "ZeroAddressProvided",
                );
            });
        });
    });

    describe("Transfer", function () {
        it("Should not allow first loss cover tokens to be transferred", async function () {
            await expect(
                affiliateFirstLossCoverContract
                    .connect(evaluationAgent)
                    .transfer(lender.address, toToken(100)),
            ).to.be.revertedWithCustomError(
                affiliateFirstLossCoverContract,
                "UnsupportedFunction",
            );
        });
    });

    describe("Loss cover and recovery", function () {
        async function setCoverConfig(coverRatePerLossInBps: BN, coverCapPerLoss: BN) {
            await overrideFirstLossCoverConfig(
                affiliateFirstLossCoverContract,
                CONSTANTS.ADMIN_LOSS_COVER_INDEX,
                poolConfigContract,
                poolOwner,
                {
                    coverRatePerLossInBps,
                    coverCapPerLoss,
                },
            );
        }

        describe("coverLoss", function () {
            async function testCoverLoss(
                coverRatePerLossInBps: BN,
                coverCapPerLoss: BN,
                loss: BN,
            ) {
                // Make sure the available amount for cover is less than the loss.
                const coverTotalAssets = await affiliateFirstLossCoverContract.totalAssets();
                await setCoverConfig(coverRatePerLossInBps, coverCapPerLoss);
                const config = await poolConfigContract.getFirstLossCoverConfig(
                    affiliateFirstLossCoverContract.address,
                );
                const amountLossCovered = minBigNumber(
                    loss.mul(config.coverRatePerLossInBps).div(CONSTANTS.BP_FACTOR),
                    config.coverCapPerLoss,
                    coverTotalAssets,
                );

                // Make sure the pool has enough balance to be transferred from.
                await mockTokenContract.mint(
                    affiliateFirstLossCoverContract.address,
                    amountLossCovered,
                );

                const remainingLoss = loss.sub(amountLossCovered);
                const oldCoveredLoss = await affiliateFirstLossCoverContract.coveredLoss();
                const newCoveredLoss = oldCoveredLoss.add(amountLossCovered);
                const oldPoolSafeAssets = await poolSafeContract.totalBalance();

                await expect(affiliateFirstLossCoverContract.coverLoss(loss))
                    .to.emit(affiliateFirstLossCoverContract, "LossCovered")
                    .withArgs(amountLossCovered, remainingLoss, newCoveredLoss);
                expect(await poolSafeContract.totalBalance()).to.equal(
                    oldPoolSafeAssets.add(amountLossCovered),
                );
                expect(await affiliateFirstLossCoverContract.coveredLoss()).to.equal(
                    newCoveredLoss,
                );
            }

            async function setPool() {
                await poolConfigContract.connect(poolOwner).setPool(defaultDeployer.getAddress());
            }

            beforeEach(async function () {
                await loadFixture(setPool);
            });

            it("Should allow the pool to partially cover the loss", async function () {
                const coverTotalAssets = await affiliateFirstLossCoverContract.totalAssets();
                const coverRatePerLossInBps = BN.from(9_000),
                    coverCapPerLoss = coverTotalAssets.add(1_000),
                    loss = toToken(5_000);
                await testCoverLoss(coverRatePerLossInBps, coverCapPerLoss, loss);
            });

            it("Should allow the pool to fully cover the loss", async function () {
                const coverTotalAssets = await affiliateFirstLossCoverContract.totalAssets();
                const coverRatePerLossInBps = CONSTANTS.BP_FACTOR,
                    coverCapPerLoss = coverTotalAssets.add(1_000),
                    loss = coverTotalAssets.sub(1_000);
                await testCoverLoss(coverRatePerLossInBps, coverCapPerLoss, loss);
            });

            it("Should allow the pool to cover up to the cap", async function () {
                const coverRatePerLossInBps = BN.from(9_000),
                    coverCapPerLoss = toToken(1),
                    loss = toToken(1);
                await testCoverLoss(coverRatePerLossInBps, coverCapPerLoss, loss);
            });

            it("Should allow the pool to cover up to the total assets of the first loss cover contract", async function () {
                const coverTotalAssets = await affiliateFirstLossCoverContract.totalAssets();
                const coverRatePerLossInBps = BN.from(9_000),
                    coverCapPerLoss = coverTotalAssets.add(1_000),
                    loss = coverTotalAssets.add(1_000);
                await testCoverLoss(coverRatePerLossInBps, coverCapPerLoss, loss);
            });

            it("Should not allow non-pools to initiate loss coverage", async function () {
                await expect(
                    affiliateFirstLossCoverContract.connect(lender).coverLoss(toToken(1_000)),
                ).to.be.revertedWithCustomError(
                    poolConfigContract,
                    "AuthorizedContractCallerRequired",
                );
            });
        });

        describe("recoverLoss", function () {
            let loss: BN;

            beforeEach(async function () {
                loss = toToken(9_000);
                await poolConfigContract.connect(poolOwner).setPool(defaultDeployer.getAddress());
            });

            it("Should allow the pool to fully recover the loss", async function () {
                // Initiate loss coverage so that the loss can be recovered later,
                const coverTotalAssets = await affiliateFirstLossCoverContract.totalAssets();
                await setCoverConfig(CONSTANTS.BP_FACTOR, coverTotalAssets.add(1_000));
                const config = await poolConfigContract.getFirstLossCoverConfig(
                    affiliateFirstLossCoverContract.address,
                );
                const amountLossCovered = minBigNumber(
                    loss.mul(config.coverRatePerLossInBps).div(CONSTANTS.BP_FACTOR),
                    config.coverCapPerLoss,
                    coverTotalAssets,
                );
                await mockTokenContract.mint(
                    affiliateFirstLossCoverContract.address,
                    amountLossCovered,
                );
                await affiliateFirstLossCoverContract.coverLoss(loss);

                // Make sure the pool safe has enough balance to be transferred from.
                const lossRecovery = loss.add(toToken(1));
                await mockTokenContract.mint(poolSafeContract.address, lossRecovery);

                const amountRecovered = minBigNumber(amountLossCovered, lossRecovery);
                const oldCoveredLoss = await affiliateFirstLossCoverContract.coveredLoss();
                const newCoveredLoss = oldCoveredLoss.sub(amountRecovered);
                const oldPoolSafeAssets = await poolSafeContract.totalBalance();

                await expect(affiliateFirstLossCoverContract.recoverLoss(lossRecovery))
                    .to.emit(affiliateFirstLossCoverContract, "LossRecovered")
                    .withArgs(amountRecovered, newCoveredLoss);
                expect(await poolSafeContract.totalBalance()).to.equal(
                    oldPoolSafeAssets.sub(amountRecovered),
                );
                expect(await affiliateFirstLossCoverContract.coveredLoss()).to.equal(
                    newCoveredLoss,
                );
            });

            it("Should allow the pool to partially recover the loss", async function () {
                // Initiate loss coverage so that the loss can be recovered later,
                const coverTotalAssets = await affiliateFirstLossCoverContract.totalAssets();
                await setCoverConfig(CONSTANTS.BP_FACTOR, coverTotalAssets.add(1_000));
                const config = await poolConfigContract.getFirstLossCoverConfig(
                    affiliateFirstLossCoverContract.address,
                );
                const amountLossCovered = minBigNumber(
                    loss.mul(config.coverRatePerLossInBps).div(CONSTANTS.BP_FACTOR),
                    config.coverCapPerLoss,
                    coverTotalAssets,
                );
                await mockTokenContract.mint(
                    affiliateFirstLossCoverContract.address,
                    amountLossCovered,
                );
                await affiliateFirstLossCoverContract.coverLoss(loss);

                // Make sure the pool safe has enough balance to be transferred from.
                const lossRecovery = loss.sub(toToken(1));
                await mockTokenContract.mint(poolSafeContract.address, lossRecovery);

                const amountRecovered = minBigNumber(amountLossCovered, lossRecovery);
                const oldCoveredLoss = await affiliateFirstLossCoverContract.coveredLoss();
                const newCoveredLoss = oldCoveredLoss.sub(amountRecovered);
                const oldPoolSafeAssets = await poolSafeContract.totalBalance();

                await expect(affiliateFirstLossCoverContract.recoverLoss(lossRecovery))
                    .to.emit(affiliateFirstLossCoverContract, "LossRecovered")
                    .withArgs(amountRecovered, newCoveredLoss);
                expect(await poolSafeContract.totalBalance()).to.equal(
                    oldPoolSafeAssets.sub(amountRecovered),
                );
                expect(await affiliateFirstLossCoverContract.coveredLoss()).to.equal(
                    newCoveredLoss,
                );
            });

            it("Should disallow non-pool to recover loss", async function () {
                await expect(
                    affiliateFirstLossCoverContract.connect(lender).recoverLoss(loss),
                ).to.be.revertedWithCustomError(
                    poolConfigContract,
                    "AuthorizedContractCallerRequired",
                );
            });
        });

        describe("isSufficient", function () {
            async function depositCover(assets: BN) {
                await mockTokenContract.mint(evaluationAgent.getAddress(), assets);
                await mockTokenContract
                    .connect(evaluationAgent)
                    .approve(affiliateFirstLossCoverContract.address, assets);
                await affiliateFirstLossCoverContract
                    .connect(evaluationAgent)
                    .depositCover(assets);
            }

            it("Should return true if the first loss cover has more balance than the min required liquidity", async function () {
                const minLiquidityRequirement = await getMinFirstLossCoverRequirement(
                    affiliateFirstLossCoverContract,
                    poolConfigContract,
                );
                const poolSettings = await poolConfigContract.getPoolSettings();
                await depositCover(minLiquidityRequirement.add(poolSettings.minDepositAmount));

                expect(await affiliateFirstLossCoverContract.isSufficient()).to.be.true;
            });

            it("Should return false if the first loss cover has less balance than the min required liquidity", async function () {
                const coverBalance = await affiliateFirstLossCoverContract.totalAssets();

                await overrideFirstLossCoverConfig(
                    affiliateFirstLossCoverContract,
                    CONSTANTS.ADMIN_LOSS_COVER_INDEX,
                    poolConfigContract,
                    poolOwner,
                    {
                        minLiquidity: coverBalance.add(toToken(1)),
                    },
                );
                expect(await affiliateFirstLossCoverContract.isSufficient()).to.be.false;
            });
        });
    });

    describe("payoutYield", function () {
<<<<<<< HEAD
=======
        it("Should do nothing if the yield is 0", async function () {
            const totalAssets = await affiliateFirstLossCoverContract.totalAssets();
            await overrideFirstLossCoverConfig(
                affiliateFirstLossCoverContract,
                CONSTANTS.ADMIN_LOSS_COVER_INDEX,
                poolConfigContract,
                poolOwner,
                {
                    maxLiquidity: totalAssets,
                },
            );

            await affiliateFirstLossCoverContract.payoutYield();

            expect(await affiliateFirstLossCoverContract.totalAssets()).to.equal(totalAssets);
        });

>>>>>>> c1316cc6
        it("Should pay out yield to all providers ", async function () {
            const totalAssets = await affiliateFirstLossCoverContract.totalAssets();
            const yieldAmount = toToken(8273);

            await overrideFirstLossCoverConfig(
                affiliateFirstLossCoverContract,
                CONSTANTS.ADMIN_LOSS_COVER_INDEX,
                poolConfigContract,
                poolOwner,
                {
                    maxLiquidity: totalAssets.sub(yieldAmount),
                },
            );

            const poolOwnerTreasuryBalance = await mockTokenContract.balanceOf(
                poolOwnerTreasury.address,
            );
            const evaluationAgentBalance = await mockTokenContract.balanceOf(
                evaluationAgent.address,
            );
            const totalShares = await affiliateFirstLossCoverContract.totalSupply();
            const poolOwnerTreasuryShares = await affiliateFirstLossCoverContract.balanceOf(
                poolOwnerTreasury.address,
            );
            const evaluationAgentShares = await affiliateFirstLossCoverContract.balanceOf(
                evaluationAgent.address,
            );

            await expect(affiliateFirstLossCoverContract.payoutYield())
                .to.emit(affiliateFirstLossCoverContract, "YieldPaidout")
                .withArgs(
                    poolOwnerTreasury.address,
                    yieldAmount.mul(poolOwnerTreasuryShares).div(totalShares),
                )
                .to.emit(affiliateFirstLossCoverContract, "YieldPaidout")
                .withArgs(
                    evaluationAgent.address,
                    yieldAmount.mul(evaluationAgentShares).div(totalShares),
                );

            // Paying out yield for a second time should do nothing.
            await expect(affiliateFirstLossCoverContract.payoutYield()).to.not.emit(
                affiliateFirstLossCoverContract,
                "YieldPaidout",
            );

            expect(await affiliateFirstLossCoverContract.totalAssets()).to.equal(
                totalAssets.sub(yieldAmount),
            );
            expect(await mockTokenContract.balanceOf(poolOwnerTreasury.address)).to.equal(
                poolOwnerTreasuryBalance.add(
                    poolOwnerTreasuryShares.mul(yieldAmount).div(totalShares),
                ),
            );
            expect(await mockTokenContract.balanceOf(evaluationAgent.address)).to.equal(
                evaluationAgentBalance.add(
                    evaluationAgentShares.mul(yieldAmount).div(totalShares),
                ),
            );
        });

        it("Should do nothing if the yield is 0", async function () {
            const totalAssets = await affiliateFirstLossCoverContract.totalAssets();
            await overrideFirstLossCoverConfig(
                affiliateFirstLossCoverContract,
                CONSTANTS.AFFILIATE_FIRST_LOSS_COVER_INDEX,
                poolConfigContract,
                poolOwner,
                {
                    maxLiquidity: totalAssets,
                },
            );

            await affiliateFirstLossCoverContract.payoutYield();

            expect(await affiliateFirstLossCoverContract.totalAssets()).to.equal(totalAssets);
        });

        it("Should do nothing if a provider has no shares", async function () {
            const poolOwnerShares = await affiliateFirstLossCoverContract.balanceOf(
                poolOwnerTreasury.getAddress(),
            );
            // Let the pool owner redeem all cover assets so that their number of shares becomes 0, and consequently
            // won't be able to get any yield payout.
            await affiliateFirstLossCoverContract
                .connect(poolOwnerTreasury)
                .redeemCover(poolOwnerShares, poolOwnerTreasury.getAddress());
            expect(
                await affiliateFirstLossCoverContract.balanceOf(poolOwnerTreasury.getAddress()),
            ).to.equal(0);

            const totalAssets = await affiliateFirstLossCoverContract.totalAssets();
            const yieldAmount = toToken(8273);
            await overrideFirstLossCoverConfig(
                affiliateFirstLossCoverContract,
                CONSTANTS.AFFILIATE_FIRST_LOSS_COVER_INDEX,
                poolConfigContract,
                poolOwner,
                {
                    maxLiquidity: totalAssets.sub(yieldAmount),
                    minLiquidity: 0,
                },
            );

            const oldPoolOwnerBalance = await mockTokenContract.balanceOf(
                poolOwnerTreasury.getAddress(),
            );
            const oldEABalance = await mockTokenContract.balanceOf(evaluationAgent.getAddress());
            await expect(affiliateFirstLossCoverContract.payoutYield())
                .to.emit(affiliateFirstLossCoverContract, "YieldPaidout")
                .withArgs(await evaluationAgent.getAddress(), yieldAmount);
            const newPoolOwnerBalance = await mockTokenContract.balanceOf(
                poolOwnerTreasury.getAddress(),
            );
            const newEABalance = await mockTokenContract.balanceOf(evaluationAgent.getAddress());

            expect(await affiliateFirstLossCoverContract.totalAssets()).to.equal(
                totalAssets.sub(yieldAmount),
            );
            expect(newPoolOwnerBalance).to.equal(oldPoolOwnerBalance);
            expect(newEABalance).to.equal(oldEABalance.add(yieldAmount));
        });
    });
});<|MERGE_RESOLUTION|>--- conflicted
+++ resolved
@@ -1369,8 +1369,67 @@
     });
 
     describe("payoutYield", function () {
-<<<<<<< HEAD
-=======
+        it("Should pay out yield to all providers ", async function () {
+            const totalAssets = await affiliateFirstLossCoverContract.totalAssets();
+            const yieldAmount = toToken(8273);
+
+            await overrideFirstLossCoverConfig(
+                affiliateFirstLossCoverContract,
+                CONSTANTS.ADMIN_LOSS_COVER_INDEX,
+                poolConfigContract,
+                poolOwner,
+                {
+                    maxLiquidity: totalAssets.sub(yieldAmount),
+                },
+            );
+
+            const poolOwnerTreasuryBalance = await mockTokenContract.balanceOf(
+                poolOwnerTreasury.address,
+            );
+            const evaluationAgentBalance = await mockTokenContract.balanceOf(
+                evaluationAgent.address,
+            );
+            const totalShares = await affiliateFirstLossCoverContract.totalSupply();
+            const poolOwnerTreasuryShares = await affiliateFirstLossCoverContract.balanceOf(
+                poolOwnerTreasury.address,
+            );
+            const evaluationAgentShares = await affiliateFirstLossCoverContract.balanceOf(
+                evaluationAgent.address,
+            );
+
+            await expect(affiliateFirstLossCoverContract.payoutYield())
+                .to.emit(affiliateFirstLossCoverContract, "YieldPaidout")
+                .withArgs(
+                    poolOwnerTreasury.address,
+                    yieldAmount.mul(poolOwnerTreasuryShares).div(totalShares),
+                )
+                .to.emit(affiliateFirstLossCoverContract, "YieldPaidout")
+                .withArgs(
+                    evaluationAgent.address,
+                    yieldAmount.mul(evaluationAgentShares).div(totalShares),
+                );
+
+            // Paying out yield for a second time should do nothing.
+            await expect(affiliateFirstLossCoverContract.payoutYield()).to.not.emit(
+                affiliateFirstLossCoverContract,
+                "YieldPaidout",
+            );
+
+            expect(await affiliateFirstLossCoverContract.totalAssets()).to.equal(
+                totalAssets.sub(yieldAmount),
+            );
+            expect(await mockTokenContract.balanceOf(poolOwnerTreasury.address)).to.equal(
+                poolOwnerTreasuryBalance.add(
+                    poolOwnerTreasuryShares.mul(yieldAmount).div(totalShares),
+                ),
+            );
+            expect(await mockTokenContract.balanceOf(evaluationAgent.address)).to.equal(
+                evaluationAgentBalance.add(
+                    evaluationAgentShares.mul(yieldAmount).div(totalShares),
+                ),
+            );
+        });
+
         it("Should do nothing if the yield is 0", async function () {
             const totalAssets = await affiliateFirstLossCoverContract.totalAssets();
             await overrideFirstLossCoverConfig(
@@ -1388,85 +1447,6 @@
             expect(await affiliateFirstLossCoverContract.totalAssets()).to.equal(totalAssets);
         });
 
->>>>>>> c1316cc6
-        it("Should pay out yield to all providers ", async function () {
-            const totalAssets = await affiliateFirstLossCoverContract.totalAssets();
-            const yieldAmount = toToken(8273);
-
-            await overrideFirstLossCoverConfig(
-                affiliateFirstLossCoverContract,
-                CONSTANTS.ADMIN_LOSS_COVER_INDEX,
-                poolConfigContract,
-                poolOwner,
-                {
-                    maxLiquidity: totalAssets.sub(yieldAmount),
-                },
-            );
-
-            const poolOwnerTreasuryBalance = await mockTokenContract.balanceOf(
-                poolOwnerTreasury.address,
-            );
-            const evaluationAgentBalance = await mockTokenContract.balanceOf(
-                evaluationAgent.address,
-            );
-            const totalShares = await affiliateFirstLossCoverContract.totalSupply();
-            const poolOwnerTreasuryShares = await affiliateFirstLossCoverContract.balanceOf(
-                poolOwnerTreasury.address,
-            );
-            const evaluationAgentShares = await affiliateFirstLossCoverContract.balanceOf(
-                evaluationAgent.address,
-            );
-
-            await expect(affiliateFirstLossCoverContract.payoutYield())
-                .to.emit(affiliateFirstLossCoverContract, "YieldPaidout")
-                .withArgs(
-                    poolOwnerTreasury.address,
-                    yieldAmount.mul(poolOwnerTreasuryShares).div(totalShares),
-                )
-                .to.emit(affiliateFirstLossCoverContract, "YieldPaidout")
-                .withArgs(
-                    evaluationAgent.address,
-                    yieldAmount.mul(evaluationAgentShares).div(totalShares),
-                );
-
-            // Paying out yield for a second time should do nothing.
-            await expect(affiliateFirstLossCoverContract.payoutYield()).to.not.emit(
-                affiliateFirstLossCoverContract,
-                "YieldPaidout",
-            );
-
-            expect(await affiliateFirstLossCoverContract.totalAssets()).to.equal(
-                totalAssets.sub(yieldAmount),
-            );
-            expect(await mockTokenContract.balanceOf(poolOwnerTreasury.address)).to.equal(
-                poolOwnerTreasuryBalance.add(
-                    poolOwnerTreasuryShares.mul(yieldAmount).div(totalShares),
-                ),
-            );
-            expect(await mockTokenContract.balanceOf(evaluationAgent.address)).to.equal(
-                evaluationAgentBalance.add(
-                    evaluationAgentShares.mul(yieldAmount).div(totalShares),
-                ),
-            );
-        });
-
-        it("Should do nothing if the yield is 0", async function () {
-            const totalAssets = await affiliateFirstLossCoverContract.totalAssets();
-            await overrideFirstLossCoverConfig(
-                affiliateFirstLossCoverContract,
-                CONSTANTS.AFFILIATE_FIRST_LOSS_COVER_INDEX,
-                poolConfigContract,
-                poolOwner,
-                {
-                    maxLiquidity: totalAssets,
-                },
-            );
-
-            await affiliateFirstLossCoverContract.payoutYield();
-
-            expect(await affiliateFirstLossCoverContract.totalAssets()).to.equal(totalAssets);
-        });
-
         it("Should do nothing if a provider has no shares", async function () {
             const poolOwnerShares = await affiliateFirstLossCoverContract.balanceOf(
                 poolOwnerTreasury.getAddress(),
@@ -1484,7 +1464,7 @@
             const yieldAmount = toToken(8273);
             await overrideFirstLossCoverConfig(
                 affiliateFirstLossCoverContract,
-                CONSTANTS.AFFILIATE_FIRST_LOSS_COVER_INDEX,
+                CONSTANTS.ADMIN_LOSS_COVER_INDEX,
                 poolConfigContract,
                 poolOwner,
                 {
