--- conflicted
+++ resolved
@@ -1050,17 +1050,8 @@
                 });
 
                 it("Should return 0 if the senior total assets is already higher than the 'junior total assets * max senior : junior ratio'", async function () {
-<<<<<<< HEAD
-                    await seniorTrancheVaultContract
-                        .connect(lender)
-                        .deposit(toToken(10_000));
-                    await juniorTrancheVaultContract
-                        .connect(lender)
-                        .deposit(toToken(10_000));
-=======
                     await seniorTrancheVaultContract.connect(lender).deposit(toToken(10_000));
                     await juniorTrancheVaultContract.connect(lender).deposit(toToken(10_000));
->>>>>>> 64179f6c
 
                     const [seniorAssets, juniorAssets] =
                         await poolContract.currentTranchesAssets();
