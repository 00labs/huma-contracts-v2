--- conflicted
+++ resolved
@@ -301,22 +301,14 @@
             );
 
             let juniorDepositAmount = toToken(400_000);
-            await juniorTrancheVaultContract
-                .connect(lender)
-                .deposit(juniorDepositAmount, lender.address);
+            await juniorTrancheVaultContract.connect(lender).deposit(juniorDepositAmount);
             let seniorDepositAmount = toToken(10_000);
-            await seniorTrancheVaultContract
-                .connect(lender)
-                .deposit(seniorDepositAmount, lender.address);
+            await seniorTrancheVaultContract.connect(lender).deposit(seniorDepositAmount);
 
             juniorDepositAmount = toToken(50_000);
-            await juniorTrancheVaultContract
-                .connect(lender2)
-                .deposit(juniorDepositAmount, lender2.address);
+            await juniorTrancheVaultContract.connect(lender2).deposit(juniorDepositAmount);
             seniorDepositAmount = toToken(20_000);
-            await seniorTrancheVaultContract
-                .connect(lender2)
-                .deposit(seniorDepositAmount, lender2.address);
+            await seniorTrancheVaultContract.connect(lender2).deposit(seniorDepositAmount);
 
             await overrideLPConfig(poolConfigContract, poolOwner, {
                 withdrawalLockoutPeriodInDays: 0,
@@ -606,14 +598,6 @@
             let coverTotalAssets: BN;
 
             async function prepareForPnL() {
-<<<<<<< HEAD
-=======
-                const juniorDepositAmount = toToken(250_000);
-                await juniorTrancheVaultContract.connect(lender).deposit(juniorDepositAmount);
-                const seniorDepositAmount = toToken(800_000);
-                await seniorTrancheVaultContract.connect(lender).deposit(seniorDepositAmount);
-
->>>>>>> 93648790
                 // Override the config so that first loss covers cover
                 // all losses up to the amount of their total assets.
                 firstLossCovers = [borrowerFirstLossCoverContract, adminFirstLossCoverContract];
@@ -1317,12 +1301,8 @@
                 });
 
                 it("Should return 0 if the senior total assets is already higher than the 'junior total assets * max senior : junior ratio'", async function () {
-                    await seniorTrancheVaultContract
-                        .connect(lender)
-                        .deposit(toToken(10_000), lender.address);
-                    await juniorTrancheVaultContract
-                        .connect(lender)
-                        .deposit(toToken(10_000), lender.address);
+                    await seniorTrancheVaultContract.connect(lender).deposit(toToken(10_000));
+                    await juniorTrancheVaultContract.connect(lender).deposit(toToken(10_000));
 
                     const [seniorAssets, juniorAssets] =
                         await poolContract.currentTranchesAssets();
