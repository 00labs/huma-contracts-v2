import { loadFixture } from "@nomicfoundation/hardhat-network-helpers";
import { SignerWithAddress } from "@nomiclabs/hardhat-ethers/signers";
import { expect } from "chai";
import { BigNumber as BN } from "ethers";
import { ethers } from "hardhat";
import {
    Calendar,
    CreditDueManager,
    EpochManager,
    EvaluationAgentNFT,
    FirstLossCover,
    HumaConfig,
    MockPoolCredit,
    MockPoolCreditManager,
    MockToken,
    Pool,
    PoolConfig,
    PoolFeeManager,
    PoolSafe,
    RiskAdjustedTranchesPolicy,
    TrancheVault,
} from "../../../typechain-types";
import {
    EpochChecker,
    FeeCalculator,
    FirstLossCoverInfo,
    PnLCalculator,
    deployAndSetupPoolContracts,
    deployPoolContracts,
    deployProtocolContracts,
<<<<<<< HEAD
    getAssetsAfterProfitAndLoss,
=======
    mockDistributePnL,
>>>>>>> 4a9b12d5
} from "../../BaseTest";
import {
    getFirstLossCoverInfo,
    getLatestBlock,
    getMinLiquidityRequirementForEA,
    getMinLiquidityRequirementForPoolOwner,
    isCloseTo,
    overrideFirstLossCoverConfig,
    overrideLPConfig,
    setNextBlockTimestamp,
    sumBNArray,
    toToken,
} from "../../TestUtils";
import { CONSTANTS } from "../../constants";

let defaultDeployer: SignerWithAddress,
    protocolOwner: SignerWithAddress,
    treasury: SignerWithAddress,
    eaServiceAccount: SignerWithAddress,
    sentinelServiceAccount: SignerWithAddress;
let poolOwner: SignerWithAddress,
    poolOwnerTreasury: SignerWithAddress,
    evaluationAgent: SignerWithAddress,
    poolOperator: SignerWithAddress;
let borrower: SignerWithAddress, lender: SignerWithAddress, lender2: SignerWithAddress;

let eaNFTContract: EvaluationAgentNFT,
    humaConfigContract: HumaConfig,
    mockTokenContract: MockToken;
let poolConfigContract: PoolConfig,
    poolFeeManagerContract: PoolFeeManager,
    poolSafeContract: PoolSafe,
    calendarContract: Calendar,
    borrowerFirstLossCoverContract: FirstLossCover,
    adminFirstLossCoverContract: FirstLossCover,
    tranchesPolicyContract: RiskAdjustedTranchesPolicy,
    poolContract: Pool,
    epochManagerContract: EpochManager,
    seniorTrancheVaultContract: TrancheVault,
    juniorTrancheVaultContract: TrancheVault,
    creditContract: MockPoolCredit,
    creditManagerContract: MockPoolCreditManager,
    creditDueManagerContract: CreditDueManager;

let epochChecker: EpochChecker, feeCalculator: FeeCalculator;

describe("Pool Test", function () {
    before(async function () {
        [
            defaultDeployer,
            protocolOwner,
            treasury,
            eaServiceAccount,
            sentinelServiceAccount,
            poolOwner,
            poolOwnerTreasury,
            evaluationAgent,
            poolOperator,
            borrower,
            lender,
            lender2,
        ] = await ethers.getSigners();
    });

    describe("Before the pool is enabled", function () {
        let minPoolOwnerLiquidity: BN, minEALiquidity: BN;

        async function prepare() {
            [eaNFTContract, humaConfigContract, mockTokenContract] = await deployProtocolContracts(
                protocolOwner,
                treasury,
                eaServiceAccount,
                sentinelServiceAccount,
                poolOwner,
            );

            [
                poolConfigContract,
                poolFeeManagerContract,
                poolSafeContract,
                calendarContract,
                borrowerFirstLossCoverContract,
                adminFirstLossCoverContract,
                tranchesPolicyContract,
                poolContract,
                epochManagerContract,
                seniorTrancheVaultContract,
                juniorTrancheVaultContract,
                creditContract as unknown,
                creditDueManagerContract,
                creditManagerContract as unknown,
            ] = await deployPoolContracts(
                humaConfigContract,
                mockTokenContract,
                "RiskAdjustedTranchesPolicy",
                defaultDeployer,
                poolOwner,
                "MockPoolCredit",
                "MockPoolCreditManager",
            );

            // Set up first loss cover requirements.
            let lpConfig = await poolConfigContract.getLPConfig();
            await poolConfigContract
                .connect(poolOwner)
                .setLPConfig({ ...lpConfig, ...{ liquidityCap: toToken(1_000_000) } });
            await poolConfigContract
                .connect(poolOwner)
                .setPoolOwnerTreasury(poolOwnerTreasury.address);
            await adminFirstLossCoverContract
                .connect(poolOwner)
                .addCoverProvider(poolOwnerTreasury.address);

            let eaNFTTokenId;
            const tx = await eaNFTContract.mintNFT(evaluationAgent.address);
            const receipt = await tx.wait();
            for (const evt of receipt.events!) {
                if (evt.event === "NFTGenerated") {
                    eaNFTTokenId = evt.args!.tokenId;
                }
            }
            await poolConfigContract
                .connect(poolOwner)
                .setEvaluationAgent(eaNFTTokenId, evaluationAgent.address);
            await adminFirstLossCoverContract
                .connect(poolOwner)
                .addCoverProvider(evaluationAgent.address);

            minPoolOwnerLiquidity =
                await getMinLiquidityRequirementForPoolOwner(poolConfigContract);
            minEALiquidity = await getMinLiquidityRequirementForEA(poolConfigContract);
        }

        beforeEach(async function () {
            await loadFixture(prepare);
        });

        async function addLiquidity(poolOwnerAmount: BN, eaAmount: BN) {
            await mockTokenContract
                .connect(poolOwnerTreasury)
                .approve(poolSafeContract.address, ethers.constants.MaxUint256);
            await mockTokenContract.mint(poolOwnerTreasury.address, toToken(10_000_000));
            await juniorTrancheVaultContract
                .connect(poolOwnerTreasury)
                .makeInitialDeposit(poolOwnerAmount);

            await mockTokenContract
                .connect(evaluationAgent)
                .approve(poolSafeContract.address, ethers.constants.MaxUint256);
            await mockTokenContract.mint(evaluationAgent.address, toToken(10_000_000));
            await juniorTrancheVaultContract.connect(evaluationAgent).makeInitialDeposit(eaAmount);
        }

        it("Should not allow non-poolOwner and non-protocolAdmin to enable a pool", async function () {
            await expect(poolContract.enablePool()).to.be.revertedWithCustomError(
                poolConfigContract,
                "PoolOwnerOrHumaOwnerRequired",
            );
            const isPoolOn = await poolContract.isPoolOn();
            expect(isPoolOn).to.be.false;
        });

        it("Should not enable a pool when there is not enough first loss cover for the pool owner", async function () {
            const coverTotalAssets = await adminFirstLossCoverContract.totalAssets();
            await overrideFirstLossCoverConfig(
                adminFirstLossCoverContract,
                CONSTANTS.ADMIN_LOSS_COVER_INDEX,
                poolConfigContract,
                poolOwner,
                {
                    minLiquidity: coverTotalAssets.add(toToken(1)),
                },
            );

            await expect(
                poolContract.connect(protocolOwner).enablePool(),
            ).to.be.revertedWithCustomError(poolConfigContract, "InsufficientFirstLossCover");
            const isPoolOn = await poolContract.isPoolOn();
            expect(isPoolOn).to.be.false;
        });

        it("Should not enable a pool when there is not enough first loss cover for the EA", async function () {
            const coverTotalAssets = await adminFirstLossCoverContract.totalAssets();
            await overrideFirstLossCoverConfig(
                adminFirstLossCoverContract,
                CONSTANTS.ADMIN_LOSS_COVER_INDEX,
                poolConfigContract,
                poolOwner,
                {
                    minLiquidity: coverTotalAssets.add(toToken(1)),
                },
            );

            await expect(
                poolContract.connect(protocolOwner).enablePool(),
            ).to.be.revertedWithCustomError(poolConfigContract, "InsufficientFirstLossCover");
            const isPoolOn = await poolContract.isPoolOn();
            expect(isPoolOn).to.be.false;
        });

        it("Should not enable a pool when there is not enough liquidity for the pool owner", async function () {
            await addLiquidity(minPoolOwnerLiquidity.sub(1), minEALiquidity);

            await expect(
                poolContract.connect(protocolOwner).enablePool(),
            ).to.be.revertedWithCustomError(poolConfigContract, "PoolOwnerInsufficientLiquidity");
            const isPoolOn = await poolContract.isPoolOn();
            expect(isPoolOn).to.be.false;
        });

        it("Should not enable a pool when there is not enough liquidity for the EA", async function () {
            await addLiquidity(minPoolOwnerLiquidity, minEALiquidity.sub(1));

            await expect(
                poolContract.connect(protocolOwner).enablePool(),
            ).to.be.revertedWithCustomError(
                poolConfigContract,
                "EvaluationAgentInsufficientLiquidity",
            );
            const isPoolOn = await poolContract.isPoolOn();
            expect(isPoolOn).to.be.false;
        });

        it("Should allow the pool owner to enable a pool when conditions are met", async function () {
            await addLiquidity(minPoolOwnerLiquidity, minEALiquidity);

            await expect(poolContract.connect(protocolOwner).enablePool())
                .to.emit(poolContract, "PoolEnabled")
                .withArgs(protocolOwner.address);
            const isPoolOn = await poolContract.isPoolOn();
            expect(isPoolOn).to.be.true;
        });
    });

    describe("After the pool is enabled", function () {
        async function prepare() {
            [eaNFTContract, humaConfigContract, mockTokenContract] = await deployProtocolContracts(
                protocolOwner,
                treasury,
                eaServiceAccount,
                sentinelServiceAccount,
                poolOwner,
            );

            [
                poolConfigContract,
                poolFeeManagerContract,
                poolSafeContract,
                calendarContract,
                borrowerFirstLossCoverContract,
                adminFirstLossCoverContract,
                tranchesPolicyContract,
                poolContract,
                epochManagerContract,
                seniorTrancheVaultContract,
                juniorTrancheVaultContract,
                creditContract as unknown,
                creditDueManagerContract,
                creditManagerContract as unknown,
            ] = await deployAndSetupPoolContracts(
                humaConfigContract,
                mockTokenContract,
                eaNFTContract,
                "RiskAdjustedTranchesPolicy",
                defaultDeployer,
                poolOwner,
                "MockPoolCredit",
                "MockPoolCreditManager",
                evaluationAgent,
                treasury,
                poolOwnerTreasury,
                poolOperator,
                [lender, lender2],
            );

            let juniorDepositAmount = toToken(400_000);
            await juniorTrancheVaultContract.connect(lender).deposit(juniorDepositAmount);
            let seniorDepositAmount = toToken(10_000);
            await seniorTrancheVaultContract.connect(lender).deposit(seniorDepositAmount);

            juniorDepositAmount = toToken(50_000);
            await juniorTrancheVaultContract.connect(lender2).deposit(juniorDepositAmount);
            seniorDepositAmount = toToken(20_000);
            await seniorTrancheVaultContract.connect(lender2).deposit(seniorDepositAmount);

            await overrideLPConfig(poolConfigContract, poolOwner, {
                withdrawalLockoutPeriodInDays: 0,
            });

            epochChecker = new EpochChecker(
                epochManagerContract,
                seniorTrancheVaultContract,
                juniorTrancheVaultContract,
            );
            feeCalculator = new FeeCalculator(humaConfigContract, poolConfigContract);
        }

        beforeEach(async function () {
            await loadFixture(prepare);
        });

        describe("disablePool", function () {
            it("Should not allow non-Operator to disable the pool", async function () {
                await expect(poolContract.disablePool()).to.be.revertedWithCustomError(
                    poolConfigContract,
                    "PoolOperatorRequired",
                );
                expect(await poolContract.isPoolOn()).to.be.true;
            });

            it("Should allow a pool operator to disable the pool", async function () {
                await expect(poolContract.connect(poolOperator).disablePool())
                    .to.emit(poolContract, "PoolDisabled")
                    .withArgs(poolOperator.address);
                expect(await poolContract.isPoolOn()).to.be.false;
            });
        });

        describe("closePool", function () {
            async function testClosePool(
                seniorSharesRequested: BN,
                seniorSharesRedeemable: BN,
                juniorSharesRequested: BN,
                juniorSharesRedeemable: BN,
                profit: BN = BN.from(0),
                loss: BN = BN.from(0),
                lossRecovery: BN = BN.from(0),
                delta: number = 0,
            ) {
                const currentEpoch = await epochManagerContract.currentEpoch();

                const [[seniorAssets, juniorAssets]] = await getAssetsAfterProfitAndLoss(
                    poolConfigContract,
                    poolContract,
                    [borrowerFirstLossCoverContract, adminFirstLossCoverContract],
                    poolOwner,
                    feeCalculator,
                    profit,
                    loss,
                    lossRecovery,
                );
                const seniorTotalSupply = await seniorTrancheVaultContract.totalSupply();
                const seniorTokenPrice = seniorAssets
                    .mul(CONSTANTS.DEFAULT_DECIMALS_FACTOR)
                    .div(seniorTotalSupply);
                const seniorAmountRedeemable = seniorSharesRedeemable
                    .mul(seniorTokenPrice)
                    .div(CONSTANTS.DEFAULT_DECIMALS_FACTOR);
                const expectedSeniorAssets = seniorAssets.sub(seniorAmountRedeemable);
                const seniorTokenBalance = await mockTokenContract.balanceOf(
                    seniorTrancheVaultContract.address,
                );

                const juniorTotalSupply = await juniorTrancheVaultContract.totalSupply();
                const juniorTokenPrice = juniorAssets
                    .mul(CONSTANTS.DEFAULT_DECIMALS_FACTOR)
                    .div(juniorTotalSupply);
                const juniorAmountRedeemable = juniorSharesRedeemable
                    .mul(juniorTokenPrice)
                    .div(CONSTANTS.DEFAULT_DECIMALS_FACTOR);
                const expectedJuniorAssets = juniorAssets.sub(juniorAmountRedeemable);
                const juniorTokenBalance = await mockTokenContract.balanceOf(
                    juniorTrancheVaultContract.address,
                );
                const expectedUnprocessedAmount = seniorSharesRequested
                    .sub(seniorSharesRedeemable)
                    .mul(seniorTokenPrice)
                    .add(juniorSharesRequested.sub(juniorSharesRedeemable).mul(juniorTokenPrice))
                    .div(CONSTANTS.DEFAULT_DECIMALS_FACTOR);

                await creditContract.mockDistributePnL(profit, loss, lossRecovery);
                await expect(poolContract.connect(poolOwner).closePool())
                    .to.emit(poolContract, "PoolClosed")
                    .withArgs(poolOwner.address)
                    .to.emit(epochManagerContract, "RedemptionRequestsProcessed")
                    .withArgs(
                        (actualSeniorAssets: BN) =>
                            isCloseTo(actualSeniorAssets, expectedSeniorAssets, delta),
                        seniorTokenPrice.div(CONSTANTS.DEFAULT_DECIMALS_FACTOR),
                        (actualJuniorAssets: BN) =>
                            isCloseTo(actualJuniorAssets, expectedJuniorAssets, delta),
                        juniorTokenPrice.div(CONSTANTS.DEFAULT_DECIMALS_FACTOR),
                        (actualUnprocessedAmount: BN) =>
                            isCloseTo(actualUnprocessedAmount, expectedUnprocessedAmount, delta),
                    )
                    .to.emit(epochManagerContract, "EpochProcessedAfterPoolClosure")
                    .withArgs(currentEpoch.id.toNumber());

                // Ensure that the remaining assets and supply match the expected amount.
                expect(await seniorTrancheVaultContract.totalAssets()).to.be.closeTo(
                    expectedSeniorAssets,
                    delta,
                );
                expect(await seniorTrancheVaultContract.totalSupply()).to.be.closeTo(
                    seniorTotalSupply.sub(seniorSharesRedeemable),
                    delta,
                );
                expect(
                    await mockTokenContract.balanceOf(seniorTrancheVaultContract.address),
                ).to.be.closeTo(seniorTokenBalance.add(seniorAmountRedeemable), delta);
                expect(await juniorTrancheVaultContract.totalAssets()).to.be.closeTo(
                    expectedJuniorAssets,
                    delta,
                );
                expect(await juniorTrancheVaultContract.totalSupply()).to.be.closeTo(
                    juniorTotalSupply.sub(juniorSharesRedeemable),
                    delta,
                );
                expect(
                    await mockTokenContract.balanceOf(juniorTrancheVaultContract.address),
                ).to.be.closeTo(juniorTokenBalance.add(juniorAmountRedeemable), delta);

                expect(await poolContract.readyForFirstLossCoverWithdrawal()).to.be.true;
            }

            async function calcAmountsToRedeem(
                profit: BN,
                loss: BN,
                lossRecovery: BN,
                seniorSharesToRedeem: BN,
                juniorSharesToRedeem: BN,
            ) {
                const [[seniorAssets, juniorAssets]] = await getAssetsAfterProfitAndLoss(
                    poolConfigContract,
                    poolContract,
                    [borrowerFirstLossCoverContract, adminFirstLossCoverContract],
                    poolOwner,
                    feeCalculator,
                    profit,
                    loss,
                    lossRecovery,
                );
                const seniorSupply = await seniorTrancheVaultContract.totalSupply();
                const seniorPrice = seniorAssets
                    .mul(CONSTANTS.DEFAULT_DECIMALS_FACTOR)
                    .div(seniorSupply);
                const seniorAmountProcessable = seniorSharesToRedeem
                    .mul(seniorPrice)
                    .div(CONSTANTS.DEFAULT_DECIMALS_FACTOR);
                const juniorSupply = await juniorTrancheVaultContract.totalSupply();
                const juniorPrice = juniorAssets
                    .mul(CONSTANTS.DEFAULT_DECIMALS_FACTOR)
                    .div(juniorSupply);
                const juniorAmountProcessable = juniorSharesToRedeem
                    .mul(juniorPrice)
                    .div(CONSTANTS.DEFAULT_DECIMALS_FACTOR);

                return [seniorAmountProcessable, juniorAmountProcessable];
            }

            it("Should close the pool and successfully process one senior redemption request", async function () {
                const sharesToRedeem = toToken(2539);
                await seniorTrancheVaultContract
                    .connect(lender)
                    .addRedemptionRequest(sharesToRedeem);

                const profit = toToken(198),
                    loss = toToken(67),
                    lossRecovery = toToken(39);
                const [amountToRedeem] = await calcAmountsToRedeem(
                    profit,
                    loss,
                    lossRecovery,
                    sharesToRedeem,
                    BN.from(0),
                );
                let epochId = await epochManagerContract.currentEpochId();
                await testClosePool(
                    sharesToRedeem,
                    sharesToRedeem,
                    BN.from(0),
                    BN.from(0),
                    profit,
                    loss,
                    lossRecovery,
                );
                await epochChecker.checkSeniorRedemptionSummaryById(
                    epochId,
                    sharesToRedeem,
                    sharesToRedeem,
                    amountToRedeem,
                );
            });

            it("Should close the pool and successfully process multiple senior redemption requests", async function () {
                const epochId = await epochManagerContract.currentEpochId();

                const lenderSharesRequested = toToken(236);
                await seniorTrancheVaultContract
                    .connect(lender)
                    .addRedemptionRequest(lenderSharesRequested);
                const lender2SharesRequested = toToken(1357);
                await seniorTrancheVaultContract
                    .connect(lender2)
                    .addRedemptionRequest(lender2SharesRequested);
                const totalSharesRequested = lenderSharesRequested.add(lender2SharesRequested);
                const profit = toToken(198),
                    loss = toToken(67),
                    lossRecovery = toToken(39);
                const [expectedSeniorAmountProcessed] = await calcAmountsToRedeem(
                    profit,
                    loss,
                    lossRecovery,
                    totalSharesRequested,
                    BN.from(0),
                );
                await testClosePool(
                    totalSharesRequested,
                    totalSharesRequested,
                    BN.from(0),
                    BN.from(0),
                    profit,
                    loss,
                    lossRecovery,
                );

                await epochChecker.checkSeniorRedemptionSummaryById(
                    epochId,
                    totalSharesRequested,
                    totalSharesRequested,
                    expectedSeniorAmountProcessed,
                );
            });

            it("Should close the pool and successfully process one junior redemption request", async function () {
                const sharesToRedeem = toToken(1);
                await juniorTrancheVaultContract
                    .connect(lender)
                    .addRedemptionRequest(sharesToRedeem);

                const profit = toToken(198),
                    loss = toToken(67),
                    lossRecovery = toToken(39);
                const [, amountToRedeem] = await calcAmountsToRedeem(
                    profit,
                    loss,
                    lossRecovery,
                    BN.from(0),
                    sharesToRedeem,
                );

                const epochId = await epochManagerContract.currentEpochId();
                await testClosePool(
                    BN.from(0),
                    BN.from(0),
                    sharesToRedeem,
                    sharesToRedeem,
                    profit,
                    loss,
                    lossRecovery,
                );
                await epochChecker.checkJuniorRedemptionSummaryById(
                    epochId,
                    sharesToRedeem,
                    sharesToRedeem,
                    amountToRedeem,
                );
            });

            it("Should not allow non-PoolOwner or non-HumaOwner to close the pool", async function () {
                await expect(poolContract.closePool()).to.be.revertedWithCustomError(
                    poolConfigContract,
                    "PoolOwnerOrHumaOwnerRequired",
                );
                expect(await poolContract.isPoolClosed()).to.be.false;
            });
        });

        describe("PnL tests", function () {
            let firstLossCovers: FirstLossCover[];
            let coverTotalAssets: BN;

            async function prepareForPnL() {
                // Override the config so that first loss covers cover
                // all losses up to the amount of their total assets.
                firstLossCovers = [borrowerFirstLossCoverContract, adminFirstLossCoverContract];
                // Make sure both first loss covers have some assets.
                await mockTokenContract.mint(borrower.getAddress(), toToken(1_000_000_000));
                await mockTokenContract
                    .connect(borrower)
                    .approve(borrowerFirstLossCoverContract.address, ethers.constants.MaxUint256);
                await borrowerFirstLossCoverContract
                    .connect(poolOwner)
                    .addCoverProvider(borrower.getAddress());
                await borrowerFirstLossCoverContract
                    .connect(borrower)
                    .depositCover(toToken(100_000));
                const borrowerFLCAssets = await borrowerFirstLossCoverContract.totalAssets();
                expect(borrowerFLCAssets).to.be.gt(0);
                const adminFLCAssets = await adminFirstLossCoverContract.totalAssets();
                expect(adminFLCAssets).to.be.gt(0);
                coverTotalAssets = borrowerFLCAssets.add(adminFLCAssets);
                for (const [index, cover] of firstLossCovers.entries()) {
                    await overrideFirstLossCoverConfig(
                        cover,
                        index,
                        poolConfigContract,
                        poolOwner,
                        {
                            coverRatePerLossInBps: CONSTANTS.BP_FACTOR,
                            coverCapPerLoss: coverTotalAssets,
                        },
                    );
                }
            }

            beforeEach(async function () {
                await loadFixture(prepareForPnL);
            });

            describe("distribute PnL", function () {
                async function testDistribution(profit: BN, loss: BN, recovery: BN) {
                    const adjustment = 8000;
                    await overrideLPConfig(poolConfigContract, poolOwner, {
                        tranchesRiskAdjustmentInBps: adjustment,
                    });

                    const block = await getLatestBlock();
                    const nextTS = block.timestamp + 5;
                    await setNextBlockTimestamp(nextTS);

                    const assetInfo = await poolContract.tranchesAssets();
                    let assets = [
                        assetInfo[CONSTANTS.SENIOR_TRANCHE],
                        assetInfo[CONSTANTS.JUNIOR_TRANCHE],
                    ];

                    let firstLossCoverInfos: FirstLossCoverInfo[] = [],
                        newFirstLossCoverInfos: FirstLossCoverInfo[] = [],
                        seniorAssets,
                        juniorAssets,
                        totalAssets,
                        firstLossCoverProfits: BN[] = [],
                        losses: BN[] = [],
                        lossesCoveredByFirstLossCovers: BN[] = [];

                    if (profit.gt(0)) {
                        firstLossCoverInfos = await Promise.all(
                            [borrowerFirstLossCoverContract, adminFirstLossCoverContract].map(
                                (contract) => getFirstLossCoverInfo(contract, poolConfigContract),
                            ),
                        );
                        const profitAfterFees =
                            await feeCalculator.calcPoolFeeDistribution(profit);
                        const assetsWithProfits = PnLCalculator.calcProfitForRiskAdjustedPolicy(
                            profitAfterFees,
                            assets,
                            BN.from(adjustment),
                        );
                        let juniorProfitAfterFirstLossCoverProfitDistribution;
                        [
                            juniorProfitAfterFirstLossCoverProfitDistribution,
                            firstLossCoverProfits,
                        ] = await PnLCalculator.calcProfitForFirstLossCovers(
                            assetsWithProfits[CONSTANTS.JUNIOR_TRANCHE].sub(
                                assets[CONSTANTS.JUNIOR_TRANCHE],
                            ),
                            assets[CONSTANTS.JUNIOR_TRANCHE],
                            firstLossCoverInfos,
                        );

                        await expect(creditContract.mockDistributeProfit(profit))
                            .to.emit(poolContract, "ProfitDistributed")
                            .withArgs(
                                profit,
                                assetsWithProfits[CONSTANTS.SENIOR_TRANCHE],
                                assets[CONSTANTS.JUNIOR_TRANCHE].add(
                                    juniorProfitAfterFirstLossCoverProfitDistribution,
                                ),
                            );

                        seniorAssets = await poolContract.trancheTotalAssets(
                            CONSTANTS.SENIOR_TRANCHE,
                        );
                        expect(seniorAssets).to.equal(assetsWithProfits[CONSTANTS.SENIOR_TRANCHE]);
                        juniorAssets = await poolContract.trancheTotalAssets(
                            CONSTANTS.JUNIOR_TRANCHE,
                        );
                        expect(juniorAssets).to.equal(
                            assets[CONSTANTS.JUNIOR_TRANCHE].add(
                                juniorProfitAfterFirstLossCoverProfitDistribution,
                            ),
                        );
                        totalAssets = await poolContract.totalAssets();
                        expect(totalAssets).to.equal(seniorAssets.add(juniorAssets));

                        newFirstLossCoverInfos = await Promise.all(
                            [borrowerFirstLossCoverContract, adminFirstLossCoverContract].map(
                                (contract) => getFirstLossCoverInfo(contract, poolConfigContract),
                            ),
                        );

                        newFirstLossCoverInfos.forEach((info, index) => {
                            expect(info.asset).to.equal(
                                firstLossCoverInfos[index].asset.add(firstLossCoverProfits[index]),
                            );
                        });

                        assets = [seniorAssets, juniorAssets];
                    }

                    if (loss.gt(0)) {
                        firstLossCoverInfos = await Promise.all(
                            [borrowerFirstLossCoverContract, adminFirstLossCoverContract].map(
                                (contract) => getFirstLossCoverInfo(contract, poolConfigContract),
                            ),
                        );

                        let assetsWithLosses;
                        [assetsWithLosses, losses, lossesCoveredByFirstLossCovers] =
                            await PnLCalculator.calcLoss(
                                loss,
                                [
                                    assets[CONSTANTS.SENIOR_TRANCHE],
                                    assets[CONSTANTS.JUNIOR_TRANCHE],
                                ],
                                firstLossCoverInfos,
                            );

                        if (
                            losses[CONSTANTS.SENIOR_TRANCHE]
                                .add(losses[CONSTANTS.JUNIOR_TRANCHE])
                                .gt(0)
                        ) {
                            await expect(creditManagerContract.mockDistributeLoss(loss))
                                .to.emit(poolContract, "LossDistributed")
                                .withArgs(
                                    loss.sub(sumBNArray([...lossesCoveredByFirstLossCovers])),
                                    assetsWithLosses[CONSTANTS.SENIOR_TRANCHE],
                                    assetsWithLosses[CONSTANTS.JUNIOR_TRANCHE],
                                    losses[CONSTANTS.SENIOR_TRANCHE],
                                    losses[CONSTANTS.JUNIOR_TRANCHE],
                                );
                        } else {
                            await creditManagerContract.mockDistributeLoss(loss);
                        }

                        seniorAssets = await poolContract.trancheTotalAssets(
                            CONSTANTS.SENIOR_TRANCHE,
                        );
                        expect(seniorAssets).to.equal(assetsWithLosses[CONSTANTS.SENIOR_TRANCHE]);
                        juniorAssets = await poolContract.trancheTotalAssets(
                            CONSTANTS.JUNIOR_TRANCHE,
                        );
                        expect(juniorAssets).to.equal(assetsWithLosses[CONSTANTS.JUNIOR_TRANCHE]);
                        totalAssets = await poolContract.totalAssets();
                        expect(totalAssets).to.equal(seniorAssets.add(juniorAssets));

                        for (const [index, cover] of [
                            borrowerFirstLossCoverContract,
                            adminFirstLossCoverContract,
                        ].entries()) {
                            expect(await cover.coveredLoss()).to.equal(
                                lossesCoveredByFirstLossCovers[index],
                            );
                        }
                        assets = [seniorAssets, juniorAssets];
                    }

                    if (recovery.gt(0)) {
                        firstLossCoverInfos = await Promise.all(
                            [borrowerFirstLossCoverContract, adminFirstLossCoverContract].map(
                                (contract) => getFirstLossCoverInfo(contract, poolConfigContract),
                            ),
                        );
                        const [
                            ,
                            assetsWithRecovery,
                            lossesWithRecovery,
                            lossRecoveredByFirstLossCovers,
                        ] = await PnLCalculator.calcLossRecovery(
                            recovery,
                            assets,
                            losses,
                            lossesCoveredByFirstLossCovers,
                        );

                        await expect(creditContract.mockDistributeLossRecovery(recovery))
                            .to.emit(poolContract, "LossRecoveryDistributed")
                            .withArgs(
                                losses[CONSTANTS.SENIOR_TRANCHE]
                                    .sub(lossesWithRecovery[CONSTANTS.SENIOR_TRANCHE])
                                    .add(losses[CONSTANTS.JUNIOR_TRANCHE])
                                    .sub(lossesWithRecovery[CONSTANTS.JUNIOR_TRANCHE]),
                                assetsWithRecovery[CONSTANTS.SENIOR_TRANCHE],
                                assetsWithRecovery[CONSTANTS.JUNIOR_TRANCHE],
                                lossesWithRecovery[CONSTANTS.SENIOR_TRANCHE],
                                lossesWithRecovery[CONSTANTS.JUNIOR_TRANCHE],
                            );

                        seniorAssets = await poolContract.trancheTotalAssets(
                            CONSTANTS.SENIOR_TRANCHE,
                        );
                        expect(seniorAssets).to.equal(
                            assetsWithRecovery[CONSTANTS.SENIOR_TRANCHE],
                        );
                        juniorAssets = await poolContract.trancheTotalAssets(
                            CONSTANTS.JUNIOR_TRANCHE,
                        );
                        expect(juniorAssets).to.equal(
                            assetsWithRecovery[CONSTANTS.JUNIOR_TRANCHE],
                        );
                        totalAssets = await poolContract.totalAssets();
                        expect(totalAssets).to.equal(seniorAssets.add(juniorAssets));

                        newFirstLossCoverInfos = await Promise.all(
                            [borrowerFirstLossCoverContract, adminFirstLossCoverContract].map(
                                (contract) => getFirstLossCoverInfo(contract, poolConfigContract),
                            ),
                        );
                        newFirstLossCoverInfos.forEach((info, index) => {
                            expect(info.asset).to.equal(
                                firstLossCoverInfos[index].asset.add(
                                    lossRecoveredByFirstLossCovers[index],
                                ),
                            );
                        });
                    }
                }

                it("Should distribute profit correctly", async function () {
                    const profit = toToken(12387);
                    const loss = toToken(0);
                    const recovery = toToken(0);

                    await testDistribution(profit, loss, recovery);
                });

                it("Should distribute loss correctly when first loss covers can cover loss", async function () {
                    const assets = await poolContract.currentTranchesAssets();
                    const profit = toToken(0),
                        loss = coverTotalAssets.sub(toToken(1)),
                        recovery = toToken(0);

                    await testDistribution(profit, loss, recovery);

                    expect(await borrowerFirstLossCoverContract.totalAssets()).to.equal(0);
                    expect(await adminFirstLossCoverContract.totalAssets()).to.equal(toToken(1));
                    expect(await juniorTrancheVaultContract.totalAssets()).to.equal(
                        assets[CONSTANTS.JUNIOR_TRANCHE],
                    );
                    expect(await seniorTrancheVaultContract.totalAssets()).to.equal(
                        assets[CONSTANTS.SENIOR_TRANCHE],
                    );
                });

                it("Should distribute loss correctly when the junior tranche can cover loss", async function () {
                    const assets = await poolContract.currentTranchesAssets();
                    const profit = toToken(0);
                    const loss = coverTotalAssets
                        .add(assets[CONSTANTS.JUNIOR_TRANCHE])
                        .sub(toToken(1));
                    const recovery = toToken(0);

                    await testDistribution(profit, loss, recovery);

                    expect(await borrowerFirstLossCoverContract.totalAssets()).to.equal(0);
                    expect(await adminFirstLossCoverContract.totalAssets()).to.equal(0);
                    expect(await juniorTrancheVaultContract.totalAssets()).to.equal(toToken(1));
                    expect(await seniorTrancheVaultContract.totalAssets()).to.equal(
                        assets[CONSTANTS.SENIOR_TRANCHE],
                    );
                });

                it("Should distribute loss correctly when the senior tranche needs to cover loss", async function () {
                    const assets = await poolContract.currentTranchesAssets();
                    const profit = toToken(0);
                    const loss = coverTotalAssets
                        .add(assets[CONSTANTS.JUNIOR_TRANCHE])
                        .add(assets[CONSTANTS.SENIOR_TRANCHE])
                        .sub(toToken(1));
                    const recovery = toToken(0);

                    await testDistribution(profit, loss, recovery);

                    expect(await borrowerFirstLossCoverContract.totalAssets()).to.equal(0);
                    expect(await adminFirstLossCoverContract.totalAssets()).to.equal(0);
                    expect(await juniorTrancheVaultContract.totalAssets()).to.equal(0);
                    expect(await seniorTrancheVaultContract.totalAssets()).to.equal(toToken(1));
                });

                it("Should distribute loss correctly when the loss exceeds tranche total assets", async function () {
                    const assets = await poolContract.currentTranchesAssets();
                    const profit = toToken(0);
                    const loss = coverTotalAssets
                        .add(assets[CONSTANTS.JUNIOR_TRANCHE])
                        .add(assets[CONSTANTS.SENIOR_TRANCHE])
                        .add(toToken(1_000));
                    const recovery = toToken(0);

                    await testDistribution(profit, loss, recovery);

                    expect(await borrowerFirstLossCoverContract.totalAssets()).to.equal(0);
                    expect(await adminFirstLossCoverContract.totalAssets()).to.equal(0);
                    expect(await juniorTrancheVaultContract.totalAssets()).to.equal(0);
                    expect(await seniorTrancheVaultContract.totalAssets()).to.equal(0);
                });

                it("Should distribute loss recovery correctly when senior loss can be partially recovered", async function () {
                    const assets = await poolContract.currentTranchesAssets();
                    const profit = toToken(0);
                    const loss = coverTotalAssets.add(
                        assets[CONSTANTS.SENIOR_TRANCHE].add(assets[CONSTANTS.JUNIOR_TRANCHE]),
                    );
                    const recovery = assets[CONSTANTS.SENIOR_TRANCHE].sub(toToken(1));

                    await testDistribution(profit, loss, recovery);

                    expect(await borrowerFirstLossCoverContract.totalAssets()).to.equal(0);
                    expect(await adminFirstLossCoverContract.totalAssets()).to.equal(0);
                    expect(await juniorTrancheVaultContract.totalAssets()).to.equal(0);
                    expect(await seniorTrancheVaultContract.totalAssets()).to.equal(
                        assets[CONSTANTS.SENIOR_TRANCHE].sub(toToken(1)),
                    );
                });

                it("Should distribute loss recovery correctly when junior loss can be recovered", async function () {
                    const assets = await poolContract.currentTranchesAssets();
                    const profit = toToken(0);
                    const loss = coverTotalAssets
                        .add(assets[CONSTANTS.JUNIOR_TRANCHE])
                        .add(assets[CONSTANTS.SENIOR_TRANCHE]);
                    const recovery = assets[CONSTANTS.SENIOR_TRANCHE].add(toToken(1));

                    await testDistribution(profit, loss, recovery);

                    expect(await borrowerFirstLossCoverContract.totalAssets()).to.equal(0);
                    expect(await adminFirstLossCoverContract.totalAssets()).to.equal(0);
                    expect(await juniorTrancheVaultContract.totalAssets()).to.equal(toToken(1));
                    expect(await seniorTrancheVaultContract.totalAssets()).to.equal(
                        assets[CONSTANTS.SENIOR_TRANCHE],
                    );
                });

                it("Should distribute loss recovery correctly when the admin first loss can be partially recovered", async function () {
                    const assets = await poolContract.currentTranchesAssets();
                    const profit = toToken(0);
                    const loss = coverTotalAssets.add(
                        assets[CONSTANTS.JUNIOR_TRANCHE].add(assets[CONSTANTS.SENIOR_TRANCHE]),
                    );
                    const recovery = assets[CONSTANTS.JUNIOR_TRANCHE]
                        .add(assets[CONSTANTS.SENIOR_TRANCHE])
                        .add(toToken(1));

                    await testDistribution(profit, loss, recovery);

                    expect(await borrowerFirstLossCoverContract.totalAssets()).to.equal(0);
                    expect(await adminFirstLossCoverContract.totalAssets()).to.equal(toToken(1));
                    expect(await juniorTrancheVaultContract.totalAssets()).to.equal(
                        assets[CONSTANTS.JUNIOR_TRANCHE],
                    );
                    expect(await seniorTrancheVaultContract.totalAssets()).to.equal(
                        assets[CONSTANTS.SENIOR_TRANCHE],
                    );
                });

                it("Should distribute loss recovery correctly when the borrower first loss can be partially recovered", async function () {
                    const assets = await poolContract.currentTranchesAssets();
                    const adminFLCAssets = await adminFirstLossCoverContract.totalAssets();
                    const profit = toToken(0);
                    const loss = coverTotalAssets
                        .add(assets[CONSTANTS.JUNIOR_TRANCHE])
                        .add(assets[CONSTANTS.SENIOR_TRANCHE]);
                    const recovery = adminFLCAssets
                        .add(assets[CONSTANTS.JUNIOR_TRANCHE])
                        .add(assets[CONSTANTS.SENIOR_TRANCHE])
                        .add(toToken(1));

                    await testDistribution(profit, loss, recovery);

                    expect(await borrowerFirstLossCoverContract.totalAssets()).to.equal(
                        toToken(1),
                    );
                    expect(await adminFirstLossCoverContract.totalAssets()).to.equal(
                        adminFLCAssets,
                    );
                    expect(await juniorTrancheVaultContract.totalAssets()).to.equal(
                        assets[CONSTANTS.JUNIOR_TRANCHE],
                    );
                    expect(await seniorTrancheVaultContract.totalAssets()).to.equal(
                        assets[CONSTANTS.SENIOR_TRANCHE],
                    );
                });

                it("Should distribute loss recovery correctly when all loss can be fully recovered", async function () {
                    const assets = await poolContract.currentTranchesAssets();
                    const borrowerFLCAssets = await borrowerFirstLossCoverContract.totalAssets();
                    const adminFLCAssets = await adminFirstLossCoverContract.totalAssets();
                    const profit = toToken(0);
                    const loss = coverTotalAssets.add(
                        assets[CONSTANTS.JUNIOR_TRANCHE].add(assets[CONSTANTS.SENIOR_TRANCHE]),
                    );
                    const recovery = borrowerFLCAssets
                        .add(adminFLCAssets)
                        .add(assets[CONSTANTS.JUNIOR_TRANCHE])
                        .add(assets[CONSTANTS.SENIOR_TRANCHE]);

                    await testDistribution(profit, loss, recovery);

                    expect(await borrowerFirstLossCoverContract.totalAssets()).to.equal(
                        borrowerFLCAssets,
                    );
                    expect(await adminFirstLossCoverContract.totalAssets()).to.equal(
                        adminFLCAssets,
                    );
                    expect(await juniorTrancheVaultContract.totalAssets()).to.equal(
                        assets[CONSTANTS.JUNIOR_TRANCHE],
                    );
                    expect(await seniorTrancheVaultContract.totalAssets()).to.equal(
                        assets[CONSTANTS.SENIOR_TRANCHE],
                    );
                });

                it("Should distribute profit, loss and loss recovery correctly", async function () {
                    const profit = toToken(12387);
                    const loss = toToken(8493);
                    const recovery = toToken(3485);

                    await testDistribution(profit, loss, recovery);
                });

                it("Should not allow non-credit or non-credit manager to distribute profit", async function () {
                    await expect(
                        poolContract.connect(lender).distributeProfit(toToken(1)),
                    ).to.be.revertedWithCustomError(
                        poolContract,
                        "AuthorizedContractCallerRequired",
                    );
                });

                it("Should not allow non-credit manager to distribute loss", async function () {
                    await expect(
                        poolContract.connect(lender).distributeLoss(toToken(1)),
                    ).to.be.revertedWithCustomError(
                        poolContract,
                        "AuthorizedContractCallerRequired",
                    );
                });

                it("Should not allow non-credit to distribute loss recovery", async function () {
                    await expect(
                        poolContract.connect(lender).distributeLossRecovery(toToken(1)),
                    ).to.be.revertedWithCustomError(
                        poolContract,
                        "AuthorizedContractCallerRequired",
                    );
                });
            });

            describe("trancheTotalAssets and totalAssets", function () {
                async function testAssetCalculation(profit: BN, loss: BN, recovery: BN) {
                    const adjustment = 8000;
                    await overrideLPConfig(poolConfigContract, poolOwner, {
                        tranchesRiskAdjustmentInBps: adjustment,
                    });

                    const block = await getLatestBlock();
                    const nextTS = block.timestamp + 5;
                    await setNextBlockTimestamp(nextTS);

                    const assetInfo = await poolContract.tranchesAssets();
                    const assets = [
                        assetInfo[CONSTANTS.SENIOR_TRANCHE],
                        assetInfo[CONSTANTS.JUNIOR_TRANCHE],
                    ];
                    const profitAfterFees = await feeCalculator.calcPoolFeeDistribution(profit);
                    const assetsWithProfits = PnLCalculator.calcProfitForRiskAdjustedPolicy(
                        profitAfterFees,
                        assets,
                        BN.from(adjustment),
                    );
                    const firstLossCoverInfos = await Promise.all(
                        [borrowerFirstLossCoverContract, adminFirstLossCoverContract].map(
                            (contract) => getFirstLossCoverInfo(contract, poolConfigContract),
                        ),
                    );
                    const [juniorProfitAfterFirstLossCoverProfitDistribution] =
                        await PnLCalculator.calcProfitForFirstLossCovers(
                            assetsWithProfits[CONSTANTS.JUNIOR_TRANCHE].sub(
                                assets[CONSTANTS.JUNIOR_TRANCHE],
                            ),
                            assets[CONSTANTS.JUNIOR_TRANCHE],
                            firstLossCoverInfos,
                        );
                    const [assetsWithLosses, losses, lossesCoveredBuFirstLossCovers] =
                        await PnLCalculator.calcLoss(
                            loss,
                            [
                                assetsWithProfits[CONSTANTS.SENIOR_TRANCHE],
                                assets[CONSTANTS.JUNIOR_TRANCHE].add(
                                    juniorProfitAfterFirstLossCoverProfitDistribution,
                                ),
                            ],
                            firstLossCoverInfos,
                        );
                    const [, assetsWithRecovery] = await PnLCalculator.calcLossRecovery(
                        recovery,
                        assetsWithLosses,
                        losses,
                        lossesCoveredBuFirstLossCovers,
                    );

                    await mockDistributePnL(
                        creditContract,
                        creditManagerContract,
                        profit,
                        loss,
                        recovery,
                    );
                    const totalAssets = await poolContract.totalAssets();
                    expect(totalAssets).to.equal(
                        assetsWithRecovery[CONSTANTS.SENIOR_TRANCHE].add(
                            assetsWithRecovery[CONSTANTS.JUNIOR_TRANCHE],
                        ),
                    );
                    const seniorAssets = await poolContract.trancheTotalAssets(
                        CONSTANTS.SENIOR_TRANCHE,
                    );
                    expect(seniorAssets).to.equal(assetsWithRecovery[CONSTANTS.SENIOR_TRANCHE]);
                    const juniorAssets = await poolContract.trancheTotalAssets(
                        CONSTANTS.JUNIOR_TRANCHE,
                    );
                    expect(juniorAssets).to.equal(assetsWithRecovery[CONSTANTS.JUNIOR_TRANCHE]);
                }

                it("Should return the correct asset distribution when there is only profit", async function () {
                    const profit = toToken(12387);
                    const loss = toToken(0);
                    const recovery = toToken(0);
                    await testAssetCalculation(profit, loss, recovery);
                });

                it(
                    "Should return the correct asset distribution when there is profit and loss," +
                        " and first loss cover can cover the loss",
                    async function () {},
                );

                it(
                    "Should return the correct asset distribution when there is profit and loss," +
                        " and the junior tranche needs to cover the loss",
                    async function () {
                        const assets = await poolContract.currentTranchesAssets();
                        const profit = toToken(0);
                        const loss = assets[CONSTANTS.JUNIOR_TRANCHE];
                        const recovery = toToken(0);

                        await testAssetCalculation(profit, loss, recovery);
                    },
                );

                it(
                    "Should return the correct asset distribution when there is profit and loss," +
                        " and the senior tranche needs to cover the loss",
                    async function () {
                        const assets = await poolContract.currentTranchesAssets();
                        const profit = toToken(0);
                        const loss = assets[CONSTANTS.SENIOR_TRANCHE].add(
                            assets[CONSTANTS.JUNIOR_TRANCHE],
                        );
                        const recovery = toToken(0);

                        await testAssetCalculation(profit, loss, recovery);
                    },
                );

                it(
                    "Should return the correct asset distribution when there is profit, loss and recovery," +
                        " and the senior loss can be recovered",
                    async function () {
                        const assets = await poolContract.currentTranchesAssets();
                        const profit = toToken(0);
                        const loss = assets[CONSTANTS.SENIOR_TRANCHE].add(
                            assets[CONSTANTS.JUNIOR_TRANCHE],
                        );
                        const recovery = assets[CONSTANTS.JUNIOR_TRANCHE];

                        await testAssetCalculation(profit, loss, recovery);
                    },
                );

                it(
                    "Should return the correct asset distribution when there is profit, loss and recovery," +
                        " and the junior loss can be recovered",
                    async function () {
                        const assets = await poolContract.currentTranchesAssets();
                        const profit = toToken(0);
                        const loss = assets[CONSTANTS.SENIOR_TRANCHE].add(
                            assets[CONSTANTS.JUNIOR_TRANCHE],
                        );
                        const recovery = assets[CONSTANTS.SENIOR_TRANCHE].add(
                            assets[CONSTANTS.JUNIOR_TRANCHE],
                        );

                        await testAssetCalculation(profit, loss, recovery);
                    },
                );

                it(
                    "Should return the correct asset distribution when there is profit, loss and recovery," +
                        " and the first loss cover loss can be recovered",
                    async function () {},
                );

                it("Should return the correct profit, loss and loss recovery distribution", async function () {
                    const profit = toToken(12387);
                    const loss = toToken(8493);
                    const recovery = toToken(3485);
                    await testAssetCalculation(profit, loss, recovery);
                });
            });
        });

        describe("updateTranchesAssets", function () {
            let tranchesAssets: [BN, BN];

            beforeEach(async function () {
                tranchesAssets = [toToken(100_000_000), toToken(100_000_000)];
            });

            it("Should allow the tranche vault to update", async function () {
                await poolConfigContract
                    .connect(poolOwner)
                    .setTranches(defaultDeployer.getAddress(), defaultDeployer.getAddress());
                await poolContract.connect(poolOwner).updatePoolConfigData();

                await poolContract.updateTranchesAssets(tranchesAssets);

                expect(await poolContract.currentTranchesAssets()).to.eql(tranchesAssets);
            });

            it("Should allow the epoch manager to update", async function () {
                await poolConfigContract
                    .connect(poolOwner)
                    .setEpochManager(defaultDeployer.getAddress());
                await poolContract.connect(poolOwner).updatePoolConfigData();

                await poolContract.updateTranchesAssets(tranchesAssets);

                expect(await poolContract.currentTranchesAssets()).to.eql(tranchesAssets);
            });

            it("Should not allow non-tranche vault or non-epoch manager to update tranches assets", async function () {
                await expect(
                    poolContract.connect(lender).updateTranchesAssets(tranchesAssets),
                ).to.be.revertedWithCustomError(poolContract, "AuthorizedContractCallerRequired");
            });
        });

        describe("getTrancheAvailableCap", function () {
            it("Should return the correct tranche available caps", async function () {
                await seniorTrancheVaultContract.connect(lender).deposit(toToken(10000));
                await juniorTrancheVaultContract.connect(lender).deposit(toToken(10000));

                const seniorAvailableCap = await poolContract.getTrancheAvailableCap(
                    CONSTANTS.SENIOR_TRANCHE,
                );
                const juniorAvailableCap = await poolContract.getTrancheAvailableCap(
                    CONSTANTS.JUNIOR_TRANCHE,
                );
                const lpConfig = await poolConfigContract.getLPConfig();
                const tranchesAssets = await poolContract.currentTranchesAssets();
                expect(seniorAvailableCap).to.greaterThan(0);
                expect(juniorAvailableCap).to.greaterThan(0);
                expect(juniorAvailableCap).to.equal(
                    lpConfig.liquidityCap.sub(
                        tranchesAssets[CONSTANTS.JUNIOR_TRANCHE].add(
                            tranchesAssets[CONSTANTS.SENIOR_TRANCHE],
                        ),
                    ),
                );
                expect(seniorAvailableCap).to.equal(
                    tranchesAssets[CONSTANTS.JUNIOR_TRANCHE]
                        .mul(lpConfig.maxSeniorJuniorRatio)
                        .sub(tranchesAssets[CONSTANTS.SENIOR_TRANCHE]),
                );
                // Should return 0 if the index is not junior or senior.
                expect(await poolContract.getTrancheAvailableCap(2)).to.equal(0);
            });

            describe("For the senior tranche", function () {
                it("Should return the smaller of the total available cap and the senior available cap", async function () {
                    // Override the senior: junior ratio to be an extremely large number so that the available cap is
                    // determined by the total available cap.
                    const newRatio = 100;
                    await overrideLPConfig(poolConfigContract, poolOwner, {
                        maxSeniorJuniorRatio: newRatio,
                    });

                    const poolTotalAssets = await poolContract.totalAssets();
                    const poolConfig = await poolConfigContract.getLPConfig();
                    expect(
                        await poolContract.getTrancheAvailableCap(CONSTANTS.SENIOR_TRANCHE),
                    ).to.equal(poolConfig.liquidityCap.sub(poolTotalAssets));
                });

                it("Should return 0 if the senior total assets is already higher than the 'junior total assets * max senior : junior ratio'", async function () {
                    await seniorTrancheVaultContract.connect(lender).deposit(toToken(10_000));
                    await juniorTrancheVaultContract.connect(lender).deposit(toToken(10_000));

                    const [seniorAssets, juniorAssets] =
                        await poolContract.currentTranchesAssets();
                    // Make sure the liquidity cap is high enough so that the senior available cap is not constraint
                    // by the liquidity cap.
                    await overrideLPConfig(poolConfigContract, poolOwner, {
                        liquidityCap: seniorAssets.add(toToken(1)),
                    });
                    // Mark all junior assets as loss.
                    await mockDistributePnL(
                        creditContract,
                        creditManagerContract,
                        0,
                        juniorAssets,
                        0,
                    );
                    const [newSeniorAssets, newJuniorAssets] =
                        await poolContract.currentTranchesAssets();
                    expect(newJuniorAssets).to.equal(0);
                    expect(newSeniorAssets).to.equal(seniorAssets);

                    expect(
                        await poolContract.getTrancheAvailableCap(CONSTANTS.SENIOR_TRANCHE),
                    ).to.equal(0);
                });
            });
        });

        describe("trancheTotalAssets", function () {
            it("Should return the total assets of the given tranche", async function () {
                const tranchesAssets = await poolContract.currentTranchesAssets();
                expect(await poolContract.trancheTotalAssets(CONSTANTS.JUNIOR_TRANCHE)).to.equal(
                    tranchesAssets[CONSTANTS.JUNIOR_TRANCHE],
                );
                expect(await poolContract.trancheTotalAssets(CONSTANTS.SENIOR_TRANCHE)).to.equal(
                    tranchesAssets[CONSTANTS.SENIOR_TRANCHE],
                );
            });
        });

        describe("totalAssets", function () {
            it("Should return the combined total assets of all tranches", async function () {
                const tranchesAssets = await poolContract.currentTranchesAssets();
                expect(await poolContract.totalAssets()).to.equal(
                    tranchesAssets[CONSTANTS.JUNIOR_TRANCHE].add(
                        tranchesAssets[CONSTANTS.SENIOR_TRANCHE],
                    ),
                );
            });
        });

        describe("currentTranchesAssets", function () {
            it("Should return the total assets of each tranche", async function () {
                const tranchesAssets = await poolContract.tranchesAssets();
                expect(await poolContract.currentTranchesAssets()).to.eql([
                    tranchesAssets.seniorTotalAssets,
                    tranchesAssets.juniorTotalAssets,
                ]);
            });
        });

        describe("getFirstLossCovers", function () {
            it("Should return the first loss covers", async function () {
                expect(await poolContract.getFirstLossCovers()).to.eql([
                    borrowerFirstLossCoverContract.address,
                    adminFirstLossCoverContract.address,
                ]);
            });
        });
    });
});<|MERGE_RESOLUTION|>--- conflicted
+++ resolved
@@ -28,11 +28,8 @@
     deployAndSetupPoolContracts,
     deployPoolContracts,
     deployProtocolContracts,
-<<<<<<< HEAD
     getAssetsAfterProfitAndLoss,
-=======
     mockDistributePnL,
->>>>>>> 4a9b12d5
 } from "../../BaseTest";
 import {
     getFirstLossCoverInfo,
@@ -403,7 +400,13 @@
                     .add(juniorSharesRequested.sub(juniorSharesRedeemable).mul(juniorTokenPrice))
                     .div(CONSTANTS.DEFAULT_DECIMALS_FACTOR);
 
-                await creditContract.mockDistributePnL(profit, loss, lossRecovery);
+                await mockDistributePnL(
+                    creditContract,
+                    creditManagerContract,
+                    profit,
+                    loss,
+                    lossRecovery,
+                );
                 await expect(poolContract.connect(poolOwner).closePool())
                     .to.emit(poolContract, "PoolClosed")
                     .withArgs(poolOwner.address)
