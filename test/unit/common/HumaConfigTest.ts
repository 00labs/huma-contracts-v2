--- conflicted
+++ resolved
@@ -14,15 +14,8 @@
         randomUser: SignerWithAddress;
 
     before(async function () {
-        [
-            origOwner,
-            pauser,
-            treasury,
-            newOwner,
-            newTreasury,
-            sentinelServiceAccount,
-            randomUser,
-        ] = await ethers.getSigners();
+        [origOwner, pauser, treasury, newOwner, newTreasury, sentinelServiceAccount, randomUser] =
+            await ethers.getSigners();
 
         const HumaConfig = await ethers.getContractFactory("HumaConfig");
         configContract = await HumaConfig.deploy();
@@ -210,82 +203,6 @@
         });
     });
 
-<<<<<<< HEAD
-    describe("Add and Remove Pool Admins", function () {
-        it("Should disallow non-owner to add pool admins", async function () {
-            await expect(
-                configContract.connect(randomUser).addPoolAdmin(poolAdmin.address),
-            ).to.be.revertedWith("Ownable: caller is not the owner");
-        });
-
-        it("Should reject 0 address pool admin", async function () {
-            await expect(
-                configContract.connect(origOwner).addPoolAdmin(ethers.constants.AddressZero),
-            ).to.be.revertedWithCustomError(configContract, "ZeroAddressProvided");
-        });
-
-        it("Should allow pool admin to be added", async function () {
-            expect(await configContract.connect(origOwner).addPoolAdmin(poolAdmin.address))
-                .to.emit(configContract, "PoolAdminAdded")
-                .withArgs(poolAdmin.address, origOwner.address);
-
-            expect(
-                await configContract.connect(origOwner).isPoolAdmin(poolAdmin.address),
-            ).to.equal(true);
-        });
-
-        it("Should reject add-pool-admin request if it is already a pool admin", async function () {
-            await expect(
-                configContract.connect(origOwner).addPoolAdmin(poolAdmin.address),
-            ).to.be.revertedWithCustomError(configContract, "AlreadyPoolAdmin");
-        });
-
-        it("Should disallow non-owner to remove a pool admin", async function () {
-            await expect(
-                configContract.connect(randomUser).removePoolAdmin(poolAdmin.address),
-            ).to.be.revertedWith("Ownable: caller is not the owner");
-
-            await expect(
-                configContract.connect(poolAdmin).removePoolAdmin(poolAdmin.address),
-            ).to.be.revertedWith("Ownable: caller is not the owner");
-        });
-
-        it("Should disallow removal of pool admin using zero address", async function () {
-            await expect(
-                configContract.connect(origOwner).removePoolAdmin(ethers.constants.AddressZero),
-            ).to.be.revertedWithCustomError(configContract, "ZeroAddressProvided");
-        });
-
-        it("Should reject attempt to remove a pool admin who is not a pool admin", async function () {
-            await expect(
-                configContract.connect(origOwner).removePoolAdmin(treasury.address),
-            ).to.be.revertedWithCustomError(configContract, "PoolOwnerRequired");
-        });
-
-        it("Should remove a pool admin successfully", async function () {
-            await expect(configContract.connect(origOwner).removePoolAdmin(poolAdmin.address))
-                .to.emit(configContract, "PoolAdminRemoved")
-                .withArgs(poolAdmin.address, origOwner.address);
-
-            expect(
-                await configContract.connect(origOwner).isPoolAdmin(poolAdmin.address),
-            ).to.equal(false);
-        });
-
-        it("Should allow removed pool admin to be added back", async function () {
-            expect(await configContract.connect(origOwner).addPoolAdmin(poolAdmin.address))
-                .to.emit(configContract, "PoolAdminAdded")
-                .withArgs(poolAdmin.address, origOwner.address);
-
-            expect(
-                await configContract.connect(origOwner).isPoolAdmin(poolAdmin.address),
-            ).to.equal(true);
-        });
-    });
-
-=======
-    // Test suites for changing treasury fee
->>>>>>> 44922a14
     describe("Change Treasury Fee", function () {
         it("Should disallow non-owner to change treasury fee", async function () {
             await expect(
