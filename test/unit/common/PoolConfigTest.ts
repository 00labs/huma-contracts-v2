import { loadFixture } from "@nomicfoundation/hardhat-network-helpers";
import { SignerWithAddress } from "@nomiclabs/hardhat-ethers/signers";
import { expect } from "chai";
import { BigNumber as BN } from "ethers";
import { ethers } from "hardhat";
import {
    Calendar,
    CreditDueManager,
    CreditLineManager,
    EpochManager,
    EvaluationAgentNFT,
    FirstLossCover,
    HumaConfig,
    MockPoolCredit,
    MockToken,
    Pool,
    PoolConfig,
    PoolFeeManager,
    PoolSafe,
    Receivable,
    ReceivableFactoringCreditManager,
    RiskAdjustedTranchesPolicy,
    TrancheVault,
} from "../../../typechain-types";
import {
    FeeStructureStruct,
    FirstLossCoverConfigStruct,
    FrontLoadingFeesStructureStruct,
    LPConfigStruct,
    PoolSettingsStructOutput,
} from "../../../typechain-types/contracts/common/PoolConfig.sol/PoolConfig";
import {
    PayPeriodDuration,
    deployAndSetupPoolContracts,
    deployProtocolContracts,
    deployProxyContract,
} from "../../BaseTest";
import {
    getMinFirstLossCoverRequirement,
    getMinLiquidityRequirementForEA,
    getMinLiquidityRequirementForPoolOwner,
    overrideFirstLossCoverConfig,
    toToken,
} from "../../TestUtils";
import { CONSTANTS } from "../../constants";

let defaultDeployer: SignerWithAddress,
    protocolOwner: SignerWithAddress,
    eaServiceAccount: SignerWithAddress,
    sentinelServiceAccount: SignerWithAddress;
let poolOwner: SignerWithAddress,
    poolOwnerTreasury: SignerWithAddress,
    evaluationAgent: SignerWithAddress,
    evaluationAgent2: SignerWithAddress,
    poolOperator: SignerWithAddress,
    protocolTreasury: SignerWithAddress,
    regularUser: SignerWithAddress;

let eaNFTContract: EvaluationAgentNFT,
    humaConfigContract: HumaConfig,
    mockTokenContract: MockToken;
let poolConfigContract: PoolConfig,
    poolFeeManagerContract: PoolFeeManager,
    poolSafeContract: PoolSafe,
    calendarContract: Calendar,
    borrowerFirstLossCoverContract: FirstLossCover,
    adminFirstLossCoverContract: FirstLossCover,
    tranchesPolicyContract: RiskAdjustedTranchesPolicy,
    poolContract: Pool,
    epochManagerContract: EpochManager,
    seniorTrancheVaultContract: TrancheVault,
    juniorTrancheVaultContract: TrancheVault,
    creditContract: MockPoolCredit,
    creditDueManagerContract: CreditDueManager,
    creditManagerContract: CreditLineManager,
    receivableContract: Receivable;

describe("PoolConfig Tests", function () {
    before(async function () {
        [
            defaultDeployer,
            protocolOwner,
            protocolTreasury,
            eaServiceAccount,
            sentinelServiceAccount,
            poolOwner,
            poolOwnerTreasury,
            evaluationAgent,
            evaluationAgent2,
            poolOperator,
            regularUser,
        ] = await ethers.getSigners();
    });

    describe("Pool config initialization", function () {
        async function deployPoolConfigContract() {
            [, humaConfigContract, mockTokenContract] = await deployProtocolContracts(
                protocolOwner,
                protocolTreasury,
                eaServiceAccount,
                sentinelServiceAccount,
                poolOwner,
            );
            const PoolConfig = await ethers.getContractFactory("PoolConfig");
            poolConfigContract = (await deployProxyContract(PoolConfig)) as PoolConfig;

            const PoolFeeManager = await ethers.getContractFactory("PoolFeeManager");
            poolFeeManagerContract = (await deployProxyContract(PoolFeeManager)) as PoolFeeManager;

            const PoolSafe = await ethers.getContractFactory("PoolSafe");
            poolSafeContract = (await deployProxyContract(PoolSafe)) as PoolSafe;

            const FirstLossCover = await ethers.getContractFactory("FirstLossCover");
            borrowerFirstLossCoverContract = (await deployProxyContract(
                FirstLossCover,
            )) as FirstLossCover;
            adminFirstLossCoverContract = (await deployProxyContract(
                FirstLossCover,
            )) as FirstLossCover;

            const TranchesPolicy = await ethers.getContractFactory("RiskAdjustedTranchesPolicy");
            tranchesPolicyContract = (await deployProxyContract(
                TranchesPolicy,
            )) as RiskAdjustedTranchesPolicy;

            const Pool = await ethers.getContractFactory("Pool");
            poolContract = (await deployProxyContract(Pool)) as Pool;

            const EpochManager = await ethers.getContractFactory("EpochManager");
            epochManagerContract = await EpochManager.deploy();
            await epochManagerContract.deployed();

            const TrancheVault = await ethers.getContractFactory("TrancheVault");
            seniorTrancheVaultContract = (await deployProxyContract(TrancheVault)) as TrancheVault;
            juniorTrancheVaultContract = (await deployProxyContract(TrancheVault)) as TrancheVault;

            const Calendar = await ethers.getContractFactory("Calendar");
            calendarContract = await Calendar.deploy();
            await calendarContract.deployed();

            const Credit = await ethers.getContractFactory("MockPoolCredit");
            creditContract = (await deployProxyContract(Credit)) as MockPoolCredit;

            const CreditDueManager = await ethers.getContractFactory("CreditDueManager");
            creditDueManagerContract = (await deployProxyContract(
                CreditDueManager,
            )) as CreditDueManager;

            const CreditManager = await ethers.getContractFactory("CreditLineManager");
            creditManagerContract = (await deployProxyContract(
                CreditManager,
            )) as CreditLineManager;

            const Receivable = await ethers.getContractFactory("Receivable");
            receivableContract = (await deployProxyContract(Receivable)) as Receivable;
        }

        beforeEach(async function () {
            await loadFixture(deployPoolConfigContract);
        });

        it("Should initialize successfully and sets default values", async function () {
            await poolConfigContract
                .connect(poolOwner)
                .initialize("Base Credit Pool", [
                    humaConfigContract.address,
                    mockTokenContract.address,
                    calendarContract.address,
                    poolContract.address,
                    poolSafeContract.address,
                    poolFeeManagerContract.address,
                    tranchesPolicyContract.address,
                    epochManagerContract.address,
                    seniorTrancheVaultContract.address,
                    juniorTrancheVaultContract.address,
                    creditContract.address,
                    creditDueManagerContract.address,
                    creditManagerContract.address,
                ]);

            const poolSettings = await poolConfigContract.getPoolSettings();
            expect(poolSettings.minDepositAmount).to.equal(toToken(10));
            expect(poolSettings.payPeriodDuration).to.equal(PayPeriodDuration.Monthly);
            expect(poolSettings.advanceRateInBps).to.equal(8000);
            expect(poolSettings.latePaymentGracePeriodInDays).to.equal(5);

            const adminRnR = await poolConfigContract.getAdminRnR();
            expect(adminRnR.rewardRateInBpsForEA).to.equal(300);
            expect(adminRnR.rewardRateInBpsForPoolOwner).to.equal(200);
            expect(adminRnR.liquidityRateInBpsByEA).to.equal(200);
            expect(adminRnR.liquidityRateInBpsByPoolOwner).to.equal(200);

            const lpConfig = await poolConfigContract.getLPConfig();
            expect(lpConfig.maxSeniorJuniorRatio).to.equal(4);
            expect(lpConfig.withdrawalLockoutPeriodInDays).to.equal(90);
        });

        it("Should reject call to initialize() if the proxy is deployed with calldata", async function () {
            const PoolConfig = await ethers.getContractFactory("PoolConfig");
            const poolConfigContractNew = (await deployProxyContract(PoolConfig, "initialize", [
                "Base Credit Pool",
                [
                    humaConfigContract.address,
                    mockTokenContract.address,
                    calendarContract.address,
                    poolContract.address,
                    poolSafeContract.address,
                    poolFeeManagerContract.address,
                    tranchesPolicyContract.address,
                    epochManagerContract.address,
                    seniorTrancheVaultContract.address,
                    juniorTrancheVaultContract.address,
                    creditContract.address,
                    creditDueManagerContract.address,
                    creditManagerContract.address,
                ],
            ])) as PoolConfig;
            await expect(
                poolConfigContractNew
                    .connect(regularUser)
                    .initialize("Base Credit Pool", [
                        humaConfigContract.address,
                        mockTokenContract.address,
                        calendarContract.address,
                        poolContract.address,
                        poolSafeContract.address,
                        poolFeeManagerContract.address,
                        tranchesPolicyContract.address,
                        epochManagerContract.address,
                        seniorTrancheVaultContract.address,
                        juniorTrancheVaultContract.address,
                        creditContract.address,
                        creditDueManagerContract.address,
                        creditManagerContract.address,
                    ]),
            ).to.be.revertedWith("Initializable: contract is already initialized");
        });

        it("Should reject zero address for HumaConfig", async function () {
            await expect(
                poolConfigContract
                    .connect(poolOwner)
                    .initialize("Base Credit Pool", [
                        ethers.constants.AddressZero,
                        mockTokenContract.address,
                        calendarContract.address,
                        poolContract.address,
                        poolSafeContract.address,
                        poolFeeManagerContract.address,
                        tranchesPolicyContract.address,
                        epochManagerContract.address,
                        seniorTrancheVaultContract.address,
                        juniorTrancheVaultContract.address,
                        creditContract.address,
                        creditDueManagerContract.address,
                        creditManagerContract.address,
                    ]),
            ).to.be.revertedWithCustomError(poolConfigContract, "ZeroAddressProvided");
        });

        it("Should reject invalid underlying tokens", async function () {
            await humaConfigContract
                .connect(protocolOwner)
                .setLiquidityAsset(mockTokenContract.address, false);
            await expect(
                poolConfigContract
                    .connect(poolOwner)
                    .initialize("Base Credit Pool", [
                        humaConfigContract.address,
                        humaConfigContract.address,
                        calendarContract.address,
                        poolContract.address,
                        poolSafeContract.address,
                        poolFeeManagerContract.address,
                        tranchesPolicyContract.address,
                        epochManagerContract.address,
                        seniorTrancheVaultContract.address,
                        juniorTrancheVaultContract.address,
                        creditContract.address,
                        creditDueManagerContract.address,
                        creditManagerContract.address,
                    ]),
            ).to.be.revertedWithCustomError(
                poolConfigContract,
                "UnderlyingTokenNotApprovedForHumaProtocol",
            );
        });

        it("Should reject zero address for Calendar", async function () {
            await expect(
                poolConfigContract
                    .connect(poolOwner)
                    .initialize("Base Credit Pool", [
                        humaConfigContract.address,
                        mockTokenContract.address,
                        ethers.constants.AddressZero,
                        poolContract.address,
                        poolSafeContract.address,
                        poolFeeManagerContract.address,
                        tranchesPolicyContract.address,
                        epochManagerContract.address,
                        seniorTrancheVaultContract.address,
                        juniorTrancheVaultContract.address,
                        creditContract.address,
                        creditDueManagerContract.address,
                        creditManagerContract.address,
                    ]),
            ).to.be.revertedWithCustomError(poolConfigContract, "ZeroAddressProvided");
        });

        it("Should reject zero address for Pool", async function () {
            await expect(
                poolConfigContract
                    .connect(poolOwner)
                    .initialize("Base Credit Pool", [
                        humaConfigContract.address,
                        mockTokenContract.address,
                        calendarContract.address,
                        ethers.constants.AddressZero,
                        poolSafeContract.address,
                        poolFeeManagerContract.address,
                        tranchesPolicyContract.address,
                        epochManagerContract.address,
                        seniorTrancheVaultContract.address,
                        juniorTrancheVaultContract.address,
                        creditContract.address,
                        creditDueManagerContract.address,
                        creditManagerContract.address,
                    ]),
            ).to.be.revertedWithCustomError(poolConfigContract, "ZeroAddressProvided");
        });

        it("Should reject zero address for PoolSafe", async function () {
            await expect(
                poolConfigContract
                    .connect(poolOwner)
                    .initialize("Base Credit Pool", [
                        humaConfigContract.address,
                        mockTokenContract.address,
                        calendarContract.address,
                        poolContract.address,
                        ethers.constants.AddressZero,
                        poolFeeManagerContract.address,
                        tranchesPolicyContract.address,
                        epochManagerContract.address,
                        seniorTrancheVaultContract.address,
                        juniorTrancheVaultContract.address,
                        creditContract.address,
                        creditDueManagerContract.address,
                        creditManagerContract.address,
                    ]),
            ).to.be.revertedWithCustomError(poolConfigContract, "ZeroAddressProvided");
        });

        it("Should reject zero address for PoolFeeManager", async function () {
            await expect(
                poolConfigContract
                    .connect(poolOwner)
                    .initialize("Base Credit Pool", [
                        humaConfigContract.address,
                        mockTokenContract.address,
                        calendarContract.address,
                        poolContract.address,
                        poolSafeContract.address,
                        ethers.constants.AddressZero,
                        tranchesPolicyContract.address,
                        epochManagerContract.address,
                        seniorTrancheVaultContract.address,
                        juniorTrancheVaultContract.address,
                        creditContract.address,
                        creditDueManagerContract.address,
                        creditManagerContract.address,
                    ]),
            ).to.be.revertedWithCustomError(poolConfigContract, "ZeroAddressProvided");
        });

        it("Should reject zero address for TranchesPolicy", async function () {
            await expect(
                poolConfigContract
                    .connect(poolOwner)
                    .initialize("Base Credit Pool", [
                        humaConfigContract.address,
                        mockTokenContract.address,
                        calendarContract.address,
                        poolContract.address,
                        poolSafeContract.address,
                        poolFeeManagerContract.address,
                        ethers.constants.AddressZero,
                        epochManagerContract.address,
                        seniorTrancheVaultContract.address,
                        juniorTrancheVaultContract.address,
                        creditContract.address,
                        creditDueManagerContract.address,
                        creditManagerContract.address,
                    ]),
            ).to.be.revertedWithCustomError(poolConfigContract, "ZeroAddressProvided");
        });

        it("Should reject zero address for EpochManager", async function () {
            await expect(
                poolConfigContract
                    .connect(poolOwner)
                    .initialize("Base Credit Pool", [
                        humaConfigContract.address,
                        mockTokenContract.address,
                        calendarContract.address,
                        poolContract.address,
                        poolSafeContract.address,
                        poolFeeManagerContract.address,
                        tranchesPolicyContract.address,
                        ethers.constants.AddressZero,
                        seniorTrancheVaultContract.address,
                        juniorTrancheVaultContract.address,
                        creditContract.address,
                        creditDueManagerContract.address,
                        creditManagerContract.address,
                    ]),
            ).to.be.revertedWithCustomError(poolConfigContract, "ZeroAddressProvided");
        });

        it("Should not allow the EpochManager contract to be initialized twice", async function () {
            await poolConfigContract
                .connect(poolOwner)
                .initialize("Base Credit Pool", [
                    humaConfigContract.address,
                    mockTokenContract.address,
                    calendarContract.address,
                    poolContract.address,
                    poolSafeContract.address,
                    poolFeeManagerContract.address,
                    tranchesPolicyContract.address,
                    epochManagerContract.address,
                    seniorTrancheVaultContract.address,
                    juniorTrancheVaultContract.address,
                    creditContract.address,
                    creditDueManagerContract.address,
                    creditManagerContract.address,
                ]);

            await expect(
                epochManagerContract.initialize(poolConfigContract.address),
            ).to.be.revertedWith("Initializable: contract is already initialized");
        });

        it("Should reject zero address for the senior tranche", async function () {
            await expect(
                poolConfigContract
                    .connect(poolOwner)
                    .initialize("Base Credit Pool", [
                        humaConfigContract.address,
                        mockTokenContract.address,
                        calendarContract.address,
                        poolContract.address,
                        poolSafeContract.address,
                        poolFeeManagerContract.address,
                        tranchesPolicyContract.address,
                        epochManagerContract.address,
                        ethers.constants.AddressZero,
                        juniorTrancheVaultContract.address,
                        creditContract.address,
                        creditDueManagerContract.address,
                        creditManagerContract.address,
                    ]),
            ).to.be.revertedWithCustomError(poolConfigContract, "ZeroAddressProvided");
        });

        it("Should reject zero address for the junior tranche", async function () {
            await expect(
                poolConfigContract
                    .connect(poolOwner)
                    .initialize("Base Credit Pool", [
                        humaConfigContract.address,
                        mockTokenContract.address,
                        calendarContract.address,
                        poolContract.address,
                        poolSafeContract.address,
                        poolFeeManagerContract.address,
                        tranchesPolicyContract.address,
                        epochManagerContract.address,
                        seniorTrancheVaultContract.address,
                        ethers.constants.AddressZero,
                        creditContract.address,
                        creditDueManagerContract.address,
                        creditManagerContract.address,
                    ]),
            ).to.be.revertedWithCustomError(poolConfigContract, "ZeroAddressProvided");
        });

        it("Should reject wrong tranche indices for the junior tranche", async function () {
            await poolConfigContract
                .connect(poolOwner)
                .initialize("Base Credit Pool", [
                    humaConfigContract.address,
                    mockTokenContract.address,
                    calendarContract.address,
                    poolContract.address,
                    poolSafeContract.address,
                    poolFeeManagerContract.address,
                    tranchesPolicyContract.address,
                    epochManagerContract.address,
                    seniorTrancheVaultContract.address,
                    juniorTrancheVaultContract.address,
                    creditContract.address,
                    creditDueManagerContract.address,
                    creditManagerContract.address,
                ]);
            await expect(
                juniorTrancheVaultContract["initialize(string,string,address,uint8)"](
                    "Junior Tranche Vault",
                    "JTV",
                    poolConfigContract.address,
                    CONSTANTS.JUNIOR_TRANCHE + 1,
                ),
            ).to.be.revertedWithCustomError(juniorTrancheVaultContract, "InvalidTrancheIndex");
        });

        it("Should not allow the junior tranche to be initialized twice", async function () {
            await poolConfigContract
                .connect(poolOwner)
                .initialize("Base Credit Pool", [
                    humaConfigContract.address,
                    mockTokenContract.address,
                    calendarContract.address,
                    poolContract.address,
                    poolSafeContract.address,
                    poolFeeManagerContract.address,
                    tranchesPolicyContract.address,
                    epochManagerContract.address,
                    seniorTrancheVaultContract.address,
                    juniorTrancheVaultContract.address,
                    creditContract.address,
                    creditDueManagerContract.address,
                    creditManagerContract.address,
                ]);
            await juniorTrancheVaultContract["initialize(string,string,address,uint8)"](
                "Junior Tranche Vault",
                "JTV",
                poolConfigContract.address,
                CONSTANTS.JUNIOR_TRANCHE,
            );
            await expect(
                juniorTrancheVaultContract["initialize(string,string,address,uint8)"](
                    "Junior Tranche Vault",
                    "JTV",
                    poolConfigContract.address,
                    CONSTANTS.JUNIOR_TRANCHE,
                ),
            ).to.be.revertedWith("Initializable: contract is already initialized");
        });

        it("Should reject zero address for Credit", async function () {
            await expect(
                poolConfigContract
                    .connect(poolOwner)
                    .initialize("Base Credit Pool", [
                        humaConfigContract.address,
                        mockTokenContract.address,
                        calendarContract.address,
                        poolContract.address,
                        poolSafeContract.address,
                        poolFeeManagerContract.address,
                        tranchesPolicyContract.address,
                        epochManagerContract.address,
                        seniorTrancheVaultContract.address,
                        juniorTrancheVaultContract.address,
                        ethers.constants.AddressZero,
                        creditDueManagerContract.address,
                        creditManagerContract.address,
                    ]),
            ).to.be.revertedWithCustomError(poolConfigContract, "ZeroAddressProvided");
        });

        it("Should reject zero address for CreditDueManager", async function () {
            await expect(
                poolConfigContract
                    .connect(poolOwner)
                    .initialize("Base Credit Pool", [
                        humaConfigContract.address,
                        mockTokenContract.address,
                        calendarContract.address,
                        poolContract.address,
                        poolSafeContract.address,
                        poolFeeManagerContract.address,
                        tranchesPolicyContract.address,
                        epochManagerContract.address,
                        seniorTrancheVaultContract.address,
                        juniorTrancheVaultContract.address,
                        creditContract.address,
                        ethers.constants.AddressZero,
                        creditManagerContract.address,
                    ]),
            ).to.be.revertedWithCustomError(poolConfigContract, "ZeroAddressProvided");
        });

        it("Should reject zero address for CreditManager", async function () {
            await expect(
                poolConfigContract
                    .connect(poolOwner)
                    .initialize("Base Credit Pool", [
                        humaConfigContract.address,
                        mockTokenContract.address,
                        calendarContract.address,
                        poolContract.address,
                        poolSafeContract.address,
                        poolFeeManagerContract.address,
                        tranchesPolicyContract.address,
                        epochManagerContract.address,
                        seniorTrancheVaultContract.address,
                        juniorTrancheVaultContract.address,
                        creditContract.address,
                        creditManagerContract.address,
                        ethers.constants.AddressZero,
                    ]),
            ).to.be.revertedWithCustomError(poolConfigContract, "ZeroAddressProvided");
        });

        it("Should not allow the FirstLossCover contract to be initialized twice", async function () {
            await poolConfigContract
                .connect(poolOwner)
                .initialize("Base Credit Pool", [
                    humaConfigContract.address,
                    mockTokenContract.address,
                    calendarContract.address,
                    poolContract.address,
                    poolSafeContract.address,
                    poolFeeManagerContract.address,
                    tranchesPolicyContract.address,
                    epochManagerContract.address,
                    seniorTrancheVaultContract.address,
                    juniorTrancheVaultContract.address,
                    creditContract.address,
                    creditDueManagerContract.address,
                    creditManagerContract.address,
                ]);
            await borrowerFirstLossCoverContract["initialize(string,string,address)"](
                "Borrower First Loss Cover",
                "BFLC",
                poolConfigContract.address,
            );

            await expect(
                borrowerFirstLossCoverContract["initialize(string,string,address)"](
                    "Borrower First Loss Cover",
                    "BFLC",
                    poolConfigContract.address,
                ),
            ).to.be.revertedWith("Initializable: contract is already initialized");
        });

        it("Should not allow the Receivable contract to be initialized twice", async function () {
            await poolConfigContract
                .connect(poolOwner)
                .initialize("Base Credit Pool", [
                    humaConfigContract.address,
                    mockTokenContract.address,
                    calendarContract.address,
                    poolContract.address,
                    poolSafeContract.address,
                    poolFeeManagerContract.address,
                    tranchesPolicyContract.address,
                    epochManagerContract.address,
                    seniorTrancheVaultContract.address,
                    juniorTrancheVaultContract.address,
                    creditContract.address,
                    creditDueManagerContract.address,
                    creditManagerContract.address,
                ]);
            await receivableContract.initialize();

            await expect(receivableContract.initialize()).to.be.revertedWith(
                "Initializable: contract is already initialized",
            );
        });

        it("Should not allow the ReceivableFactoringCreditManager.sol contract to be initialized twice", async function () {
            const CreditManager = await ethers.getContractFactory(
                "ReceivableFactoringCreditManager",
            );
            const receivableFactoringCreditManagerContract = (await deployProxyContract(
                CreditManager,
            )) as ReceivableFactoringCreditManager;

            await poolConfigContract
                .connect(poolOwner)
                .initialize("Base Credit Pool", [
                    humaConfigContract.address,
                    mockTokenContract.address,
                    calendarContract.address,
                    poolContract.address,
                    poolSafeContract.address,
                    poolFeeManagerContract.address,
                    tranchesPolicyContract.address,
                    epochManagerContract.address,
                    seniorTrancheVaultContract.address,
                    juniorTrancheVaultContract.address,
                    creditContract.address,
                    creditDueManagerContract.address,
                    receivableFactoringCreditManagerContract.address,
                ]);
            await receivableFactoringCreditManagerContract.initialize(poolConfigContract.address);

            await expect(
                receivableFactoringCreditManagerContract.initialize(poolConfigContract.address),
            ).to.be.revertedWith("Initializable: contract is already initialized");
        });

        it("Should not allow PoolConfigCache to be the 0 address when initializing the ReceivableFactoringCreditManager.sol contract to be initialized twice", async function () {
            const CreditManager = await ethers.getContractFactory(
                "ReceivableFactoringCreditManager",
            );
            const receivableFactoringCreditManagerContract = (await deployProxyContract(
                CreditManager,
            )) as ReceivableFactoringCreditManager;

            await poolConfigContract
                .connect(poolOwner)
                .initialize("Base Credit Pool", [
                    humaConfigContract.address,
                    mockTokenContract.address,
                    calendarContract.address,
                    poolContract.address,
                    poolSafeContract.address,
                    poolFeeManagerContract.address,
                    tranchesPolicyContract.address,
                    epochManagerContract.address,
                    seniorTrancheVaultContract.address,
                    juniorTrancheVaultContract.address,
                    creditContract.address,
                    creditDueManagerContract.address,
                    receivableFactoringCreditManagerContract.address,
                ]);

            await expect(
                receivableFactoringCreditManagerContract.initialize(ethers.constants.AddressZero),
            ).to.be.revertedWithCustomError(
                receivableFactoringCreditManagerContract,
                "ZeroAddressProvided",
            );
        });

        it("Should reject repeated calls to initialize()", async function () {
            await poolConfigContract
                .connect(poolOwner)
                .initialize("Base Credit Pool", [
                    humaConfigContract.address,
                    mockTokenContract.address,
                    poolFeeManagerContract.address,
                    poolSafeContract.address,
                    calendarContract.address,
                    tranchesPolicyContract.address,
                    poolContract.address,
                    epochManagerContract.address,
                    seniorTrancheVaultContract.address,
                    juniorTrancheVaultContract.address,
                    creditContract.address,
                    creditDueManagerContract.address,
                    creditManagerContract.address,
                ]);
            await expect(
                poolConfigContract
                    .connect(poolOwner)
                    .initialize("Base Credit Pool", [
                        humaConfigContract.address,
                        mockTokenContract.address,
                        poolFeeManagerContract.address,
                        poolSafeContract.address,
                        calendarContract.address,
                        tranchesPolicyContract.address,
                        poolContract.address,
                        epochManagerContract.address,
                        seniorTrancheVaultContract.address,
                        juniorTrancheVaultContract.address,
                        creditContract.address,
                        creditDueManagerContract.address,
                    ]),
            ).to.be.revertedWith("Initializable: contract is already initialized");
        });
    });

    describe("Pool config admin functions", function () {
        async function deployAndSetupContracts() {
            [eaNFTContract, humaConfigContract, mockTokenContract] = await deployProtocolContracts(
                protocolOwner,
                protocolTreasury,
                eaServiceAccount,
                sentinelServiceAccount,
                poolOwner,
            );
            [
                poolConfigContract,
                poolFeeManagerContract,
                poolSafeContract,
                calendarContract,
                borrowerFirstLossCoverContract,
                adminFirstLossCoverContract,
                tranchesPolicyContract,
                poolContract,
                epochManagerContract,
                seniorTrancheVaultContract,
                juniorTrancheVaultContract,
                creditContract as unknown,
                creditDueManagerContract,
            ] = await deployAndSetupPoolContracts(
                humaConfigContract,
                mockTokenContract,
                eaNFTContract,
                "FixedSeniorYieldTranchePolicy",
                defaultDeployer,
                poolOwner,
                "MockPoolCredit",
                "CreditLineManager",
                evaluationAgent,
                protocolTreasury,
                poolOwnerTreasury,
                poolOperator,
                [regularUser, evaluationAgent2],
                false,
            );
        }

        beforeEach(async function () {
            await loadFixture(deployAndSetupContracts);
        });

        describe("setPoolOwnerRewardsAndLiquidity", function () {
            const rewardsRate = 100;
            const liquidityRate = 200;

            it("Should allow setting rewards and liquidity by the pool owner", async function () {
                const tx = await poolConfigContract
                    .connect(poolOwner)
                    .setPoolOwnerRewardsAndLiquidity(rewardsRate, liquidityRate);
                const adminRnR = await poolConfigContract.getAdminRnR();
                expect(adminRnR.rewardRateInBpsForPoolOwner).to.equal(rewardsRate);
                expect(adminRnR.liquidityRateInBpsByPoolOwner).to.equal(liquidityRate);
                await expect(tx)
                    .to.emit(poolConfigContract, "PoolOwnerRewardsAndLiquidityChanged")
                    .withArgs(rewardsRate, liquidityRate, poolOwner.address);
            });

            it("Should allow setting rewards and liquidity by the Huma owner", async function () {
                const tx = await poolConfigContract
                    .connect(protocolOwner)
                    .setPoolOwnerRewardsAndLiquidity(rewardsRate, liquidityRate);
                const adminRnR = await poolConfigContract.getAdminRnR();
                expect(adminRnR.rewardRateInBpsForPoolOwner).to.equal(rewardsRate);
                expect(adminRnR.liquidityRateInBpsByPoolOwner).to.equal(liquidityRate);
                await expect(tx)
                    .to.emit(poolConfigContract, "PoolOwnerRewardsAndLiquidityChanged")
                    .withArgs(rewardsRate, liquidityRate, protocolOwner.address);
            });

            it("Should not allow other users to set the rates", async function () {
                await expect(
                    poolConfigContract
                        .connect(regularUser)
                        .setPoolOwnerRewardsAndLiquidity(rewardsRate, liquidityRate),
                ).to.be.revertedWithCustomError(
                    poolConfigContract,
                    "PoolOwnerOrHumaOwnerRequired",
                );
            });

            it("Should fail if reward rate exceeds 100%", async function () {
                await expect(
                    poolConfigContract
                        .connect(poolOwner)
                        .setPoolOwnerRewardsAndLiquidity(15000, liquidityRate),
                ).to.be.revertedWithCustomError(
                    poolConfigContract,
                    "InvalidBasisPointHigherThan10000",
                );
            });

            it("Should fail if liquidity rate exceeds 100%", async function () {
                await expect(
                    poolConfigContract
                        .connect(poolOwner)
                        .setPoolOwnerRewardsAndLiquidity(rewardsRate, 15000),
                ).to.be.revertedWithCustomError(
                    poolConfigContract,
                    "InvalidBasisPointHigherThan10000",
                );
            });

            it("Should fail if the combined reward rate of the pool owner and EA exceeds 100%", async function () {
                const adminRnR = await poolConfigContract.getAdminRnR();
                await expect(
                    poolConfigContract
                        .connect(poolOwner)
                        .setPoolOwnerRewardsAndLiquidity(
                            CONSTANTS.BP_FACTOR.sub(adminRnR.rewardRateInBpsForEA).add(1),
                            liquidityRate,
                        ),
                ).to.be.revertedWithCustomError(poolConfigContract, "AdminRewardRateTooHigh");
            });
        });

        describe("setEARewardsAndLiquidity", function () {
            const rewardsRate = 100;
            const liquidityRate = 200;

            it("Should allow setting rewards and liquidity by the pool owner", async function () {
                const tx = await poolConfigContract
                    .connect(poolOwner)
                    .setEARewardsAndLiquidity(rewardsRate, liquidityRate);
                const adminRnR = await poolConfigContract.getAdminRnR();
                expect(adminRnR.rewardRateInBpsForEA).to.equal(rewardsRate);
                expect(adminRnR.liquidityRateInBpsByEA).to.equal(liquidityRate);
                await expect(tx)
                    .to.emit(poolConfigContract, "EARewardsAndLiquidityChanged")
                    .withArgs(rewardsRate, liquidityRate, poolOwner.address);
            });

            it("Should allow setting rewards and liquidity by the Huma owner", async function () {
                const tx = await poolConfigContract
                    .connect(protocolOwner)
                    .setEARewardsAndLiquidity(rewardsRate, liquidityRate);
                const adminRnR = await poolConfigContract.getAdminRnR();
                expect(adminRnR.rewardRateInBpsForEA).to.equal(rewardsRate);
                expect(adminRnR.liquidityRateInBpsByEA).to.equal(liquidityRate);
                await expect(tx)
                    .to.emit(poolConfigContract, "EARewardsAndLiquidityChanged")
                    .withArgs(rewardsRate, liquidityRate, protocolOwner.address);
            });

            it("Should not allow other users to set the rates", async function () {
                await expect(
                    poolConfigContract
                        .connect(regularUser)
                        .setEARewardsAndLiquidity(rewardsRate, liquidityRate),
                ).to.be.revertedWithCustomError(
                    poolConfigContract,
                    "PoolOwnerOrHumaOwnerRequired",
                );
            });

            it("Should fail if reward rate exceeds 100%", async function () {
                await expect(
                    poolConfigContract
                        .connect(poolOwner)
                        .setEARewardsAndLiquidity(15000, liquidityRate),
                ).to.be.revertedWithCustomError(
                    poolConfigContract,
                    "InvalidBasisPointHigherThan10000",
                );
            });

            it("Should fail if liquidity rate exceeds 100%", async function () {
                await expect(
                    poolConfigContract
                        .connect(poolOwner)
                        .setEARewardsAndLiquidity(rewardsRate, 15000),
                ).to.be.revertedWithCustomError(
                    poolConfigContract,
                    "InvalidBasisPointHigherThan10000",
                );
            });

            it("Should fail if the combined reward rate of the pool owner and EA exceeds 100%", async function () {
                const adminRnR = await poolConfigContract.getAdminRnR();
                await expect(
                    poolConfigContract
                        .connect(poolOwner)
                        .setEARewardsAndLiquidity(
                            CONSTANTS.BP_FACTOR.sub(adminRnR.rewardRateInBpsForPoolOwner).add(1),
                            liquidityRate,
                        ),
                ).to.be.revertedWithCustomError(poolConfigContract, "AdminRewardRateTooHigh");
            });
        });

        describe("setEvaluationAgent", function () {
            let newNFTTokenId: string;
            let minFirstLossCoverRequirement: BN, minLiquidity: BN;

            beforeEach(async function () {
                const tx = await eaNFTContract.mintNFT(evaluationAgent2.address);
                const receipt = await tx.wait();
                for (const evt of receipt.events!) {
                    if (evt.event === "NFTGenerated") {
                        newNFTTokenId = evt.args!.tokenId;
                    }
                }

                // Set the EA to be a cover provider.
                await adminFirstLossCoverContract
                    .connect(poolOwner)
                    .addCoverProvider(evaluationAgent2.getAddress());

                minFirstLossCoverRequirement = await getMinFirstLossCoverRequirement(
                    adminFirstLossCoverContract,
                    poolConfigContract,
                );
                minLiquidity = await getMinLiquidityRequirementForEA(poolConfigContract);
            });

            it("Should allow the evaluation agent to be set and replaced", async function () {
                let eaNFTTokenId;
                const tx = await eaNFTContract.mintNFT(evaluationAgent.address);
                const receipt = await tx.wait();
                for (const evt of receipt.events!) {
                    if (evt.event === "NFTGenerated") {
                        eaNFTTokenId = evt.args!.tokenId;
                    }
                }
                const adminRnR = await poolConfigContract.getAdminRnR();
                const lpConfig = await poolConfigContract.getLPConfig();
                const evaluationAgentLiquidity = BN.from(adminRnR.liquidityRateInBpsByEA)
                    .mul(lpConfig.liquidityCap)
                    .div(CONSTANTS.BP_FACTOR);
                await juniorTrancheVaultContract
                    .connect(poolOwner)
                    .addApprovedLender(evaluationAgent.getAddress(), true);
                await juniorTrancheVaultContract
                    .connect(evaluationAgent)
                    .deposit(evaluationAgentLiquidity);
                await expect(
                    poolConfigContract
                        .connect(poolOwner)
                        .setEvaluationAgent(eaNFTTokenId, evaluationAgent.address),
                )
                    .to.emit(poolConfigContract, "EvaluationAgentChanged")
                    .withArgs(
                        ethers.constants.AddressZero,
                        evaluationAgent.address,
                        eaNFTTokenId,
                        poolOwner.address,
                    );
                expect(await poolConfigContract.evaluationAgent()).to.equal(
                    evaluationAgent.address,
                );
                expect(await poolConfigContract.evaluationAgentId()).to.equal(eaNFTTokenId);

                // Then replace it with another EA.
                // Give the new EA some tokens to use as the first loss cover and junior tranche liquidity.
                await mockTokenContract.mint(
                    evaluationAgent2.address,
                    minFirstLossCoverRequirement.add(minLiquidity),
                );
                await mockTokenContract
                    .connect(evaluationAgent2)
                    .approve(
                        adminFirstLossCoverContract.address,
                        minFirstLossCoverRequirement.add(minLiquidity),
                    );
                await juniorTrancheVaultContract.connect(evaluationAgent2).deposit(minLiquidity);

                await expect(
                    poolConfigContract
                        .connect(poolOwner)
                        .setEvaluationAgent(newNFTTokenId, evaluationAgent2.address),
                )
                    .to.emit(poolConfigContract, "EvaluationAgentChanged")
                    .withArgs(
                        evaluationAgent.address,
                        evaluationAgent2.address,
                        newNFTTokenId,
                        poolOwner.address,
                    );
                expect(await poolConfigContract.evaluationAgent()).to.equal(
                    evaluationAgent2.address,
                );
                expect(await poolConfigContract.evaluationAgentId()).to.equal(newNFTTokenId);
            });

            it("Should reject zero address EA", async function () {
                await expect(
                    poolConfigContract
                        .connect(poolOwner)
                        .setEvaluationAgent(newNFTTokenId, ethers.constants.AddressZero),
                ).to.be.revertedWithCustomError(poolConfigContract, "ZeroAddressProvided");
            });

            it("Should not allow non-pool owners or Huma owner to set the EA", async function () {
                await expect(
                    poolConfigContract
                        .connect(regularUser)
                        .setEvaluationAgent(newNFTTokenId, evaluationAgent2.address),
                ).to.be.revertedWithCustomError(
                    poolConfigContract,
                    "PoolOwnerOrHumaOwnerRequired",
                );
            });

            it("Should reject when the proposed new EA does not own the EA NFT", async function () {
                let yetAnotherNFTTokenId;
                const tx = await eaNFTContract.mintNFT(evaluationAgent.address);
                const receipt = await tx.wait();
                for (const evt of receipt.events!) {
                    if (evt.event === "NFTGenerated") {
                        yetAnotherNFTTokenId = evt.args!.tokenId;
                    }
                }

                await expect(
                    poolConfigContract
                        .connect(poolOwner)
                        .setEvaluationAgent(yetAnotherNFTTokenId, evaluationAgent2.address),
                ).to.be.revertedWithCustomError(
                    poolConfigContract,
                    "ProposedEADoesNotOwnProvidedEANFT",
                );
            });

            it("Should reject the new EA if the first loss cover requirement is not met", async function () {
                const coverTotalAssets = await adminFirstLossCoverContract.totalAssets();
                await overrideFirstLossCoverConfig(
                    adminFirstLossCoverContract,
                    CONSTANTS.ADMIN_LOSS_COVER_INDEX,
                    poolConfigContract,
                    poolOwner,
                    {
                        minLiquidity: coverTotalAssets.add(toToken(1)),
                    },
                );

                await mockTokenContract.mint(
                    evaluationAgent2.address,
                    minFirstLossCoverRequirement.add(minLiquidity),
                );
                await mockTokenContract
                    .connect(evaluationAgent2)
                    .approve(
                        adminFirstLossCoverContract.address,
                        minFirstLossCoverRequirement.add(minLiquidity),
                    );
                await juniorTrancheVaultContract.connect(evaluationAgent2).deposit(minLiquidity);

                await expect(
                    poolConfigContract
                        .connect(poolOwner)
                        .setEvaluationAgent(newNFTTokenId, evaluationAgent2.address),
                ).to.be.revertedWithCustomError(poolConfigContract, "InsufficientFirstLossCover");
            });

            it("Should reject when the new evaluation agent has not met the liquidity requirement", async function () {
                await expect(
                    poolConfigContract
                        .connect(poolOwner)
                        .setEvaluationAgent(newNFTTokenId, evaluationAgent2.address),
                ).to.be.revertedWithCustomError(
                    poolConfigContract,
                    "EvaluationAgentInsufficientLiquidity",
                );
            });
        });

        describe("setPoolFeeManager", function () {
            it("Should allow pool owner to set the fee manager successfully", async function () {
                await expect(
                    poolConfigContract
                        .connect(poolOwner)
                        .setPoolFeeManager(poolFeeManagerContract.address),
                )
                    .to.emit(poolConfigContract, "PoolFeeManagerChanged")
                    .withArgs(poolFeeManagerContract.address, poolOwner.address);
                expect(await poolConfigContract.poolFeeManager()).to.equal(
                    poolFeeManagerContract.address,
                );
            });

            it("Should allow protocol owner to set the fee manager successfully", async function () {
                await expect(
                    poolConfigContract
                        .connect(protocolOwner)
                        .setPoolFeeManager(poolFeeManagerContract.address),
                )
                    .to.emit(poolConfigContract, "PoolFeeManagerChanged")
                    .withArgs(poolFeeManagerContract.address, protocolOwner.address);
                expect(await poolConfigContract.poolFeeManager()).to.equal(
                    poolFeeManagerContract.address,
                );
            });

            it("Should reject non-owner and admin to call setPoolFeeManager", async function () {
                await expect(
                    poolConfigContract
                        .connect(regularUser)
                        .setPoolFeeManager(poolFeeManagerContract.address),
                ).to.be.revertedWithCustomError(
                    poolConfigContract,
                    "PoolOwnerOrHumaOwnerRequired",
                );
            });

            it("Should reject fee manager with zero address", async function () {
                await expect(
                    poolConfigContract
                        .connect(poolOwner)
                        .setPoolFeeManager(ethers.constants.AddressZero),
                ).to.be.revertedWithCustomError(poolConfigContract, "ZeroAddressProvided");
            });
        });

        describe("setHumaConfig", function () {
            it("Should allow the Huma owner to set Huma config", async function () {
                await expect(
                    poolConfigContract
                        .connect(protocolOwner)
                        .setHumaConfig(humaConfigContract.address),
                )
                    .to.emit(poolConfigContract, "HumaConfigChanged")
                    .withArgs(humaConfigContract.address, protocolOwner.address);
                expect(await poolConfigContract.humaConfig()).to.equal(humaConfigContract.address);
            });

            it("Should reject non-admin to call setHumaConfig", async function () {
                await expect(
                    poolConfigContract
                        .connect(poolOwner)
                        .setHumaConfig(humaConfigContract.address),
                ).to.be.revertedWithCustomError(poolConfigContract, "HumaOwnerRequired");
            });

            it("Should reject Huma config with zero address", async function () {
                await expect(
                    poolConfigContract
                        .connect(protocolOwner)
                        .setHumaConfig(ethers.constants.AddressZero),
                ).to.be.revertedWithCustomError(poolConfigContract, "ZeroAddressProvided");
            });
        });

        describe("setPool", function () {
            it("Should allow the pool owner to set the pool", async function () {
                await expect(poolConfigContract.connect(poolOwner).setPool(poolContract.address))
                    .to.emit(poolConfigContract, "PoolChanged")
                    .withArgs(poolContract.address, poolOwner.address);
                expect(await poolConfigContract.pool()).to.equal(poolContract.address);
            });

            it("Should allow the Huma owner to set the pool", async function () {
                await expect(
                    poolConfigContract.connect(protocolOwner).setPool(poolContract.address),
                )
                    .to.emit(poolConfigContract, "PoolChanged")
                    .withArgs(poolContract.address, protocolOwner.address);
                expect(await poolConfigContract.pool()).to.equal(poolContract.address);
            });

            it("Should reject non-owner or admin to set the pool", async function () {
                await expect(
                    poolConfigContract.connect(regularUser).setPool(poolContract.address),
                ).to.be.revertedWithCustomError(
                    poolConfigContract,
                    "PoolOwnerOrHumaOwnerRequired",
                );
            });

            it("Should reject pools with zero address", async function () {
                await expect(
                    poolConfigContract.connect(poolOwner).setPool(ethers.constants.AddressZero),
                ).to.be.revertedWithCustomError(poolConfigContract, "ZeroAddressProvided");
            });
        });

        describe("setPoolName", function () {
            const poolName = "Test pool";

            it("Should allow the pool owner to set pool name", async function () {
                await expect(poolConfigContract.connect(poolOwner).setPoolName(poolName))
                    .to.emit(poolConfigContract, "PoolNameChanged")
                    .withArgs(poolName, poolOwner.address);
                expect(await poolConfigContract.poolName()).to.equal(poolName);
            });

            it("Should allow the Huma owner to set pool name", async function () {
                await expect(poolConfigContract.connect(protocolOwner).setPoolName(poolName))
                    .to.emit(poolConfigContract, "PoolNameChanged")
                    .withArgs(poolName, protocolOwner.address);
                expect(await poolConfigContract.poolName()).to.equal(poolName);
            });

            it("Should reject non-owner or admin to call setPoolName", async function () {
                await expect(
                    poolConfigContract.connect(regularUser).setPoolName(poolName),
                ).to.be.revertedWithCustomError(
                    poolConfigContract,
                    "PoolOwnerOrHumaOwnerRequired",
                );
            });
        });

        describe("setPoolOwnerTreasury", function () {
            it("Should allow the pool owner to call setPoolOwnerTreasury", async function () {
                await expect(
                    poolConfigContract
                        .connect(poolOwner)
                        .setPoolOwnerTreasury(poolOwnerTreasury.address),
                )
                    .to.emit(poolConfigContract, "PoolOwnerTreasuryChanged")
                    .withArgs(poolOwnerTreasury.address, poolOwner.address);
                expect(await poolConfigContract.poolOwnerTreasury()).to.equal(
                    poolOwnerTreasury.address,
                );
            });

            it("Should allow the Huma owner to call setPoolOwnerTreasury", async function () {
                await expect(
                    poolConfigContract
                        .connect(protocolOwner)
                        .setPoolOwnerTreasury(poolOwnerTreasury.address),
                )
                    .to.emit(poolConfigContract, "PoolOwnerTreasuryChanged")
                    .withArgs(poolOwnerTreasury.address, protocolOwner.address);
                expect(await poolConfigContract.poolOwnerTreasury()).to.equal(
                    poolOwnerTreasury.address,
                );
            });

            it("Should reject non-owner or admin to call setPoolOwnerTreasury", async function () {
                await expect(
                    poolConfigContract
                        .connect(regularUser)
                        .setPoolOwnerTreasury(poolOwnerTreasury.address),
                ).to.be.revertedWithCustomError(
                    poolConfigContract,
                    "PoolOwnerOrHumaOwnerRequired",
                );
            });

            it("Should disallow zero address for pool owner treasury", async function () {
                await expect(
                    poolConfigContract
                        .connect(poolOwner)
                        .setPoolOwnerTreasury(ethers.constants.AddressZero),
                ).to.be.revertedWithCustomError(poolConfigContract, "ZeroAddressProvided");
            });
        });

        describe("setTranches", function () {
            it("Should allow the pool owner to set the tranches", async function () {
                await expect(
                    poolConfigContract
                        .connect(poolOwner)
                        .setTranches(
                            seniorTrancheVaultContract.address,
                            juniorTrancheVaultContract.address,
                        ),
                )
                    .to.emit(poolConfigContract, "TranchesChanged")
                    .withArgs(
                        seniorTrancheVaultContract.address,
                        juniorTrancheVaultContract.address,
                        poolOwner.address,
                    );
                expect(await poolConfigContract.seniorTranche()).to.equal(
                    seniorTrancheVaultContract.address,
                );
                expect(await poolConfigContract.juniorTranche()).to.equal(
                    juniorTrancheVaultContract.address,
                );
            });

            it("Should allow the Huma owner to set the tranches", async function () {
                await expect(
                    poolConfigContract
                        .connect(protocolOwner)
                        .setTranches(
                            seniorTrancheVaultContract.address,
                            juniorTrancheVaultContract.address,
                        ),
                )
                    .to.emit(poolConfigContract, "TranchesChanged")
                    .withArgs(
                        seniorTrancheVaultContract.address,
                        juniorTrancheVaultContract.address,
                        protocolOwner.address,
                    );
                expect(await poolConfigContract.seniorTranche()).to.equal(
                    seniorTrancheVaultContract.address,
                );
                expect(await poolConfigContract.juniorTranche()).to.equal(
                    juniorTrancheVaultContract.address,
                );
            });

            it("Should reject non-owner or admin to set the tranches", async function () {
                await expect(
                    poolConfigContract
                        .connect(regularUser)
                        .setTranches(
                            seniorTrancheVaultContract.address,
                            juniorTrancheVaultContract.address,
                        ),
                ).to.be.revertedWithCustomError(
                    poolConfigContract,
                    "PoolOwnerOrHumaOwnerRequired",
                );
            });

            it("Should disallow zero addresses for the senior tranche", async function () {
                await expect(
                    poolConfigContract
                        .connect(poolOwner)
                        .setTranches(
                            ethers.constants.AddressZero,
                            juniorTrancheVaultContract.address,
                        ),
                ).to.be.revertedWithCustomError(poolConfigContract, "ZeroAddressProvided");
            });

            it("Should disallow zero addresses for the junior tranche", async function () {
                await expect(
                    poolConfigContract
                        .connect(poolOwner)
                        .setTranches(
                            seniorTrancheVaultContract.address,
                            ethers.constants.AddressZero,
                        ),
                ).to.be.revertedWithCustomError(poolConfigContract, "ZeroAddressProvided");
            });
        });

        describe("setPoolSafe", function () {
            it("Should allow the pool owner to set the pool safe", async function () {
                await expect(
                    poolConfigContract.connect(poolOwner).setPoolSafe(poolSafeContract.address),
                )
                    .to.emit(poolConfigContract, "PoolSafeChanged")
                    .withArgs(poolSafeContract.address, poolOwner.address);
                expect(await poolConfigContract.poolSafe()).to.equal(poolSafeContract.address);
            });

            it("Should allow the Huma owner to set the pool safe", async function () {
                await expect(
                    poolConfigContract
                        .connect(protocolOwner)
                        .setPoolSafe(poolSafeContract.address),
                )
                    .to.emit(poolConfigContract, "PoolSafeChanged")
                    .withArgs(poolSafeContract.address, protocolOwner.address);
                expect(await poolConfigContract.poolSafe()).to.equal(poolSafeContract.address);
            });

            it("Should reject non-owner or admin to set the pool safe", async function () {
                await expect(
                    poolConfigContract.connect(regularUser).setPoolSafe(poolSafeContract.address),
                ).to.be.revertedWithCustomError(
                    poolConfigContract,
                    "PoolOwnerOrHumaOwnerRequired",
                );
            });

            it("Should disallow zero address for the pool safe", async function () {
                await expect(
                    poolConfigContract
                        .connect(poolOwner)
                        .setPoolSafe(ethers.constants.AddressZero),
                ).to.be.revertedWithCustomError(poolConfigContract, "ZeroAddressProvided");
            });
        });

        describe("setTranchesPolicy", function () {
            it("Should allow the pool owner to set the tranches policy", async function () {
                await expect(
                    poolConfigContract
                        .connect(poolOwner)
                        .setTranchesPolicy(tranchesPolicyContract.address),
                )
                    .to.emit(poolConfigContract, "TranchesPolicyChanged")
                    .withArgs(tranchesPolicyContract.address, poolOwner.address);
                expect(await poolConfigContract.tranchesPolicy()).to.equal(
                    tranchesPolicyContract.address,
                );
            });

            it("Should allow the Huma owner to set the tranches policy", async function () {
                await expect(
                    poolConfigContract
                        .connect(protocolOwner)
                        .setTranchesPolicy(tranchesPolicyContract.address),
                )
                    .to.emit(poolConfigContract, "TranchesPolicyChanged")
                    .withArgs(tranchesPolicyContract.address, protocolOwner.address);
                expect(await poolConfigContract.tranchesPolicy()).to.equal(
                    tranchesPolicyContract.address,
                );
            });

            it("Should reject non-owner or admin to set the tranches policy", async function () {
                await expect(
                    poolConfigContract
                        .connect(regularUser)
                        .setTranchesPolicy(tranchesPolicyContract.address),
                ).to.be.revertedWithCustomError(
                    poolConfigContract,
                    "PoolOwnerOrHumaOwnerRequired",
                );
            });

            it("Should disallow zero address for the tranches policy", async function () {
                await expect(
                    poolConfigContract
                        .connect(poolOwner)
                        .setTranchesPolicy(ethers.constants.AddressZero),
                ).to.be.revertedWithCustomError(poolConfigContract, "ZeroAddressProvided");
            });
        });

        describe("setEpochManager", function () {
            it("Should allow the pool owner to set the epoch manager", async function () {
                await expect(
                    poolConfigContract
                        .connect(poolOwner)
                        .setEpochManager(epochManagerContract.address),
                )
                    .to.emit(poolConfigContract, "EpochManagerChanged")
                    .withArgs(epochManagerContract.address, poolOwner.address);
                expect(await poolConfigContract.epochManager()).to.equal(
                    epochManagerContract.address,
                );
            });

            it("Should allow the Huma owner to set the epoch manager", async function () {
                await expect(
                    poolConfigContract
                        .connect(protocolOwner)
                        .setEpochManager(epochManagerContract.address),
                )
                    .to.emit(poolConfigContract, "EpochManagerChanged")
                    .withArgs(epochManagerContract.address, protocolOwner.address);
                expect(await poolConfigContract.epochManager()).to.equal(
                    epochManagerContract.address,
                );
            });

            it("Should reject non-owner or admin to set the epoch manager", async function () {
                await expect(
                    poolConfigContract
                        .connect(regularUser)
                        .setEpochManager(epochManagerContract.address),
                ).to.be.revertedWithCustomError(
                    poolConfigContract,
                    "PoolOwnerOrHumaOwnerRequired",
                );
            });

            it("Should disallow zero address for the epoch manager", async function () {
                await expect(
                    poolConfigContract
                        .connect(poolOwner)
                        .setEpochManager(ethers.constants.AddressZero),
                ).to.be.revertedWithCustomError(poolConfigContract, "ZeroAddressProvided");
            });
        });

        describe("setCreditDueManager", function () {
            it("Should allow the pool owner to set the CreditDueManager contract", async function () {
                await expect(
                    poolConfigContract
                        .connect(poolOwner)
                        .setCreditDueManager(creditDueManagerContract.address),
                )
                    .to.emit(poolConfigContract, "CreditDueManagerChanged")
                    .withArgs(creditDueManagerContract.address, poolOwner.address);
                expect(await poolConfigContract.creditDueManager()).to.equal(
                    creditDueManagerContract.address,
                );
            });

            it("Should allow the Huma master admin to set the CreditDueManager contract", async function () {
                await expect(
                    poolConfigContract
                        .connect(protocolOwner)
                        .setCreditDueManager(creditDueManagerContract.address),
                )
                    .to.emit(poolConfigContract, "CreditDueManagerChanged")
                    .withArgs(creditDueManagerContract.address, protocolOwner.address);
                expect(await poolConfigContract.creditDueManager()).to.equal(
                    creditDueManagerContract.address,
                );
            });

            it("Should reject non-owner or admin to set the CreditDueManager contract", async function () {
                await expect(
                    poolConfigContract
                        .connect(regularUser)
                        .setCreditDueManager(creditDueManagerContract.address),
<<<<<<< HEAD
                ).to.be.revertedWithCustomError(poolConfigContract, "AdminRequired");
=======
                ).to.be.revertedWithCustomError(
                    poolConfigContract,
                    "PoolOwnerOrHumaOwnerRequired",
                );
>>>>>>> fb68cd7c
            });

            it("Should disallow zero address for the CreditDueManager contract", async function () {
                await expect(
                    poolConfigContract
                        .connect(poolOwner)
                        .setCreditDueManager(ethers.constants.AddressZero),
                ).to.be.revertedWithCustomError(poolConfigContract, "ZeroAddressProvided");
            });
        });

        describe("setCredit", function () {
            it("Should allow the pool owner to set the Credit contract", async function () {
                await expect(
                    poolConfigContract.connect(poolOwner).setCredit(creditContract.address),
                )
                    .to.emit(poolConfigContract, "CreditChanged")
                    .withArgs(creditContract.address, poolOwner.address);
                expect(await poolConfigContract.credit()).to.equal(creditContract.address);
            });

<<<<<<< HEAD
            it("Should allow the Huma master admin to set the Credit contract", async function () {
=======
            it("Should allow the Huma owner to set the credit contract", async function () {
>>>>>>> fb68cd7c
                await expect(
                    poolConfigContract.connect(protocolOwner).setCredit(creditContract.address),
                )
                    .to.emit(poolConfigContract, "CreditChanged")
                    .withArgs(creditContract.address, protocolOwner.address);
                expect(await poolConfigContract.credit()).to.equal(creditContract.address);
            });

            it("Should reject non-owner or admin to set the Credit contract", async function () {
                await expect(
                    poolConfigContract.connect(regularUser).setCredit(creditContract.address),
                ).to.be.revertedWithCustomError(
                    poolConfigContract,
                    "PoolOwnerOrHumaOwnerRequired",
                );
            });

            it("Should disallow zero address for the Credit contract", async function () {
                await expect(
                    poolConfigContract.connect(poolOwner).setCredit(ethers.constants.AddressZero),
                ).to.be.revertedWithCustomError(poolConfigContract, "ZeroAddressProvided");
            });
        });

        describe("setCreditManager", function () {
            it("Should allow the pool owner to set the CreditManager contract", async function () {
                await expect(
                    poolConfigContract
                        .connect(poolOwner)
                        .setCreditManager(creditManagerContract.address),
                )
                    .to.emit(poolConfigContract, "CreditManagerChanged")
                    .withArgs(creditManagerContract.address, poolOwner.address);
                expect(await poolConfigContract.creditManager()).to.equal(
                    creditManagerContract.address,
                );
            });

<<<<<<< HEAD
            it("Should allow the Huma master admin to set the CreditManager contract", async function () {
=======
            it("Should allow the Huma owner to set the CreditManager contract", async function () {
>>>>>>> fb68cd7c
                await expect(
                    poolConfigContract
                        .connect(protocolOwner)
                        .setCreditManager(creditManagerContract.address),
                )
                    .to.emit(poolConfigContract, "CreditManagerChanged")
                    .withArgs(creditManagerContract.address, protocolOwner.address);
                expect(await poolConfigContract.creditManager()).to.equal(
                    creditManagerContract.address,
                );
            });

<<<<<<< HEAD
            it("Should reject non-owner or admin to set the CreditManager contract", async function () {
=======
            it("Should reject non-pool owner or Huma owner to set the CreditManager contract", async function () {
>>>>>>> fb68cd7c
                await expect(
                    poolConfigContract
                        .connect(regularUser)
                        .setCreditManager(creditManagerContract.address),
<<<<<<< HEAD
                ).to.be.revertedWithCustomError(poolConfigContract, "AdminRequired");
=======
                ).to.be.revertedWithCustomError(
                    poolConfigContract,
                    "PoolOwnerOrHumaOwnerRequired",
                );
>>>>>>> fb68cd7c
            });

            it("Should disallow zero address for the CreditManager contract", async function () {
                await expect(
                    poolConfigContract
                        .connect(poolOwner)
                        .setCreditManager(ethers.constants.AddressZero),
                ).to.be.revertedWithCustomError(poolConfigContract, "ZeroAddressProvided");
            });
        });

        describe("setFirstLossCover", function () {
            let config: FirstLossCoverConfigStruct;

            before(function () {
                config = {
                    coverRatePerLossInBps: 1_000,
                    coverCapPerLoss: toToken(1_000_000),
                    maxLiquidity: toToken(2_000_000),
                    minLiquidity: 0,
                    riskYieldMultiplierInBps: 20000,
                };
            });

            async function testSetterAndGetter(actor: SignerWithAddress) {
                await expect(
                    poolConfigContract
                        .connect(actor)
                        .setFirstLossCover(
                            CONSTANTS.ADMIN_LOSS_COVER_INDEX,
                            adminFirstLossCoverContract.address,
                            config,
                        ),
                )
                    .to.emit(poolConfigContract, "FirstLossCoverChanged")
                    .withArgs(
                        CONSTANTS.ADMIN_LOSS_COVER_INDEX,
                        adminFirstLossCoverContract.address,
                        config.coverRatePerLossInBps,
                        config.coverCapPerLoss,
                        config.maxLiquidity,
                        config.minLiquidity,
                        config.riskYieldMultiplierInBps,
                        await actor.getAddress(),
                    );

                const coverConfig = await poolConfigContract.getFirstLossCoverConfig(
                    adminFirstLossCoverContract.address,
                );
                expect(coverConfig.coverRatePerLossInBps).to.equal(config.coverRatePerLossInBps);
                expect(coverConfig.coverCapPerLoss).to.equal(config.coverCapPerLoss);
                expect(coverConfig.maxLiquidity).to.equal(config.maxLiquidity);
                expect(coverConfig.minLiquidity).to.equal(config.minLiquidity);
                expect(coverConfig.riskYieldMultiplierInBps).to.equal(
                    config.riskYieldMultiplierInBps,
                );
            }

            it("Should allow the pool owner to set the first loss cover", async function () {
                await testSetterAndGetter(poolOwner);
            });

            it("Should allow the Huma owner to set the first loss cover", async function () {
                await testSetterAndGetter(protocolOwner);
            });

            it("Should not allow others to set the first loss cover", async function () {
                await expect(
                    poolConfigContract
                        .connect(regularUser)
                        .setFirstLossCover(
                            CONSTANTS.ADMIN_LOSS_COVER_INDEX,
                            adminFirstLossCoverContract.address,
                            config,
                        ),
                ).to.be.revertedWithCustomError(
                    poolConfigContract,
                    "PoolOwnerOrHumaOwnerRequired",
                );
            });

            it("Should not the cover rate to exceed 100%", async function () {
                await expect(
                    poolConfigContract
                        .connect(poolOwner)
                        .setFirstLossCover(
                            CONSTANTS.ADMIN_LOSS_COVER_INDEX,
                            adminFirstLossCoverContract.address,
                            {
                                ...config,
                                ...{
                                    coverRatePerLossInBps: CONSTANTS.BP_FACTOR.add(1),
                                },
                            },
                        ),
                ).to.be.revertedWithCustomError(
                    poolConfigContract,
                    "InvalidBasisPointHigherThan10000",
                );
            });
        });

        describe("setCalendar", function () {
            it("Should allow the pool owner to set the calendar contract", async function () {
                await expect(
                    poolConfigContract.connect(poolOwner).setCalendar(calendarContract.address),
                )
                    .to.emit(poolConfigContract, "CalendarChanged")
                    .withArgs(calendarContract.address, poolOwner.address);
                expect(await poolConfigContract.calendar()).to.equal(calendarContract.address);
            });

            it("Should allow the Huma owner to set the calendar contract", async function () {
                await expect(
                    poolConfigContract
                        .connect(protocolOwner)
                        .setCalendar(calendarContract.address),
                )
                    .to.emit(poolConfigContract, "CalendarChanged")
                    .withArgs(calendarContract.address, protocolOwner.address);
                expect(await poolConfigContract.calendar()).to.equal(calendarContract.address);
            });

            it("Should reject non-owner or admin to set the calendar contract", async function () {
                await expect(
                    poolConfigContract.connect(regularUser).setCalendar(calendarContract.address),
                ).to.be.revertedWithCustomError(
                    poolConfigContract,
                    "PoolOwnerOrHumaOwnerRequired",
                );
            });

            it("Should disallow zero address for the calendar contract", async function () {
                await expect(
                    poolConfigContract
                        .connect(poolOwner)
                        .setCalendar(ethers.constants.AddressZero),
                ).to.be.revertedWithCustomError(poolConfigContract, "ZeroAddressProvided");
            });
        });

        describe("setReceivableAsset", function () {
            it("Should allow the pool owner to set the receivable asset", async function () {
                await expect(
                    poolConfigContract
                        .connect(poolOwner)
                        .setReceivableAsset(defaultDeployer.address),
                )
                    .to.emit(poolConfigContract, "ReceivableAssetChanged")
                    .withArgs(defaultDeployer.address, poolOwner.address);
                expect(await poolConfigContract.receivableAsset()).to.equal(
                    defaultDeployer.address,
                );
            });

            it("Should allow the Huma owner to set the receivable asset", async function () {
                await expect(
                    poolConfigContract
                        .connect(protocolOwner)
                        .setReceivableAsset(defaultDeployer.address),
                )
                    .to.emit(poolConfigContract, "ReceivableAssetChanged")
                    .withArgs(defaultDeployer.address, protocolOwner.address);
                expect(await poolConfigContract.receivableAsset()).to.equal(
                    defaultDeployer.address,
                );
            });

            it("Should reject non-owner or admin to set the receivable asset", async function () {
                await expect(
                    poolConfigContract
                        .connect(regularUser)
                        .setReceivableAsset(defaultDeployer.address),
                ).to.be.revertedWithCustomError(
                    poolConfigContract,
                    "PoolOwnerOrHumaOwnerRequired",
                );
            });

            it("Should disallow zero address for the receivable asset", async function () {
                await expect(
                    poolConfigContract
                        .connect(poolOwner)
                        .setReceivableAsset(ethers.constants.AddressZero),
                ).to.be.revertedWithCustomError(poolConfigContract, "ZeroAddressProvided");
            });
        });

        describe("setPoolSettings", function () {
            let newSettings: PoolSettingsStructOutput;

            beforeEach(async function () {
                const oldSettings = await poolConfigContract.getPoolSettings();
                newSettings = {
                    ...oldSettings,
                    ...{
                        payPeriodDuration: PayPeriodDuration.Quarterly,
                    },
                };
            });

            it("Should allow the pool owner to set the pool settings", async function () {
                await expect(poolConfigContract.connect(poolOwner).setPoolSettings(newSettings))
                    .to.emit(poolConfigContract, "PoolSettingsChanged")
                    .withArgs(
                        newSettings.maxCreditLine,
                        newSettings.minDepositAmount,
                        newSettings.payPeriodDuration,
                        newSettings.latePaymentGracePeriodInDays,
                        newSettings.defaultGracePeriodInDays,
                        newSettings.advanceRateInBps,
                        newSettings.receivableAutoApproval,
                        await poolOwner.getAddress(),
                    );

                const actualNewSettings = await poolConfigContract.getPoolSettings();
                expect(actualNewSettings.maxCreditLine).to.equal(newSettings.maxCreditLine);
                expect(actualNewSettings.minDepositAmount).to.equal(newSettings.minDepositAmount);
                expect(actualNewSettings.payPeriodDuration).to.equal(
                    newSettings.payPeriodDuration,
                );
                expect(actualNewSettings.latePaymentGracePeriodInDays).to.equal(
                    newSettings.latePaymentGracePeriodInDays,
                );
                expect(actualNewSettings.defaultGracePeriodInDays).to.equal(
                    newSettings.defaultGracePeriodInDays,
                );
                expect(actualNewSettings.advanceRateInBps).to.equal(newSettings.advanceRateInBps);
                expect(actualNewSettings.receivableAutoApproval).to.equal(
                    newSettings.receivableAutoApproval,
                );
            });

            it("Should allow the Huma owner to set the pool settings", async function () {
                await expect(
                    poolConfigContract.connect(protocolOwner).setPoolSettings(newSettings),
                )
                    .to.emit(poolConfigContract, "PoolSettingsChanged")
                    .withArgs(
                        newSettings.maxCreditLine,
                        newSettings.minDepositAmount,
                        newSettings.payPeriodDuration,
                        newSettings.latePaymentGracePeriodInDays,
                        newSettings.defaultGracePeriodInDays,
                        newSettings.advanceRateInBps,
                        newSettings.receivableAutoApproval,
                        await protocolOwner.getAddress(),
                    );

                const actualNewSettings = await poolConfigContract.getPoolSettings();
                expect(actualNewSettings.maxCreditLine).to.equal(newSettings.maxCreditLine);
                expect(actualNewSettings.minDepositAmount).to.equal(newSettings.minDepositAmount);
                expect(actualNewSettings.payPeriodDuration).to.equal(
                    newSettings.payPeriodDuration,
                );
                expect(actualNewSettings.latePaymentGracePeriodInDays).to.equal(
                    newSettings.latePaymentGracePeriodInDays,
                );
                expect(actualNewSettings.defaultGracePeriodInDays).to.equal(
                    newSettings.defaultGracePeriodInDays,
                );
                expect(actualNewSettings.advanceRateInBps).to.equal(newSettings.advanceRateInBps);
                expect(actualNewSettings.receivableAutoApproval).to.equal(
                    newSettings.receivableAutoApproval,
                );
            });

            it("Should reject non-owner or admin to set the pool settings", async function () {
                await expect(
                    poolConfigContract.connect(regularUser).setPoolSettings(newSettings),
                ).to.be.revertedWithCustomError(
                    poolConfigContract,
                    "PoolOwnerOrHumaOwnerRequired",
                );
            });

            it("Should disallow min deposit amount that's less than the min threshold", async function () {
                await expect(
                    poolConfigContract.connect(poolOwner).setPoolSettings({
                        ...newSettings,
                        ...{
                            minDepositAmount: 10 ** 6 - 1,
                        },
                    }),
                ).to.be.revertedWithCustomError(poolConfigContract, "MinDepositAmountTooLow");
            });

            it("Should disallow late payment grace periods that are longer than or equal to the number of days in a full pay period", async function () {
                await expect(
                    poolConfigContract.connect(poolOwner).setPoolSettings({
                        ...newSettings,
                        ...{
                            payPeriodDuration: PayPeriodDuration.Monthly,
                            latePaymentGracePeriodInDays: 30,
                        },
                    }),
                ).to.be.revertedWithCustomError(
                    poolConfigContract,
                    "LatePaymentGracePeriodTooLong",
                );
            });

            it("Should disallow advance rates that exceed 10000", async function () {
                await expect(
                    poolConfigContract.connect(poolOwner).setPoolSettings({
                        ...newSettings,
                        ...{
                            advanceRateInBps: 10001,
                        },
                    }),
                ).to.be.revertedWithCustomError(
                    poolConfigContract,
                    "InvalidBasisPointHigherThan10000",
                );
            });
        });

        describe("setLPConfig", function () {
            let newLPConfig: LPConfigStruct;

            before(async function () {
                newLPConfig = {
                    liquidityCap: toToken(100_000_000),
                    maxSeniorJuniorRatio: 4,
                    fixedSeniorYieldInBps: 2000,
                    tranchesRiskAdjustmentInBps: 8000,
                    withdrawalLockoutPeriodInDays: 30,
                };
            });

            it("Should allow the pool owner to set the LP config", async function () {
                await expect(poolConfigContract.connect(poolOwner).setLPConfig(newLPConfig))
                    .to.emit(poolConfigContract, "LPConfigChanged")
                    .withArgs(
                        newLPConfig.liquidityCap,
                        newLPConfig.maxSeniorJuniorRatio,
                        newLPConfig.fixedSeniorYieldInBps,
                        newLPConfig.tranchesRiskAdjustmentInBps,
                        newLPConfig.withdrawalLockoutPeriodInDays,
                        poolOwner.address,
                    );
                const lpConfig = await poolConfigContract.getLPConfig();
                expect(lpConfig.liquidityCap).to.equal(newLPConfig.liquidityCap);
                expect(lpConfig.withdrawalLockoutPeriodInDays).to.equal(
                    newLPConfig.withdrawalLockoutPeriodInDays,
                );
                expect(lpConfig.maxSeniorJuniorRatio).to.equal(newLPConfig.maxSeniorJuniorRatio);
                expect(lpConfig.fixedSeniorYieldInBps).to.equal(newLPConfig.fixedSeniorYieldInBps);
                expect(lpConfig.tranchesRiskAdjustmentInBps).to.equal(
                    newLPConfig.tranchesRiskAdjustmentInBps,
                );
            });

            it("Should allow the Huma owner to set the LP config", async function () {
                await expect(poolConfigContract.connect(protocolOwner).setLPConfig(newLPConfig))
                    .to.emit(poolConfigContract, "LPConfigChanged")
                    .withArgs(
                        newLPConfig.liquidityCap,
                        newLPConfig.maxSeniorJuniorRatio,
                        newLPConfig.fixedSeniorYieldInBps,
                        newLPConfig.tranchesRiskAdjustmentInBps,
                        newLPConfig.withdrawalLockoutPeriodInDays,
                        protocolOwner.address,
                    );
                const lpConfig = await poolConfigContract.getLPConfig();
                expect(lpConfig.liquidityCap).to.equal(newLPConfig.liquidityCap);
                expect(lpConfig.withdrawalLockoutPeriodInDays).to.equal(
                    newLPConfig.withdrawalLockoutPeriodInDays,
                );
                expect(lpConfig.maxSeniorJuniorRatio).to.equal(newLPConfig.maxSeniorJuniorRatio);
                expect(lpConfig.fixedSeniorYieldInBps).to.equal(newLPConfig.fixedSeniorYieldInBps);
                expect(lpConfig.tranchesRiskAdjustmentInBps).to.equal(
                    newLPConfig.tranchesRiskAdjustmentInBps,
                );
            });

            it("Should reject non-owner or admin to set the LP config", async function () {
                await expect(
                    poolConfigContract.connect(regularUser).setLPConfig(newLPConfig),
                ).to.be.revertedWithCustomError(
                    poolConfigContract,
                    "PoolOwnerOrHumaOwnerRequired",
                );
            });

            it("Should not allow fixSeniorYieldInBps to exceed 10000", async function () {
                await expect(
                    poolConfigContract.connect(poolOwner).setLPConfig({
                        ...newLPConfig,
                        ...{
                            fixedSeniorYieldInBps: CONSTANTS.BP_FACTOR.add(1),
                        },
                    }),
                ).to.be.revertedWithCustomError(
                    poolConfigContract,
                    "InvalidBasisPointHigherThan10000",
                );
            });

            it("Should not allow tranchesRiskAdjustmentInBps to exceed 10000", async function () {
                await expect(
                    poolConfigContract.connect(poolOwner).setLPConfig({
                        ...newLPConfig,
                        ...{
                            tranchesRiskAdjustmentInBps: CONSTANTS.BP_FACTOR.add(1),
                        },
                    }),
                ).to.be.revertedWithCustomError(
                    poolConfigContract,
                    "InvalidBasisPointHigherThan10000",
                );
            });
        });

        describe("setFrontLoadingFees", function () {
            let newFrontLoadingFeeStructure: FrontLoadingFeesStructureStruct;

            before(async function () {
                newFrontLoadingFeeStructure = {
                    frontLoadingFeeFlat: toToken(50),
                    frontLoadingFeeBps: BN.from(100),
                };
            });

            it("Should allow the pool owner to set the front loading fees", async function () {
                await expect(
                    poolConfigContract
                        .connect(poolOwner)
                        .setFrontLoadingFees(newFrontLoadingFeeStructure),
                )
                    .to.emit(poolConfigContract, "FrontLoadingFeesChanged")
                    .withArgs(
                        newFrontLoadingFeeStructure.frontLoadingFeeFlat,
                        newFrontLoadingFeeStructure.frontLoadingFeeBps,
                        poolOwner.address,
                    );
                const frontLoadingFees = await poolConfigContract.getFrontLoadingFees();
                expect(frontLoadingFees[0]).to.equal(
                    newFrontLoadingFeeStructure.frontLoadingFeeFlat,
                );
                expect(frontLoadingFees[1]).to.equal(
                    newFrontLoadingFeeStructure.frontLoadingFeeBps,
                );
            });

            it("Should allow the Huma owner to set the front loading fees", async function () {
                await expect(
                    poolConfigContract
                        .connect(protocolOwner)
                        .setFrontLoadingFees(newFrontLoadingFeeStructure),
                )
                    .to.emit(poolConfigContract, "FrontLoadingFeesChanged")
                    .withArgs(
                        newFrontLoadingFeeStructure.frontLoadingFeeFlat,
                        newFrontLoadingFeeStructure.frontLoadingFeeBps,
                        protocolOwner.address,
                    );
                const frontLoadingFees = await poolConfigContract.getFrontLoadingFees();
                expect(frontLoadingFees[0]).to.equal(
                    newFrontLoadingFeeStructure.frontLoadingFeeFlat,
                );
                expect(frontLoadingFees[1]).to.equal(
                    newFrontLoadingFeeStructure.frontLoadingFeeBps,
                );
            });

            it("Should reject non-owner or admin to set the front loading fees", async function () {
                await expect(
                    poolConfigContract
                        .connect(regularUser)
                        .setFrontLoadingFees(newFrontLoadingFeeStructure),
                ).to.be.revertedWithCustomError(
                    poolConfigContract,
                    "PoolOwnerOrHumaOwnerRequired",
                );
            });

            it("Should not allow frontLoadingFeeBps to exceed 10000", async function () {
                await expect(
                    poolConfigContract.connect(poolOwner).setFrontLoadingFees({
                        ...newFrontLoadingFeeStructure,
                        ...{
                            frontLoadingFeeBps: CONSTANTS.BP_FACTOR.add(1),
                        },
                    }),
                ).to.be.revertedWithCustomError(
                    poolConfigContract,
                    "InvalidBasisPointHigherThan10000",
                );
            });
        });

        describe("setFeeStructure", function () {
            let newFeeStructure: FeeStructureStruct;

            before(async function () {
                newFeeStructure = {
                    yieldInBps: BN.from(1000),
                    minPrincipalRateInBps: BN.from(2000),
                    lateFeeBps: BN.from(3000),
                };
            });

            it("Should allow the pool owner to set the fee structure", async function () {
                await expect(
                    poolConfigContract.connect(poolOwner).setFeeStructure(newFeeStructure),
                )
                    .to.emit(poolConfigContract, "FeeStructureChanged")
                    .withArgs(
                        newFeeStructure.yieldInBps,
                        newFeeStructure.minPrincipalRateInBps,
                        newFeeStructure.lateFeeBps,
                        poolOwner.address,
                    );
                let fees = await poolConfigContract.getFeeStructure();
                expect(fees.yieldInBps).to.equal(newFeeStructure.yieldInBps);
                expect(fees.lateFeeBps).to.equal(newFeeStructure.lateFeeBps);
                expect(fees.minPrincipalRateInBps).to.equal(newFeeStructure.minPrincipalRateInBps);
            });

            it("Should allow the Huma owner to set the fee structure", async function () {
                await expect(
                    poolConfigContract.connect(protocolOwner).setFeeStructure(newFeeStructure),
                )
                    .to.emit(poolConfigContract, "FeeStructureChanged")
                    .withArgs(
                        newFeeStructure.yieldInBps,
                        newFeeStructure.minPrincipalRateInBps,
                        newFeeStructure.lateFeeBps,
                        protocolOwner.address,
                    );

                let fees = await poolConfigContract.getFeeStructure();
                expect(fees.yieldInBps).to.equal(newFeeStructure.yieldInBps);
                expect(fees.lateFeeBps).to.equal(newFeeStructure.lateFeeBps);
                expect(fees.minPrincipalRateInBps).to.equal(newFeeStructure.minPrincipalRateInBps);
            });

            it("Should reject non-owner or admin to set the fee structure", async function () {
                await expect(
                    poolConfigContract.connect(regularUser).setFeeStructure(newFeeStructure),
                ).to.be.revertedWithCustomError(
                    poolConfigContract,
                    "PoolOwnerOrHumaOwnerRequired",
                );
            });

            it("Should not allow minPrincipalRateInBps to exceed 10000", async function () {
                await expect(
                    poolConfigContract.connect(poolOwner).setFeeStructure({
                        ...newFeeStructure,
                        ...{
                            minPrincipalRateInBps: CONSTANTS.BP_FACTOR.add(1),
                        },
                    }),
                ).to.be.revertedWithCustomError(
                    poolConfigContract,
                    "InvalidBasisPointHigherThan10000",
                );
            });

            it("Should not allow lateFeeBps to exceed 10000", async function () {
                await expect(
                    poolConfigContract.connect(poolOwner).setFeeStructure({
                        ...newFeeStructure,
                        ...{
                            lateFeeBps: CONSTANTS.BP_FACTOR.add(1),
                        },
                    }),
                ).to.be.revertedWithCustomError(
                    poolConfigContract,
                    "InvalidBasisPointHigherThan10000",
                );
            });
        });

        describe("checkLiquidityRequirementForPoolOwner", function () {
            let minRequirement: BN;

            beforeEach(async function () {
                minRequirement = await getMinLiquidityRequirementForPoolOwner(poolConfigContract);
            });

            it("Should pass the checks when there is enough liquidity", async function () {
                await poolConfigContract.checkLiquidityRequirementForPoolOwner(minRequirement);
            });

            it("Should revert when the pool owner has not provided enough liquidity", async function () {
                await expect(
                    poolConfigContract.checkLiquidityRequirementForPoolOwner(
                        minRequirement.sub(1),
                    ),
                ).to.be.revertedWithCustomError(
                    poolConfigContract,
                    "PoolOwnerInsufficientLiquidity",
                );
            });
        });

        describe("checkLiquidityRequirementForEA", function () {
            let minRequirement: BN;

            beforeEach(async function () {
                minRequirement = await getMinLiquidityRequirementForEA(poolConfigContract);
            });

            it("Should pass the checks when there is enough liquidity", async function () {
                await poolConfigContract.checkLiquidityRequirementForEA(minRequirement);
            });

            it("Should revert when the pool owner has not provided enough liquidity", async function () {
                await expect(
                    poolConfigContract.checkLiquidityRequirementForEA(minRequirement.sub(1)),
                ).to.be.revertedWithCustomError(
                    poolConfigContract,
                    "EvaluationAgentInsufficientLiquidity",
                );
            });
        });

        describe("checkLiquidityRequirementForRedemption", function () {
            let poolOwnerMinRequirement: BN, eaMinRequirement: BN;

            beforeEach(async function () {
                poolOwnerMinRequirement =
                    await getMinLiquidityRequirementForPoolOwner(poolConfigContract);
                eaMinRequirement = await getMinLiquidityRequirementForEA(poolConfigContract);
            });

            it("Should pass the check for non-admins even if they have not deposited liquidity", async function () {
                await poolConfigContract.checkLiquidityRequirementForRedemption(
                    regularUser.address,
                    juniorTrancheVaultContract.address,
                    0,
                );
            });

            it("Should pass the check when the pool owner still has enough liquidity after redemption in the junior tranche", async function () {
                await poolConfigContract.checkLiquidityRequirementForRedemption(
                    poolOwner.address,
                    juniorTrancheVaultContract.address,
                    poolOwnerMinRequirement,
                );
            });

            it("Should pass the check when the evaluation agent still has enough liquidity after redemption in the junior tranche", async function () {
                await poolConfigContract.checkLiquidityRequirementForRedemption(
                    evaluationAgent.address,
                    juniorTrancheVaultContract.address,
                    eaMinRequirement,
                );
            });

            it("Should pass the check even if the pool owner does not have any liquidity left in the senior tranche", async function () {
                await poolConfigContract.checkLiquidityRequirementForRedemption(
                    poolOwner.address,
                    seniorTrancheVaultContract.address,
                    0,
                );
            });

            it("Should pass the check even if the EA does not have any liquidity left in the senior tranche", async function () {
                await poolConfigContract.checkLiquidityRequirementForRedemption(
                    evaluationAgent.address,
                    seniorTrancheVaultContract.address,
                    0,
                );
            });

            it("Should revert when the pool owner no longer has enough liquidity after redemption in the junior tranche", async function () {
                await expect(
                    poolConfigContract.checkLiquidityRequirementForRedemption(
                        poolOwnerTreasury.address,
                        juniorTrancheVaultContract.address,
                        poolOwnerMinRequirement.sub(1),
                    ),
                ).to.be.revertedWithCustomError(
                    poolConfigContract,
                    "PoolOwnerInsufficientLiquidity",
                );
            });

            it("Should revert when EA no longer has enough liquidity after redemption in the junior tranche", async function () {
                // Set an EA for the first time.
                let eaNFTTokenId;
                const tx = await eaNFTContract.mintNFT(evaluationAgent.address);
                const receipt = await tx.wait();
                for (const evt of receipt.events!) {
                    if (evt.event === "NFTGenerated") {
                        eaNFTTokenId = evt.args!.tokenId;
                    }
                }
                const adminRnR = await poolConfigContract.getAdminRnR();
                const lpConfig = await poolConfigContract.getLPConfig();
                const evaluationAgentLiquidity = BN.from(adminRnR.liquidityRateInBpsByEA)
                    .mul(lpConfig.liquidityCap)
                    .div(CONSTANTS.BP_FACTOR);
                await juniorTrancheVaultContract
                    .connect(poolOwner)
                    .addApprovedLender(evaluationAgent.getAddress(), true);
                await juniorTrancheVaultContract
                    .connect(evaluationAgent)
                    .deposit(evaluationAgentLiquidity);
                await poolConfigContract
                    .connect(poolOwner)
                    .setEvaluationAgent(eaNFTTokenId, evaluationAgent.address);

                await expect(
                    poolConfigContract.checkLiquidityRequirementForRedemption(
                        evaluationAgent.address,
                        juniorTrancheVaultContract.address,
                        eaMinRequirement.sub(1),
                    ),
                ).to.be.revertedWithCustomError(
                    poolConfigContract,
                    "EvaluationAgentInsufficientLiquidity",
                );
            });
        });

        describe("First loss cover getters", function () {
            it("Should return the correct first loss cover(s)", async function () {
                const firstLossCovers = await poolConfigContract.getFirstLossCovers();
                for (const index of [
                    CONSTANTS.BORROWER_LOSS_COVER_INDEX,
                    CONSTANTS.ADMIN_LOSS_COVER_INDEX,
                ]) {
                    const firstLossCover = await poolConfigContract.getFirstLossCover(index);
                    expect(firstLossCover).to.equal(firstLossCovers[index]);
                }
            });
        });
    });
});<|MERGE_RESOLUTION|>--- conflicted
+++ resolved
@@ -1578,14 +1578,10 @@
                     poolConfigContract
                         .connect(regularUser)
                         .setCreditDueManager(creditDueManagerContract.address),
-<<<<<<< HEAD
-                ).to.be.revertedWithCustomError(poolConfigContract, "AdminRequired");
-=======
                 ).to.be.revertedWithCustomError(
                     poolConfigContract,
                     "PoolOwnerOrHumaOwnerRequired",
                 );
->>>>>>> fb68cd7c
             });
 
             it("Should disallow zero address for the CreditDueManager contract", async function () {
@@ -1607,11 +1603,7 @@
                 expect(await poolConfigContract.credit()).to.equal(creditContract.address);
             });
 
-<<<<<<< HEAD
-            it("Should allow the Huma master admin to set the Credit contract", async function () {
-=======
             it("Should allow the Huma owner to set the credit contract", async function () {
->>>>>>> fb68cd7c
                 await expect(
                     poolConfigContract.connect(protocolOwner).setCredit(creditContract.address),
                 )
@@ -1650,11 +1642,7 @@
                 );
             });
 
-<<<<<<< HEAD
-            it("Should allow the Huma master admin to set the CreditManager contract", async function () {
-=======
             it("Should allow the Huma owner to set the CreditManager contract", async function () {
->>>>>>> fb68cd7c
                 await expect(
                     poolConfigContract
                         .connect(protocolOwner)
@@ -1667,23 +1655,15 @@
                 );
             });
 
-<<<<<<< HEAD
-            it("Should reject non-owner or admin to set the CreditManager contract", async function () {
-=======
             it("Should reject non-pool owner or Huma owner to set the CreditManager contract", async function () {
->>>>>>> fb68cd7c
                 await expect(
                     poolConfigContract
                         .connect(regularUser)
                         .setCreditManager(creditManagerContract.address),
-<<<<<<< HEAD
-                ).to.be.revertedWithCustomError(poolConfigContract, "AdminRequired");
-=======
                 ).to.be.revertedWithCustomError(
                     poolConfigContract,
                     "PoolOwnerOrHumaOwnerRequired",
                 );
->>>>>>> fb68cd7c
             });
 
             it("Should disallow zero address for the CreditManager contract", async function () {
