import { loadFixture } from "@nomicfoundation/hardhat-network-helpers";
import { SignerWithAddress } from "@nomiclabs/hardhat-ethers/signers";
import { expect } from "chai";
import { BigNumber as BN } from "ethers";
import { ethers } from "hardhat";
import moment from "moment";
import {
    Calendar,
    CreditDueManager,
    CreditLine,
    CreditLineManager,
    EpochManager,
    EvaluationAgentNFT,
    FirstLossCover,
    HumaConfig,
    MockToken,
    Pool,
    PoolConfig,
    PoolFeeManager,
    PoolSafe,
    RiskAdjustedTranchesPolicy,
    TrancheVault,
} from "../../../typechain-types";
import {
    CreditRecordStruct,
    DueDetailStruct,
} from "../../../typechain-types/contracts/credit/Credit";
import {
    CreditState,
    PayPeriodDuration,
    calcLateFeeNew,
    calcPrincipalDueForFullPeriods,
    calcPrincipalDueForPartialPeriod,
    calcPrincipalDueNew,
    calcYield,
    calcYieldDue,
    calcYieldDueNew,
    checkCreditConfig,
    checkCreditRecord,
    checkCreditRecordsMatch,
    checkDueDetailsMatch,
    deployAndSetupPoolContracts,
    deployProtocolContracts,
    genDueDetail,
    getLatePaymentGracePeriodDeadline,
    getNextBillRefreshDate,
} from "../../BaseTest";
import {
    borrowerLevelCreditHash,
    getFutureBlockTime,
    getLatestBlock,
    getMaturityDate,
    getStartOfDay,
    getStartOfNextMonth,
    maxBigNumber,
    minBigNumber,
    mineNextBlockWithTimestamp,
    overrideFirstLossCoverConfig,
    setNextBlockTimestamp,
    toToken,
} from "../../TestUtils";
import { CONSTANTS } from "../../constants";

let defaultDeployer: SignerWithAddress,
    protocolOwner: SignerWithAddress,
    treasury: SignerWithAddress,
    eaServiceAccount: SignerWithAddress,
    sentinelServiceAccount: SignerWithAddress;
let poolOwner: SignerWithAddress,
    poolOwnerTreasury: SignerWithAddress,
    evaluationAgent: SignerWithAddress,
    poolOperator: SignerWithAddress;
let lender: SignerWithAddress, borrower: SignerWithAddress, borrower2: SignerWithAddress;

let eaNFTContract: EvaluationAgentNFT,
    humaConfigContract: HumaConfig,
    mockTokenContract: MockToken;
let poolConfigContract: PoolConfig,
    poolFeeManagerContract: PoolFeeManager,
    poolSafeContract: PoolSafe,
    calendarContract: Calendar,
    borrowerFirstLossCoverContract: FirstLossCover,
    adminFirstLossCoverContract: FirstLossCover,
    tranchesPolicyContract: RiskAdjustedTranchesPolicy,
    poolContract: Pool,
    epochManagerContract: EpochManager,
    seniorTrancheVaultContract: TrancheVault,
    juniorTrancheVaultContract: TrancheVault,
    creditContract: CreditLine,
    creditDueManagerContract: CreditDueManager,
    creditManagerContract: CreditLineManager;

describe("CreditLine Test", function () {
    before(async function () {
        [
            defaultDeployer,
            protocolOwner,
            treasury,
            eaServiceAccount,
            sentinelServiceAccount,
            poolOwner,
            poolOwnerTreasury,
            evaluationAgent,
            poolOperator,
            lender,
            borrower,
            borrower2,
        ] = await ethers.getSigners();
    });

    async function prepare() {
        [eaNFTContract, humaConfigContract, mockTokenContract] = await deployProtocolContracts(
            protocolOwner,
            treasury,
            eaServiceAccount,
            sentinelServiceAccount,
            poolOwner,
        );

        [
            poolConfigContract,
            poolFeeManagerContract,
            poolSafeContract,
            calendarContract,
            borrowerFirstLossCoverContract,
            adminFirstLossCoverContract,
            tranchesPolicyContract,
            poolContract,
            epochManagerContract,
            seniorTrancheVaultContract,
            juniorTrancheVaultContract,
            creditContract as unknown,
            creditDueManagerContract,
            creditManagerContract as unknown,
        ] = await deployAndSetupPoolContracts(
            humaConfigContract,
            mockTokenContract,
            eaNFTContract,
            "RiskAdjustedTranchesPolicy",
            defaultDeployer,
            poolOwner,
            "CreditLine",
            "CreditLineManager",
            evaluationAgent,
            treasury,
            poolOwnerTreasury,
            poolOperator,
            [lender, borrower, borrower2],
        );

        await borrowerFirstLossCoverContract.connect(poolOwner).addCoverProvider(borrower.address);
        await mockTokenContract
            .connect(borrower)
            .approve(borrowerFirstLossCoverContract.address, ethers.constants.MaxUint256);

        await borrowerFirstLossCoverContract
            .connect(poolOwner)
            .addCoverProvider(borrower2.address);
        await mockTokenContract
            .connect(borrower2)
            .approve(borrowerFirstLossCoverContract.address, ethers.constants.MaxUint256);
    }

    beforeEach(async function () {
        await loadFixture(prepare);
    });

    describe("getDueInfo", function () {
        const yieldInBps = 1217,
            principalRate = 100,
            lateFeeBps = 2400;
        const numOfPeriods = 3,
            latePaymentGracePeriodInDays = 5;
        let committedAmount: BN, borrowAmount: BN;
        let creditHash: string;

        async function prepare() {
            const settings = await poolConfigContract.getPoolSettings();
            await poolConfigContract.connect(poolOwner).setPoolSettings({
                ...settings,
                ...{ latePaymentGracePeriodInDays: latePaymentGracePeriodInDays },
            });
            await poolConfigContract.connect(poolOwner).setFeeStructure({
                yieldInBps: yieldInBps,
                minPrincipalRateInBps: principalRate,
                lateFeeBps: lateFeeBps,
            });

            committedAmount = toToken(10_000);
            creditHash = await borrowerLevelCreditHash(creditContract, borrower);

            await creditManagerContract
                .connect(eaServiceAccount)
                .approveBorrower(
                    borrower.address,
                    toToken(100_000),
                    numOfPeriods,
                    yieldInBps,
                    committedAmount,
                    0,
                    true,
                );
        }

        beforeEach(async function () {
            await loadFixture(prepare);
        });

        it("Should return the latest bill for the borrower", async function () {
            borrowAmount = toToken(15_000);
            await creditContract.connect(borrower).drawdown(borrower.address, borrowAmount);

            const oldCR = await creditContract.getCreditRecord(creditHash);
            const viewTime =
                oldCR.nextDueDate.toNumber() +
                latePaymentGracePeriodInDays * CONSTANTS.SECONDS_IN_A_DAY +
                100;
            await mineNextBlockWithTimestamp(viewTime);

            const cc = await creditManagerContract.getCreditConfig(creditHash);
            const nextDueDate = await calendarContract.getStartDateOfNextPeriod(
                cc.periodDuration,
                viewTime,
            );
            const [accruedYieldDue, committedYieldDue] = calcYieldDue(
                cc,
                borrowAmount,
                CONSTANTS.DAYS_IN_A_MONTH,
            );
            expect(accruedYieldDue).to.be.gt(committedYieldDue);
            const principalDue = calcPrincipalDueForFullPeriods(
                oldCR.unbilledPrincipal,
                principalRate,
                1,
            );
            const nextDue = accruedYieldDue.add(principalDue);
            const tomorrow = await calendarContract.getStartOfNextDay(viewTime);
            const lateFee = calcYield(borrowAmount, lateFeeBps, latePaymentGracePeriodInDays + 1);
            expect(lateFee).to.be.gt(0);

            const [actualCR, actualDD] = await creditContract.getDueInfo(borrower.getAddress());
            const expectedCR = {
                unbilledPrincipal: oldCR.unbilledPrincipal.sub(principalDue),
                nextDueDate,
                nextDue,
                yieldDue: accruedYieldDue,
                totalPastDue: oldCR.nextDue.add(lateFee),
                missedPeriods: 1,
                remainingPeriods: oldCR.remainingPeriods - 1,
                state: CreditState.Delayed,
            };
            checkCreditRecordsMatch(actualCR, expectedCR);
            const expectedDD = genDueDetail({
                lateFeeUpdatedDate: tomorrow,
                lateFee: lateFee,
                yieldPastDue: oldCR.yieldDue,
                principalPastDue: oldCR.nextDue.sub(oldCR.yieldDue),
                accrued: accruedYieldDue,
                committed: committedYieldDue,
            });
            checkDueDetailsMatch(actualDD, expectedDD);
        });
    });

    describe("approveBorrower", function () {
        it("Should not approve when the protocol is paused or pool is not on", async function () {
            await humaConfigContract.connect(protocolOwner).pause();
            await expect(
                creditManagerContract
                    .connect(eaServiceAccount)
                    .approveBorrower(
                        borrower.address,
                        toToken(10_000),
                        1,
                        1217,
                        toToken(10_000),
                        0,
                        true,
                    ),
            ).to.be.revertedWithCustomError(poolConfigContract, "ProtocolIsPaused");
            await humaConfigContract.connect(protocolOwner).unpause();

            await poolContract.connect(poolOwner).disablePool();
            await expect(
                creditManagerContract
                    .connect(eaServiceAccount)
                    .approveBorrower(
                        borrower.address,
                        toToken(10_000),
                        1,
                        1217,
                        toToken(10_000),
                        0,
                        true,
                    ),
            ).to.be.revertedWithCustomError(poolConfigContract, "PoolIsNotOn");
        });

        it("Should not allow non-EA service account to approve", async function () {
            await expect(
                creditManagerContract.approveBorrower(
                    borrower.address,
                    toToken(10_000),
                    1,
                    1217,
                    toToken(10_000),
                    0,
                    true,
                ),
            ).to.be.revertedWithCustomError(
                creditManagerContract,
                "EvaluationAgentServiceAccountRequired",
            );
        });

        it("Should not approve with invalid parameters", async function () {
            await expect(
                creditManagerContract
                    .connect(eaServiceAccount)
                    .approveBorrower(
                        ethers.constants.AddressZero,
                        toToken(10_000),
                        1,
                        1217,
                        toToken(10_000),
                        0,
                        true,
                    ),
            ).to.be.revertedWithCustomError(creditManagerContract, "ZeroAddressProvided");

            await expect(
                creditManagerContract
                    .connect(eaServiceAccount)
                    .approveBorrower(
                        borrower.address,
                        toToken(0),
                        1,
                        1217,
                        toToken(10_000),
                        0,
                        true,
                    ),
            ).to.be.revertedWithCustomError(creditManagerContract, "ZeroAmountProvided");

            await expect(
                creditManagerContract
                    .connect(eaServiceAccount)
                    .approveBorrower(
                        borrower.address,
                        toToken(10_000),
                        0,
                        1217,
                        toToken(10_000),
                        0,
                        true,
                    ),
            ).to.be.revertedWithCustomError(creditManagerContract, "ZeroPayPeriods");

            await expect(
                creditManagerContract
                    .connect(eaServiceAccount)
                    .approveBorrower(
                        borrower.address,
                        toToken(10_000),
                        1,
                        1217,
                        toToken(10_001),
                        0,
                        true,
                    ),
            ).to.be.revertedWithCustomError(
                creditManagerContract,
                "CommittedAmountGreaterThanCreditLimit",
            );

            let poolSettings = await poolConfigContract.getPoolSettings();
            let creditLimit = poolSettings.maxCreditLine.add(1);

            await expect(
                creditManagerContract
                    .connect(eaServiceAccount)
                    .approveBorrower(
                        borrower.address,
                        creditLimit,
                        1,
                        1217,
                        toToken(10_000),
                        0,
                        true,
                    ),
            ).to.be.revertedWithCustomError(creditManagerContract, "CreditLimitTooHigh");

            await creditManagerContract
                .connect(eaServiceAccount)
                .approveBorrower(
                    borrower.address,
                    toToken(10_000),
                    1,
                    1217,
                    toToken(10_000),
                    0,
                    true,
                );
            await creditContract.connect(borrower).drawdown(borrower.address, toToken(10_000));
            await expect(
                creditManagerContract
                    .connect(eaServiceAccount)
                    .approveBorrower(
                        borrower.address,
                        toToken(10_000),
                        1,
                        1217,
                        toToken(10_000),
                        0,
                        true,
                    ),
            ).to.be.revertedWithCustomError(creditManagerContract, "CreditNotInStateForUpdate");
        });

        it("Should not approve if the credit has no commitment but a designated start date", async function () {
            await expect(
                creditManagerContract
                    .connect(eaServiceAccount)
                    .approveBorrower(
                        borrower.getAddress(),
                        toToken(10_000),
                        2,
                        1217,
                        0,
                        moment.utc().unix(),
                        true,
                    ),
            ).to.be.revertedWithCustomError(
                creditManagerContract,
                "CreditWithoutCommitmentShouldHaveNoDesignatedStartDate",
            );
        });

        it("Should not approve if the designated start date is in the past", async function () {
            const nextBlockTimestamp = await getFutureBlockTime(2);
            await setNextBlockTimestamp(nextBlockTimestamp);
            const designatedStartDate = moment
                .utc(nextBlockTimestamp * 1000)
                .subtract(1, "day")
                .startOf("day");

            await expect(
                creditManagerContract
                    .connect(eaServiceAccount)
                    .approveBorrower(
                        borrower.getAddress(),
                        toToken(10_000),
                        2,
                        1217,
                        toToken(10_000),
                        designatedStartDate.unix(),
                        true,
                    ),
            ).to.be.revertedWithCustomError(creditManagerContract, "DesignatedStartDateInThePast");
        });

        it("Should not approve a credit with a designated credit start date and only one period", async function () {
            const nextBlockTimestamp = await getFutureBlockTime(2);
            await setNextBlockTimestamp(nextBlockTimestamp);
            const designatedStartDate = moment
                .utc(nextBlockTimestamp * 1000)
                .add(1, "day")
                .startOf("day");

            await expect(
                creditManagerContract
                    .connect(eaServiceAccount)
                    .approveBorrower(
                        borrower.getAddress(),
                        toToken(10_000),
                        1,
                        1217,
                        toToken(10_000),
                        designatedStartDate.unix(),
                        true,
                    ),
            ).to.be.revertedWithCustomError(
                creditManagerContract,
                "PayPeriodsTooLowForCreditsWithDesignatedStartDate",
            );
        });

        it("Should approve a borrower correctly", async function () {
            const creditHash = await borrowerLevelCreditHash(creditContract, borrower);

            let poolSettings = await poolConfigContract.getPoolSettings();

            await expect(
                creditManagerContract
                    .connect(eaServiceAccount)
                    .approveBorrower(
                        borrower.address,
                        toToken(10_000),
                        1,
                        1217,
                        toToken(10_000),
                        0,
                        true,
                    ),
            )
                .to.emit(creditManagerContract, "CreditLineApproved")
                .withArgs(
                    borrower.address,
                    creditHash,
                    toToken(10_000),
                    poolSettings.payPeriodDuration,
                    1,
                    1217,
                    toToken(10_000),
                    true,
                );

            let creditConfig = await creditManagerContract.getCreditConfig(creditHash);
            checkCreditConfig(
                creditConfig,
                toToken(10_000),
                toToken(10_000),
                poolSettings.payPeriodDuration,
                1,
                1217,
                true,
                poolSettings.advanceRateInBps,
                false,
            );

            let cr = await creditContract.getCreditRecord(creditHash);
            checkCreditRecord(
                cr,
                BN.from(0),
                0,
                BN.from(0),
                BN.from(0),
                BN.from(0),
                0,
                1,
                CreditState.Approved,
            );
            expect(await creditManagerContract.getCreditBorrower(creditHash)).to.equal(
                borrower.address,
            );
        });

        it("Should approve again after a credit is closed", async function () {
            await creditManagerContract
                .connect(eaServiceAccount)
                .approveBorrower(borrower.address, toToken(10_000), 1, 1217, toToken(0), 0, true);

            await creditManagerContract.connect(borrower).closeCredit(borrower.address);

            const creditHash = await borrowerLevelCreditHash(creditContract, borrower);

            let poolSettings = await poolConfigContract.getPoolSettings();

            await expect(
                creditManagerContract
                    .connect(eaServiceAccount)
                    .approveBorrower(
                        borrower.address,
                        toToken(20_000),
                        3,
                        1217,
                        toToken(20_000),
                        0,
                        true,
                    ),
            )
                .to.emit(creditManagerContract, "CreditLineApproved")
                .withArgs(
                    borrower.address,
                    creditHash,
                    toToken(20_000),
                    poolSettings.payPeriodDuration,
                    3,
                    1217,
                    toToken(20_000),
                    true,
                );

            let creditConfig = await creditManagerContract.getCreditConfig(creditHash);
            checkCreditConfig(
                creditConfig,
                toToken(20_000),
                toToken(20_000),
                poolSettings.payPeriodDuration,
                3,
                1217,
                true,
                poolSettings.advanceRateInBps,
                false,
            );

            const cr = await creditContract.getCreditRecord(creditHash);
            checkCreditRecord(
                cr,
                BN.from(0),
                0,
                BN.from(0),
                BN.from(0),
                BN.from(0),
                0,
                3,
                CreditState.Approved,
            );
            expect(await creditManagerContract.getCreditBorrower(creditHash)).to.equal(
                borrower.address,
            );
        });

        it("Should approve with a designated start date", async function () {
            const block = await getLatestBlock();
            const nextTime = block.timestamp + 100;
            await setNextBlockTimestamp(nextTime);
            const designatedStartDate = moment
                .utc(nextTime * 1000)
                .add(5, "days")
                .startOf("day");

            const creditHash = await borrowerLevelCreditHash(creditContract, borrower);

            const poolSettings = await poolConfigContract.getPoolSettings();

            await expect(
                creditManagerContract
                    .connect(eaServiceAccount)
                    .approveBorrower(
                        borrower.address,
                        toToken(10_000),
                        3,
                        1217,
                        toToken(10_000),
                        designatedStartDate.unix(),
                        true,
                    ),
            )
                .to.emit(creditManagerContract, "CreditLineApproved")
                .withArgs(
                    borrower.address,
                    creditHash,
                    toToken(10_000),
                    poolSettings.payPeriodDuration,
                    3,
                    1217,
                    toToken(10_000),
                    true,
                );

            const creditConfig = await creditManagerContract.getCreditConfig(creditHash);
            checkCreditConfig(
                creditConfig,
                toToken(10_000),
                toToken(10_000),
                poolSettings.payPeriodDuration,
                3,
                1217,
                true,
                poolSettings.advanceRateInBps,
                false,
            );

            const cr = await creditContract.getCreditRecord(creditHash);
            checkCreditRecord(
                cr,
                BN.from(0),
                designatedStartDate.unix(),
                BN.from(0),
                BN.from(0),
                BN.from(0),
                0,
                3,
                CreditState.Approved,
            );
            expect(await creditManagerContract.getCreditBorrower(creditHash)).to.equal(
                borrower.address,
            );
        });
    });

    describe("startCommittedCredit", function () {
        const yieldInBps = 1317,
            remainingPeriods = 6;
        let committedAmount: BN;
        let creditHash: string;
        let startDate: BN;

        describe("If the designated start date is at the beginning of a period", function () {
            async function prepare() {
                committedAmount = toToken(50_000);
                creditHash = await borrowerLevelCreditHash(creditContract, borrower);

                const nextBlockTimestamp = await getFutureBlockTime(1);
                startDate = await calendarContract.getStartDateOfNextPeriod(
                    PayPeriodDuration.Monthly,
                    nextBlockTimestamp,
                );
                await creditManagerContract
                    .connect(eaServiceAccount)
                    .approveBorrower(
                        borrower.getAddress(),
                        toToken(100_000),
                        remainingPeriods,
                        yieldInBps,
                        committedAmount,
                        startDate,
                        true,
                    );
            }

            beforeEach(async function () {
                await loadFixture(prepare);
            });

            it("Should start a credit with commitment", async function () {
                await setNextBlockTimestamp(startDate);
                await expect(
                    creditManagerContract
                        .connect(sentinelServiceAccount)
                        .startCommittedCredit(borrower.getAddress()),
                )
                    .to.emit(creditManagerContract, "CommittedCreditStarted")
                    .withArgs(creditHash);

                const actualCR = await creditContract.getCreditRecord(creditHash);
                const expectedYieldDue = calcYield(
                    committedAmount,
                    yieldInBps,
                    CONSTANTS.DAYS_IN_A_MONTH,
                );
                const expectedNextDueDate = await calendarContract.getStartDateOfNextPeriod(
                    PayPeriodDuration.Monthly,
                    startDate,
                );
                const expectedCR = {
                    unbilledPrincipal: BN.from(0),
                    nextDueDate: expectedNextDueDate,
                    nextDue: expectedYieldDue,
                    yieldDue: expectedYieldDue,
                    totalPastDue: BN.from(0),
                    missedPeriods: 0,
                    remainingPeriods: remainingPeriods - 1,
                    state: CreditState.GoodStanding,
                };
                checkCreditRecordsMatch(actualCR, expectedCR);
                const actualDD = await creditContract.getDueDetail(creditHash);
                const expectedDD = genDueDetail({
                    committed: expectedYieldDue,
                });
                checkDueDetailsMatch(actualDD, expectedDD);
            });

            it("Should start a credit with commitment even if the current timestamp is not the same as the start date", async function () {
                const runDate = startDate.toNumber() + 5 * CONSTANTS.SECONDS_IN_A_DAY;
                await setNextBlockTimestamp(runDate);
                await expect(
                    creditManagerContract
                        .connect(sentinelServiceAccount)
                        .startCommittedCredit(borrower.getAddress()),
                )
                    .to.emit(creditManagerContract, "CommittedCreditStarted")
                    .withArgs(creditHash);

                const actualCR = await creditContract.getCreditRecord(creditHash);
                const expectedYieldDue = calcYield(
                    committedAmount,
                    yieldInBps,
                    CONSTANTS.DAYS_IN_A_MONTH,
                );
                const expectedNextDueDate = await calendarContract.getStartDateOfNextPeriod(
                    PayPeriodDuration.Monthly,
                    startDate,
                );
                const expectedCR = {
                    unbilledPrincipal: BN.from(0),
                    nextDueDate: expectedNextDueDate,
                    nextDue: expectedYieldDue,
                    yieldDue: expectedYieldDue,
                    totalPastDue: BN.from(0),
                    missedPeriods: 0,
                    remainingPeriods: remainingPeriods - 1,
                    state: CreditState.GoodStanding,
                };
                checkCreditRecordsMatch(actualCR, expectedCR);
                const actualDD = await creditContract.getDueDetail(creditHash);
                const expectedDD = genDueDetail({
                    committed: expectedYieldDue,
                });
                checkDueDetailsMatch(actualDD, expectedDD);
            });
        });

        describe("If the designated start date is in the middle of a period", function () {
            async function prepare() {
                committedAmount = toToken(50_000);
                creditHash = await borrowerLevelCreditHash(creditContract, borrower);

                const nextBlockTimestamp = await getFutureBlockTime(1);
                startDate = (
                    await calendarContract.getStartDateOfNextPeriod(
                        PayPeriodDuration.Monthly,
                        nextBlockTimestamp,
                    )
                ).add(CONSTANTS.SECONDS_IN_A_DAY * 13);
                await creditManagerContract
                    .connect(eaServiceAccount)
                    .approveBorrower(
                        borrower.getAddress(),
                        toToken(100_000),
                        remainingPeriods,
                        yieldInBps,
                        committedAmount,
                        startDate,
                        true,
                    );
            }

            beforeEach(async function () {
                await loadFixture(prepare);
            });

            it("Should start a credit with commitment", async function () {
                await setNextBlockTimestamp(startDate);
                await expect(
                    creditManagerContract
                        .connect(sentinelServiceAccount)
                        .startCommittedCredit(borrower.getAddress()),
                )
                    .to.emit(creditManagerContract, "CommittedCreditStarted")
                    .withArgs(creditHash);

                const actualCR = await creditContract.getCreditRecord(creditHash);
                const expectedNextDueDate = await calendarContract.getStartDateOfNextPeriod(
                    PayPeriodDuration.Monthly,
                    startDate,
                );
                const daysPassed = await calendarContract.getDaysDiff(
                    startDate,
                    expectedNextDueDate,
                );
                expect(daysPassed).to.be.lt(CONSTANTS.DAYS_IN_A_MONTH);
                const expectedYieldDue = calcYield(
                    committedAmount,
                    yieldInBps,
                    daysPassed.toNumber(),
                );
                const expectedCR = {
                    unbilledPrincipal: BN.from(0),
                    nextDueDate: expectedNextDueDate,
                    nextDue: expectedYieldDue,
                    yieldDue: expectedYieldDue,
                    totalPastDue: BN.from(0),
                    missedPeriods: 0,
                    remainingPeriods: remainingPeriods - 1,
                    state: CreditState.GoodStanding,
                };
                checkCreditRecordsMatch(actualCR, expectedCR);
                const actualDD = await creditContract.getDueDetail(creditHash);
                const expectedDD = genDueDetail({
                    committed: expectedYieldDue,
                });
                checkDueDetailsMatch(actualDD, expectedDD);
            });

            it("Should start a credit with commitment even if the current timestamp is not the same as the start date", async function () {
                const runDate = startDate.toNumber() + 5 * CONSTANTS.SECONDS_IN_A_DAY;
                await setNextBlockTimestamp(runDate);
                await expect(
                    creditManagerContract
                        .connect(sentinelServiceAccount)
                        .startCommittedCredit(borrower.getAddress()),
                )
                    .to.emit(creditManagerContract, "CommittedCreditStarted")
                    .withArgs(creditHash);

                const actualCR = await creditContract.getCreditRecord(creditHash);
                const expectedNextDueDate = await calendarContract.getStartDateOfNextPeriod(
                    PayPeriodDuration.Monthly,
                    startDate,
                );
                const daysPassed = await calendarContract.getDaysDiff(
                    startDate,
                    expectedNextDueDate,
                );
                expect(daysPassed).to.be.lt(CONSTANTS.DAYS_IN_A_MONTH);
                const expectedYieldDue = calcYield(
                    committedAmount,
                    yieldInBps,
                    daysPassed.toNumber(),
                );
                const expectedCR = {
                    unbilledPrincipal: BN.from(0),
                    nextDueDate: expectedNextDueDate,
                    nextDue: expectedYieldDue,
                    yieldDue: expectedYieldDue,
                    totalPastDue: BN.from(0),
                    missedPeriods: 0,
                    remainingPeriods: remainingPeriods - 1,
                    state: CreditState.GoodStanding,
                };
                checkCreditRecordsMatch(actualCR, expectedCR);
                const actualDD = await creditContract.getDueDetail(creditHash);
                const expectedDD = genDueDetail({
                    committed: expectedYieldDue,
                });
                checkDueDetailsMatch(actualDD, expectedDD);
            });
        });

        it("Should not start a credit if the protocol or pool is not on", async function () {
            await humaConfigContract.connect(protocolOwner).pause();
            await expect(
                creditManagerContract
                    .connect(sentinelServiceAccount)
                    .startCommittedCredit(borrower.getAddress()),
            ).to.be.revertedWithCustomError(poolConfigContract, "ProtocolIsPaused");
            await humaConfigContract.connect(protocolOwner).unpause();

            await poolContract.connect(poolOwner).disablePool();
            await expect(
                creditManagerContract
                    .connect(sentinelServiceAccount)
                    .startCommittedCredit(borrower.getAddress()),
            ).to.be.revertedWithCustomError(poolConfigContract, "PoolIsNotOn");
        });

        it("Should not allow non-Sentinel Service accounts or pool owner to start a credit", async function () {
            await expect(
                creditManagerContract
                    .connect(borrower)
                    .startCommittedCredit(borrower.getAddress()),
            ).to.be.revertedWithCustomError(
                poolConfigContract,
                "AuthorizedContractCallerRequired",
            );
        });

        it("Should not start a credit for a borrower without an approved credit", async function () {
            await expect(
                creditManagerContract
                    .connect(sentinelServiceAccount)
                    .startCommittedCredit(borrower.getAddress()),
            ).to.be.revertedWithCustomError(creditContract, "BorrowerRequired");
        });

        it("Should not start a credit that's in the wrong state", async function () {
            committedAmount = toToken(50_000);

            const nextBlockTimestamp = await getFutureBlockTime(1);
            startDate = await calendarContract.getStartDateOfNextPeriod(
                PayPeriodDuration.Monthly,
                nextBlockTimestamp,
            );
            await creditManagerContract
                .connect(eaServiceAccount)
                .approveBorrower(
                    borrower.getAddress(),
                    toToken(100_000),
                    remainingPeriods,
                    yieldInBps,
                    committedAmount,
                    startDate,
                    true,
                );
            const drawdownDate = startDate.add(CONSTANTS.SECONDS_IN_A_DAY);
            await setNextBlockTimestamp(drawdownDate);
            await creditContract
                .connect(borrower)
                .drawdown(borrower.getAddress(), toToken(20_000));
            await expect(
                creditManagerContract
                    .connect(sentinelServiceAccount)
                    .startCommittedCredit(borrower.getAddress()),
            ).to.be.revertedWithCustomError(
                creditManagerContract,
                "CommittedCreditCannotBeStarted",
            );
        });

        it("Should not start a credit that does not have a designated start date", async function () {
            committedAmount = toToken(50_000);
            await creditManagerContract
                .connect(eaServiceAccount)
                .approveBorrower(
                    borrower.getAddress(),
                    toToken(100_000),
                    remainingPeriods,
                    yieldInBps,
                    committedAmount,
                    0,
                    true,
                );
            await expect(
                creditManagerContract
                    .connect(sentinelServiceAccount)
                    .startCommittedCredit(borrower.getAddress()),
            ).to.be.revertedWithCustomError(
                creditManagerContract,
                "CommittedCreditCannotBeStarted",
            );
        });

        it("Should not start a credit before the designated date", async function () {
            committedAmount = toToken(50_000);

            const nextBlockTimestamp = await getFutureBlockTime(1);
            startDate = await calendarContract.getStartDateOfNextPeriod(
                PayPeriodDuration.Monthly,
                nextBlockTimestamp,
            );
            await creditManagerContract
                .connect(eaServiceAccount)
                .approveBorrower(
                    borrower.getAddress(),
                    toToken(100_000),
                    remainingPeriods,
                    yieldInBps,
                    committedAmount,
                    startDate,
                    true,
                );
            const kickOffDate = startDate.sub(1);
            await setNextBlockTimestamp(kickOffDate);
            await expect(
                creditManagerContract
                    .connect(sentinelServiceAccount)
                    .startCommittedCredit(borrower.getAddress()),
            ).to.be.revertedWithCustomError(
                creditManagerContract,
                "CommittedCreditCannotBeStarted",
            );
        });
    });

    describe("drawdown", function () {
        let yieldInBps = 1217;
        let numOfPeriods = 5;

        describe("Without commitment", function () {
            async function prepareForDrawdown() {
                await creditManagerContract
                    .connect(eaServiceAccount)
                    .approveBorrower(
                        borrower.address,
                        toToken(100_000),
                        numOfPeriods,
                        yieldInBps,
                        toToken(0),
                        0,
                        true,
                    );
            }

            beforeEach(async function () {
                await loadFixture(prepareForDrawdown);
            });

            it("Should not allow drawdown when the protocol is paused or pool is not on", async function () {
                await humaConfigContract.connect(protocolOwner).pause();
                await expect(
                    creditContract.connect(borrower).drawdown(borrower.address, toToken(10_000)),
                ).to.be.revertedWithCustomError(poolConfigContract, "ProtocolIsPaused");
                await humaConfigContract.connect(protocolOwner).unpause();

                await poolContract.connect(poolOwner).disablePool();
                await expect(
                    creditContract.connect(borrower).drawdown(borrower.address, toToken(10_000)),
                ).to.be.revertedWithCustomError(poolConfigContract, "PoolIsNotOn");
            });

            it("Should not allow drawdown with invalid parameters", async function () {
                await expect(
                    creditContract.connect(borrower).drawdown(borrower2.address, toToken(10_000)),
                ).to.be.revertedWithCustomError(creditContract, "BorrowerRequired");

                await expect(
                    creditContract.connect(borrower2).drawdown(borrower2.address, toToken(10_000)),
                ).to.be.revertedWithCustomError(creditContract, "BorrowerRequired");

                await expect(
                    creditContract.connect(borrower).drawdown(borrower.address, toToken(0)),
                ).to.be.revertedWithCustomError(creditContract, "ZeroAmountProvided");

                await expect(
                    creditContract.connect(borrower).drawdown(borrower.address, toToken(100_001)),
                ).to.be.revertedWithCustomError(creditContract, "CreditLimitExceeded");
            });

            it("Should not allow drawdown if the credit line is closed", async function () {
                await creditManagerContract.connect(borrower).closeCredit(borrower.address);

                await expect(
                    creditContract.connect(borrower).drawdown(borrower.address, toToken(10_000)),
                ).to.be.revertedWithCustomError(
                    creditContract,
                    "DrawdownNotAllowedInFinalPeriodAndBeyond",
                );
            });

            it("Should not allow drawdown if the bill enters the late payment grace period for the first time while in good standing", async function () {
                const frontLoadingFeeFlat = toToken(100);
                const frontLoadingFeeBps = BN.from(100);
                await poolConfigContract.connect(poolOwner).setFrontLoadingFees({
                    frontLoadingFeeFlat: frontLoadingFeeFlat,
                    frontLoadingFeeBps: frontLoadingFeeBps,
                });

                const borrowAmount = toToken(50_000);
                const firstDrawdownDate = await getFutureBlockTime(3);
                await setNextBlockTimestamp(firstDrawdownDate);
                await creditContract.connect(borrower).drawdown(borrower.address, borrowAmount);

                const creditHash = await borrowerLevelCreditHash(creditContract, borrower);
                const cr = await creditContract.getCreditRecord(creditHash);
                const poolSettings = await poolConfigContract.getPoolSettings();
                const secondDrawdownDate =
                    cr.nextDueDate.toNumber() +
                    (poolSettings.latePaymentGracePeriodInDays - 1) * CONSTANTS.SECONDS_IN_A_DAY;
                await setNextBlockTimestamp(secondDrawdownDate);
                await expect(
                    creditContract.connect(borrower).drawdown(borrower.address, borrowAmount),
                ).to.be.revertedWithCustomError(
                    creditContract,
                    "DrawdownNotAllowedAfterDueDateWithUnpaidDue",
                );
            });

            it("Should not allow drawdown if drawdown happens after the due date and there is unpaid next due", async function () {
                await creditContract.connect(borrower).drawdown(borrower.address, toToken(10_000));
                const creditHash = await borrowerLevelCreditHash(creditContract, borrower);
                let cr = await creditContract.getCreditRecord(creditHash);
                const settings = await poolConfigContract.getPoolSettings();
                let nextTime =
                    cr.nextDueDate.toNumber() +
                    settings.latePaymentGracePeriodInDays * CONSTANTS.SECONDS_IN_A_DAY +
                    100;
                await setNextBlockTimestamp(nextTime);

                await expect(
                    creditContract.connect(borrower).drawdown(borrower.address, toToken(10_000)),
                ).to.be.revertedWithCustomError(
                    creditContract,
                    "DrawdownNotAllowedAfterDueDateWithUnpaidDue",
                );
            });

            it("Should not allow drawdown in the last period", async function () {
                await creditContract.connect(borrower).drawdown(borrower.address, toToken(10_000));
                // Pay off the bill.
                const creditHash = await borrowerLevelCreditHash(creditContract, borrower);
                const cr = await creditContract.getCreditRecord(creditHash);
                const paymentAmount = await creditDueManagerContract.getPayoffAmount(cr);
                await creditContract
                    .connect(borrower)
                    .makePayment(borrower.getAddress(), paymentAmount);
                // Advance the clock to the final period.
                const cc = await creditManagerContract.getCreditConfig(creditHash);
                const currentTS = (await getLatestBlock()).timestamp;
                const maturityDate = getMaturityDate(
                    cc.periodDuration,
                    cr.remainingPeriods,
                    currentTS,
                );
                const drawdownDate = maturityDate - CONSTANTS.SECONDS_IN_A_DAY;
                await setNextBlockTimestamp(drawdownDate);

                await expect(
                    creditContract.connect(borrower).drawdown(borrower.address, toToken(10_000)),
                ).to.be.revertedWithCustomError(
                    creditContract,
                    "DrawdownNotAllowedInFinalPeriodAndBeyond",
                );
            });

            it("Should not allow drawdown in the last period if refresh credit happens in the last period right before drawdown", async function () {
                await creditContract.connect(borrower).drawdown(borrower.address, toToken(10_000));
                // Pay off the bill.
                const creditHash = await borrowerLevelCreditHash(creditContract, borrower);
                const cr = await creditContract.getCreditRecord(creditHash);
                const paymentAmount = await creditDueManagerContract.getPayoffAmount(cr);
                await creditContract
                    .connect(borrower)
                    .makePayment(borrower.getAddress(), paymentAmount);
                // Advance the clock to the final period.
                const cc = await creditManagerContract.getCreditConfig(creditHash);
                const currentTS = (await getLatestBlock()).timestamp;
                const maturityDate = getMaturityDate(
                    cc.periodDuration,
                    cr.remainingPeriods,
                    currentTS,
                );
                const refreshDate = maturityDate - CONSTANTS.SECONDS_IN_A_DAY;
                await setNextBlockTimestamp(refreshDate);
                await creditManagerContract.refreshCredit(borrower.getAddress());

                await expect(
                    creditContract.connect(borrower).drawdown(borrower.address, toToken(10_000)),
                ).to.be.revertedWithCustomError(
                    creditContract,
                    "DrawdownNotAllowedInFinalPeriodAndBeyond",
                );
            });

            it("Should not allow drawdown post maturity even if there is no amount due", async function () {
                await creditContract.connect(borrower).drawdown(borrower.address, toToken(10_000));
                // Pay off the bill.
                const creditHash = await borrowerLevelCreditHash(creditContract, borrower);
                const cr = await creditContract.getCreditRecord(creditHash);
                const paymentAmount = await creditDueManagerContract.getPayoffAmount(cr);
                await creditContract
                    .connect(borrower)
                    .makePayment(borrower.getAddress(), paymentAmount);
                // Advance the clock to be after the maturity date.
                const cc = await creditManagerContract.getCreditConfig(creditHash);
                const currentTS = (await getLatestBlock()).timestamp;
                const maturityDate = getMaturityDate(
                    cc.periodDuration,
                    cr.remainingPeriods,
                    currentTS,
                );
                const drawdownDate = maturityDate + CONSTANTS.SECONDS_IN_A_DAY;
                await setNextBlockTimestamp(drawdownDate);

                await expect(
                    creditContract.connect(borrower).drawdown(borrower.address, toToken(10_000)),
                ).to.be.revertedWithCustomError(
                    creditContract,
                    "DrawdownNotAllowedInFinalPeriodAndBeyond",
                );
            });

            it("Should not allow drawdown post maturity if refresh credit happens post maturity but before the drawdown attempt and there is no amount due", async function () {
                await creditContract.connect(borrower).drawdown(borrower.address, toToken(10_000));
                // Pay off the bill.
                const creditHash = await borrowerLevelCreditHash(creditContract, borrower);
                const cr = await creditContract.getCreditRecord(creditHash);
                const paymentAmount = await creditDueManagerContract.getPayoffAmount(cr);
                await creditContract
                    .connect(borrower)
                    .makePayment(borrower.getAddress(), paymentAmount);
                // Advance the clock to be after the maturity date.
                const cc = await creditManagerContract.getCreditConfig(creditHash);
                const currentTS = (await getLatestBlock()).timestamp;
                const maturityDate = getMaturityDate(
                    cc.periodDuration,
                    cr.remainingPeriods,
                    currentTS,
                );
                const refreshDate = maturityDate + CONSTANTS.SECONDS_IN_A_DAY;
                await setNextBlockTimestamp(refreshDate);
                await creditManagerContract.refreshCredit(borrower.getAddress());

                await expect(
                    creditContract.connect(borrower).drawdown(borrower.address, toToken(10_000)),
                ).to.be.revertedWithCustomError(
                    creditContract,
                    "DrawdownNotAllowedInFinalPeriodAndBeyond",
                );
            });

            it("Should not allow drawdown if the bill is delayed after refresh", async function () {
                // First drawdown, then pay for all due in the same cycle.
                await creditContract.connect(borrower).drawdown(borrower.address, toToken(10_000));
                const creditHash = await borrowerLevelCreditHash(creditContract, borrower);
                const oldCR = await creditContract.getCreditRecord(creditHash);
                await creditContract
                    .connect(borrower)
                    .makePayment(borrower.getAddress(), oldCR.nextDue);

                // Second drawdown happens a couple of months after the due date of the current bill, at which point
                // the bill would be delayed.
                const secondDrawdownDate =
                    oldCR.nextDueDate.toNumber() +
                    2 * CONSTANTS.DAYS_IN_A_MONTH * CONSTANTS.SECONDS_IN_A_DAY;
                await setNextBlockTimestamp(secondDrawdownDate);

                await expect(
                    creditContract.connect(borrower).drawdown(borrower.address, toToken(10_000)),
                ).to.be.revertedWithCustomError(creditContract, "CreditNotInStateForDrawdown");
            });

            it("Should not allow drawdown if the credit is Defaulted", async function () {
                const defaultGracePeriodInDays = 10;
                const settings = await poolConfigContract.getPoolSettings();
                await poolConfigContract.connect(poolOwner).setPoolSettings({
                    ...settings,
                    ...{ defaultGracePeriodInDays: defaultGracePeriodInDays },
                });

                await creditContract.connect(borrower).drawdown(borrower.address, toToken(10_000));
                const creditHash = await borrowerLevelCreditHash(creditContract, borrower);
                const oldCR = await creditContract.getCreditRecord(creditHash);
                const cc = await creditManagerContract.getCreditConfig(creditHash);
                const startOfNextPeriod = await calendarContract.getStartDateOfNextPeriod(
                    cc.periodDuration,
                    oldCR.nextDueDate,
                );
                const triggerDefaultDate =
                    startOfNextPeriod.toNumber() +
                    defaultGracePeriodInDays * CONSTANTS.SECONDS_IN_A_DAY;
                await setNextBlockTimestamp(triggerDefaultDate);
                await creditManagerContract
                    .connect(eaServiceAccount)
                    .triggerDefault(borrower.getAddress());
                const expectedCR = await creditContract.getCreditRecord(creditHash);
                expect(expectedCR.state).to.equal(CreditState.Defaulted);
                const expectedDD = await creditContract.getDueDetail(creditHash);

                await expect(
                    creditContract.connect(borrower).drawdown(borrower.address, toToken(10_000)),
                ).to.be.revertedWithCustomError(creditContract, "CreditNotInStateForDrawdown");
                const actualCR = await creditContract.getCreditRecord(creditHash);
                checkCreditRecordsMatch(actualCR, expectedCR);
                const actualDD = await creditContract.getDueDetail(creditHash);
                checkDueDetailsMatch(actualDD, expectedDD);
            });

            it("Should not allow drawdown if the borrower doesn't meet the first loss cover requirement", async function () {
                const coverTotalAssets = await adminFirstLossCoverContract.totalAssets();
                await overrideFirstLossCoverConfig(
                    borrowerFirstLossCoverContract,
                    CONSTANTS.BORROWER_LOSS_COVER_INDEX,
                    poolConfigContract,
                    poolOwner,
                    {
                        minLiquidity: coverTotalAssets.add(toToken(1)),
                    },
                );

                await expect(
                    creditContract.connect(borrower).drawdown(borrower.address, toToken(10_000)),
                ).to.be.revertedWithCustomError(creditContract, "InsufficientFirstLossCover");
            });

            it("Should not allow drawdown before the designated start date", async function () {
                const drawdownDate = await getFutureBlockTime(2);
                const designatedStartDate = moment
                    .utc(drawdownDate * 1000)
                    .add(5, "days")
                    .startOf("day");
                await creditManagerContract
                    .connect(eaServiceAccount)
                    .approveBorrower(
                        borrower.address,
                        toToken(100_000),
                        2,
                        1217,
                        toToken(10_000),
                        designatedStartDate.unix(),
                        true,
                    );
                await setNextBlockTimestamp(drawdownDate);

                await expect(
                    creditContract.connect(borrower).drawdown(borrower.address, toToken(10_000)),
                ).to.be.revertedWithCustomError(creditContract, "FirstDrawdownTooEarly");
            });

            it("Should not allow drawdown again if the credit line is non-revolving", async function () {
                await creditManagerContract
                    .connect(eaServiceAccount)
                    .approveBorrower(
                        borrower.address,
                        toToken(100_000),
                        2,
                        1217,
                        toToken(0),
                        0,
                        false,
                    );
                await creditContract.connect(borrower).drawdown(borrower.address, toToken(10_000));

                await expect(
                    creditContract.connect(borrower).drawdown(borrower.address, toToken(10_000)),
                ).to.be.revertedWithCustomError(
                    creditContract,
                    "AttemptedDrawdownOnNonRevolvingLine",
                );
            });

            it("Should not allow drawdown again if the credit limit is exceeded after bill refresh", async function () {
                await creditManagerContract
                    .connect(eaServiceAccount)
                    .approveBorrower(
                        borrower.address,
                        toToken(10_000),
                        5,
                        1217,
                        toToken(0),
                        0,
                        true,
                    );
                await creditContract.connect(borrower).drawdown(borrower.address, toToken(9_000));

                await expect(
                    creditContract.connect(borrower).drawdown(borrower.address, toToken(1_001)),
                ).to.be.revertedWithCustomError(creditContract, "CreditLimitExceeded");
            });

            it("Should not allow drawdown if the borrow amount is less than front loading fees after bill refresh", async function () {
                const frontLoadingFeeFlat = toToken(1000);
                const frontLoadingFeeBps = BN.from(0);
                await poolConfigContract.connect(poolOwner).setFrontLoadingFees({
                    frontLoadingFeeFlat: frontLoadingFeeFlat,
                    frontLoadingFeeBps: frontLoadingFeeBps,
                });

                await expect(
                    creditContract.connect(borrower).drawdown(borrower.address, toToken(999)),
                ).to.be.revertedWithCustomError(
                    creditDueManagerContract,
                    "BorrowAmountLessThanPlatformFees",
                );
            });

            it("Should not allow drawdown if the borrow amount is greater than pool balance", async function () {
                let poolBalance = await poolSafeContract.getAvailableBalanceForPool();
                let amount = poolBalance.add(toToken(100));
                const settings = await poolConfigContract.getPoolSettings();
                await poolConfigContract
                    .connect(poolOwner)
                    .setPoolSettings({ ...settings, ...{ maxCreditLine: amount } });
                await creditManagerContract
                    .connect(eaServiceAccount)
                    .approveBorrower(
                        borrower.address,
                        amount,
                        numOfPeriods,
                        yieldInBps,
                        toToken(0),
                        0,
                        true,
                    );

                await expect(
                    creditContract.connect(borrower).drawdown(borrower.address, amount),
                ).to.be.revertedWithCustomError(
                    creditContract,
                    "InsufficientPoolBalanceForDrawdown",
                );
            });

            it("Should allow the borrower to borrow for the first time", async function () {
                const frontLoadingFeeFlat = toToken(100);
                const frontLoadingFeeBps = BN.from(100);
                await poolConfigContract.connect(poolOwner).setFrontLoadingFees({
                    frontLoadingFeeFlat: frontLoadingFeeFlat,
                    frontLoadingFeeBps: frontLoadingFeeBps,
                });

                const creditHash = await borrowerLevelCreditHash(creditContract, borrower);

                const borrowAmount = toToken(50_000);
                const netBorrowAmount = borrowAmount
                    .mul(CONSTANTS.BP_FACTOR.sub(frontLoadingFeeBps))
                    .div(CONSTANTS.BP_FACTOR)
                    .sub(frontLoadingFeeFlat);
                let nextTime = await getFutureBlockTime(3);
                await setNextBlockTimestamp(nextTime);

                let startOfDay = getStartOfDay(nextTime);
                let nextDueDate = await calendarContract.getStartDateOfNextPeriod(
                    PayPeriodDuration.Monthly,
                    nextTime,
                );
                let days = (
                    await calendarContract.getDaysDiff(startOfDay, nextDueDate)
                ).toNumber();
                let cc = await creditManagerContract.getCreditConfig(creditHash);
                const [yieldDue] = calcYieldDue(cc, borrowAmount, days);

                const borrowerOldBalance = await mockTokenContract.balanceOf(borrower.address);
                await expect(
                    creditContract.connect(borrower).drawdown(borrower.address, borrowAmount),
                )
                    .to.emit(creditContract, "DrawdownMade")
                    .withArgs(borrower.address, borrowAmount, netBorrowAmount)
                    .to.emit(creditContract, "BillRefreshed")
                    .withArgs(creditHash, nextDueDate, yieldDue);
                const borrowerNewBalance = await mockTokenContract.balanceOf(borrower.address);
                expect(borrowerNewBalance.sub(borrowerOldBalance)).to.equal(netBorrowAmount);

                const cr = await creditContract.getCreditRecord(creditHash);
                checkCreditRecord(
                    cr,
                    borrowAmount,
                    nextDueDate,
                    yieldDue,
                    yieldDue,
                    BN.from(0),
                    0,
                    numOfPeriods - 1,
                    CreditState.GoodStanding,
                );

                const dueDetail = await creditContract.getDueDetail(creditHash);
                checkDueDetailsMatch(dueDetail, genDueDetail({ accrued: yieldDue }));
            });

            it("Should allow the borrower to borrow again in the same period", async function () {
                const frontLoadingFeeFlat = toToken(100);
                const frontLoadingFeeBps = BN.from(100);
                await poolConfigContract.connect(poolOwner).setFrontLoadingFees({
                    frontLoadingFeeFlat: frontLoadingFeeFlat,
                    frontLoadingFeeBps: frontLoadingFeeBps,
                });

                const creditHash = await borrowerLevelCreditHash(creditContract, borrower);

                let borrowAmount = toToken(30_000);
                let totalBorrowAmount = borrowAmount;
                let netBorrowAmount = borrowAmount
                    .mul(CONSTANTS.BP_FACTOR.sub(frontLoadingFeeBps))
                    .div(CONSTANTS.BP_FACTOR)
                    .sub(frontLoadingFeeFlat);
                let nextTime = await getFutureBlockTime(3);
                await setNextBlockTimestamp(nextTime);

                let startOfDay = getStartOfDay(nextTime);
                let nextDueDate = await calendarContract.getStartDateOfNextPeriod(
                    PayPeriodDuration.Monthly,
                    nextTime,
                );
                let days = (
                    await calendarContract.getDaysDiff(startOfDay, nextDueDate)
                ).toNumber();
                let cc = await creditManagerContract.getCreditConfig(creditHash);
                let [yieldDue] = calcYieldDue(cc, borrowAmount, days);
                let totalYieldDue = yieldDue;

                let borrowerOldBalance = await mockTokenContract.balanceOf(borrower.address);
                await expect(
                    creditContract.connect(borrower).drawdown(borrower.address, borrowAmount),
                )
                    .to.emit(creditContract, "DrawdownMade")
                    .withArgs(borrower.address, borrowAmount, netBorrowAmount)
                    .to.emit(creditContract, "BillRefreshed")
                    .withArgs(creditHash, nextDueDate, yieldDue)
                    .to.emit(poolContract, "ProfitDistributed");
                let borrowerNewBalance = await mockTokenContract.balanceOf(borrower.address);
                expect(borrowerNewBalance.sub(borrowerOldBalance)).to.equal(netBorrowAmount);

                let cr = await creditContract.getCreditRecord(creditHash);
                checkCreditRecord(
                    cr,
                    borrowAmount,
                    nextDueDate,
                    yieldDue,
                    yieldDue,
                    BN.from(0),
                    0,
                    numOfPeriods - 1,
                    CreditState.GoodStanding,
                );
                const remainingPeriods = cr.remainingPeriods;
                let dueDetail = await creditContract.getDueDetail(creditHash);
                checkDueDetailsMatch(dueDetail, genDueDetail({ accrued: yieldDue }));

                // move forward to the middle of the remaining time of the period
                nextTime = nextTime + Math.floor((nextDueDate.toNumber() - nextTime) / 2);
                await setNextBlockTimestamp(nextTime);

                borrowAmount = toToken(10_000);
                totalBorrowAmount = totalBorrowAmount.add(borrowAmount);
                netBorrowAmount = borrowAmount
                    .mul(CONSTANTS.BP_FACTOR.sub(frontLoadingFeeBps))
                    .div(CONSTANTS.BP_FACTOR)
                    .sub(frontLoadingFeeFlat);

                startOfDay = getStartOfDay(nextTime);
                days = (await calendarContract.getDaysDiff(startOfDay, nextDueDate)).toNumber();
                [yieldDue] = calcYieldDue(cc, borrowAmount, days);
                totalYieldDue = totalYieldDue.add(yieldDue);

                borrowerOldBalance = await mockTokenContract.balanceOf(borrower.address);
                await expect(
                    creditContract.connect(borrower).drawdown(borrower.address, borrowAmount),
                )
                    .to.emit(creditContract, "DrawdownMade")
                    .withArgs(borrower.address, borrowAmount, netBorrowAmount)
                    .to.emit(poolContract, "ProfitDistributed");
                borrowerNewBalance = await mockTokenContract.balanceOf(borrower.address);
                expect(borrowerNewBalance.sub(borrowerOldBalance)).to.equal(netBorrowAmount);

                cr = await creditContract.getCreditRecord(creditHash);
                checkCreditRecord(
                    cr,
                    totalBorrowAmount,
                    nextDueDate,
                    totalYieldDue,
                    totalYieldDue,
                    BN.from(0),
                    0,
                    remainingPeriods,
                    CreditState.GoodStanding,
                );
                dueDetail = await creditContract.getDueDetail(creditHash);
                checkDueDetailsMatch(dueDetail, genDueDetail({ accrued: totalYieldDue }));
            });

            it("Should allow the borrower to borrow again in the next period", async function () {
                const creditHash = await borrowerLevelCreditHash(creditContract, borrower);

                let borrowAmount = toToken(25000);
                let totalBorrowAmount = borrowAmount;
                await creditContract.connect(borrower).drawdown(borrower.address, borrowAmount);

                let cr = await creditContract.getCreditRecord(creditHash);
                await creditContract.connect(borrower).makePayment(borrower.address, cr.nextDue);

                const nextTime = cr.nextDueDate.toNumber() + CONSTANTS.SECONDS_IN_A_DAY * 10;
                await setNextBlockTimestamp(nextTime);

                const frontLoadingFeeFlat = toToken(200);
                const frontLoadingFeeBps = BN.from(200);
                await poolConfigContract.connect(poolOwner).setFrontLoadingFees({
                    frontLoadingFeeFlat: frontLoadingFeeFlat,
                    frontLoadingFeeBps: frontLoadingFeeBps,
                });

                let cc = await creditManagerContract.getCreditConfig(creditHash);
                let [yieldDue] = calcYieldDue(cc, borrowAmount, 30);
                let totalYieldDue = yieldDue;
                borrowAmount = toToken(35000);
                totalBorrowAmount = totalBorrowAmount.add(borrowAmount);
                const netBorrowAmount = borrowAmount
                    .mul(CONSTANTS.BP_FACTOR.sub(frontLoadingFeeBps))
                    .div(CONSTANTS.BP_FACTOR)
                    .sub(frontLoadingFeeFlat);

                let startOfDay = getStartOfDay(nextTime);
                let nextDueDate = await calendarContract.getStartDateOfNextPeriod(
                    PayPeriodDuration.Monthly,
                    nextTime,
                );
                let days = (
                    await calendarContract.getDaysDiff(startOfDay, nextDueDate)
                ).toNumber();
                [yieldDue] = calcYieldDue(cc, borrowAmount, days);
                totalYieldDue = totalYieldDue.add(yieldDue);

                const remainingPeriods = cr.remainingPeriods;
                const borrowerOldBalance = await mockTokenContract.balanceOf(borrower.address);
                await expect(
                    creditContract.connect(borrower).drawdown(borrower.address, borrowAmount),
                )
                    .to.emit(creditContract, "DrawdownMade")
                    .withArgs(borrower.address, borrowAmount, netBorrowAmount)
                    .to.emit(creditContract, "BillRefreshed")
                    .withArgs(creditHash, nextDueDate, totalYieldDue)
                    .to.emit(poolContract, "ProfitDistributed");
                const borrowerNewBalance = await mockTokenContract.balanceOf(borrower.address);
                expect(borrowerNewBalance.sub(borrowerOldBalance)).to.equal(netBorrowAmount);

                cr = await creditContract.getCreditRecord(creditHash);
                checkCreditRecord(
                    cr,
                    totalBorrowAmount,
                    nextDueDate,
                    totalYieldDue,
                    totalYieldDue,
                    BN.from(0),
                    0,
                    remainingPeriods - 1,
                    CreditState.GoodStanding,
                );

                const dueDetail = await creditContract.getDueDetail(creditHash);
                checkDueDetailsMatch(dueDetail, genDueDetail({ accrued: totalYieldDue }));
            });
        });

        describe("With commitment", function () {
            async function prepareForDrawdown() {
                await creditManagerContract
                    .connect(eaServiceAccount)
                    .approveBorrower(
                        borrower.address,
                        toToken(100_000),
                        numOfPeriods,
                        yieldInBps,
                        toToken(20_000),
                        0,
                        true,
                    );
            }

            beforeEach(async function () {
                await loadFixture(prepareForDrawdown);
            });

            it("Should allow the borrower to borrow if the committed yield is less than the accrued yield", async function () {
                const creditHash = await borrowerLevelCreditHash(creditContract, borrower);

                const borrowAmount = toToken(30_000);
                const netBorrowAmount = borrowAmount;
                let nextTime = await getFutureBlockTime(3);
                await setNextBlockTimestamp(nextTime);

                let startOfDay = getStartOfDay(nextTime);
                let nextDueDate = await calendarContract.getStartDateOfNextPeriod(
                    PayPeriodDuration.Monthly,
                    nextTime,
                );
                let days = (
                    await calendarContract.getDaysDiff(startOfDay, nextDueDate)
                ).toNumber();
                let cc = await creditManagerContract.getCreditConfig(creditHash);
                const [yieldDue, committed] = calcYieldDue(cc, borrowAmount, days);

                const borrowerOldBalance = await mockTokenContract.balanceOf(borrower.address);
                const poolSafeOldBalance = await mockTokenContract.balanceOf(
                    poolSafeContract.address,
                );
                await expect(
                    creditContract.connect(borrower).drawdown(borrower.address, borrowAmount),
                )
                    .to.emit(creditContract, "DrawdownMade")
                    .withArgs(borrower.address, borrowAmount, netBorrowAmount)
                    .to.emit(creditContract, "BillRefreshed")
                    .withArgs(creditHash, nextDueDate, yieldDue);
                const borrowerNewBalance = await mockTokenContract.balanceOf(borrower.address);
                const poolSafeNewBalance = await mockTokenContract.balanceOf(
                    poolSafeContract.address,
                );
                expect(borrowerNewBalance.sub(borrowerOldBalance)).to.equal(netBorrowAmount);
                expect(poolSafeOldBalance.sub(poolSafeNewBalance)).to.equal(netBorrowAmount);

                const cr = await creditContract.getCreditRecord(creditHash);
                checkCreditRecord(
                    cr,
                    borrowAmount,
                    nextDueDate,
                    yieldDue,
                    yieldDue,
                    BN.from(0),
                    0,
                    numOfPeriods - 1,
                    CreditState.GoodStanding,
                );

                const dueDetail = await creditContract.getDueDetail(creditHash);
                checkDueDetailsMatch(
                    dueDetail,
                    genDueDetail({ accrued: yieldDue, committed: committed }),
                );
            });

            it("Should allow the borrower to borrow if the committed yield is greater than the accrued yield", async function () {
                const creditHash = await borrowerLevelCreditHash(creditContract, borrower);

                const borrowAmount = toToken(10_000);
                const netBorrowAmount = borrowAmount;
                let nextTime = await getFutureBlockTime(3);
                await setNextBlockTimestamp(nextTime);

                let startOfDay = getStartOfDay(nextTime);
                let nextDueDate = await calendarContract.getStartDateOfNextPeriod(
                    PayPeriodDuration.Monthly,
                    nextTime,
                );
                let days = (
                    await calendarContract.getDaysDiff(startOfDay, nextDueDate)
                ).toNumber();
                let cc = await creditManagerContract.getCreditConfig(creditHash);
                const [yieldDue, committed] = calcYieldDue(cc, borrowAmount, days);

                const borrowerOldBalance = await mockTokenContract.balanceOf(borrower.address);
                const poolSafeOldBalance = await mockTokenContract.balanceOf(
                    poolSafeContract.address,
                );
                await expect(
                    creditContract.connect(borrower).drawdown(borrower.address, borrowAmount),
                )
                    .to.emit(creditContract, "DrawdownMade")
                    .withArgs(borrower.address, borrowAmount, netBorrowAmount)
                    .to.emit(creditContract, "BillRefreshed")
                    .withArgs(creditHash, nextDueDate, committed);
                const borrowerNewBalance = await mockTokenContract.balanceOf(borrower.address);
                const poolSafeNewBalance = await mockTokenContract.balanceOf(
                    poolSafeContract.address,
                );
                expect(borrowerNewBalance.sub(borrowerOldBalance)).to.equal(netBorrowAmount);
                expect(poolSafeOldBalance.sub(poolSafeNewBalance)).to.equal(netBorrowAmount);

                const cr = await creditContract.getCreditRecord(creditHash);
                checkCreditRecord(
                    cr,
                    borrowAmount,
                    nextDueDate,
                    committed,
                    committed,
                    BN.from(0),
                    0,
                    numOfPeriods - 1,
                    CreditState.GoodStanding,
                );

                const dueDetail = await creditContract.getDueDetail(creditHash);
                checkDueDetailsMatch(
                    dueDetail,
                    genDueDetail({ accrued: yieldDue, committed: committed }),
                );
            });

            it("Should allow the borrower to borrow if the committed yield is greater than the accrued yield first, but becomes less than accrued yield after drawdown", async function () {
                const frontLoadingFeeFlat = toToken(100);
                const frontLoadingFeeBps = BN.from(100);
                await poolConfigContract.connect(poolOwner).setFrontLoadingFees({
                    frontLoadingFeeFlat: frontLoadingFeeFlat,
                    frontLoadingFeeBps: frontLoadingFeeBps,
                });

                const creditHash = await borrowerLevelCreditHash(creditContract, borrower);

                let borrowAmount = toToken(10_000);
                let totalBorrowAmount = borrowAmount;
                let netBorrowAmount = borrowAmount
                    .mul(CONSTANTS.BP_FACTOR.sub(frontLoadingFeeBps))
                    .div(CONSTANTS.BP_FACTOR)
                    .sub(frontLoadingFeeFlat);
                let nextTime = await getFutureBlockTime(3);
                await setNextBlockTimestamp(nextTime);

                let startOfDay = getStartOfDay(nextTime);
                let nextDueDate = await calendarContract.getStartDateOfNextPeriod(
                    PayPeriodDuration.Monthly,
                    nextTime,
                );
                let days = (
                    await calendarContract.getDaysDiff(startOfDay, nextDueDate)
                ).toNumber();
                const cc = await creditManagerContract.getCreditConfig(creditHash);
                let [yieldDue, committed] = calcYieldDue(cc, borrowAmount, days);
                let totalYieldDue = yieldDue;

                await creditContract.connect(borrower).drawdown(borrower.address, borrowAmount);

                let cr = await creditContract.getCreditRecord(creditHash);
                checkCreditRecord(
                    cr,
                    borrowAmount,
                    nextDueDate,
                    committed,
                    committed,
                    BN.from(0),
                    0,
                    numOfPeriods - 1,
                    CreditState.GoodStanding,
                );
                const remainingPeriods = cr.remainingPeriods;

                let dueDetail = await creditContract.getDueDetail(creditHash);
                checkDueDetailsMatch(
                    dueDetail,
                    genDueDetail({ accrued: yieldDue, committed: committed }),
                );

                // move forward to the middle of the remaining time of the period
                nextTime = nextTime + Math.floor((nextDueDate.toNumber() - nextTime) / 2);
                await setNextBlockTimestamp(nextTime);

                borrowAmount = toToken(50_000);
                totalBorrowAmount = totalBorrowAmount.add(borrowAmount);
                netBorrowAmount = borrowAmount
                    .mul(CONSTANTS.BP_FACTOR.sub(frontLoadingFeeBps))
                    .div(CONSTANTS.BP_FACTOR)
                    .sub(frontLoadingFeeFlat);

                startOfDay = getStartOfDay(nextTime);
                days = (await calendarContract.getDaysDiff(startOfDay, nextDueDate)).toNumber();
                [yieldDue] = calcYieldDue(cc, borrowAmount, days);
                totalYieldDue = totalYieldDue.add(yieldDue);

                let borrowerOldBalance = await mockTokenContract.balanceOf(borrower.address);
                await expect(
                    creditContract.connect(borrower).drawdown(borrower.address, borrowAmount),
                )
                    .to.emit(creditContract, "DrawdownMade")
                    .withArgs(borrower.address, borrowAmount, netBorrowAmount)
                    .to.emit(poolContract, "ProfitDistributed");
                let borrowerNewBalance = await mockTokenContract.balanceOf(borrower.address);
                expect(borrowerNewBalance.sub(borrowerOldBalance)).to.equal(netBorrowAmount);

                cr = await creditContract.getCreditRecord(creditHash);
                checkCreditRecord(
                    cr,
                    totalBorrowAmount,
                    nextDueDate,
                    totalYieldDue,
                    totalYieldDue,
                    BN.from(0),
                    0,
                    remainingPeriods,
                    CreditState.GoodStanding,
                );
                dueDetail = await creditContract.getDueDetail(creditHash);
                checkDueDetailsMatch(
                    dueDetail,
                    genDueDetail({ accrued: totalYieldDue, committed: committed }),
                );
            });

            it("Should allow the borrower to borrow twice if the committed yield is greater than the accrued yield", async function () {
                const frontLoadingFeeFlat = toToken(100);
                const frontLoadingFeeBps = BN.from(100);
                await poolConfigContract.connect(poolOwner).setFrontLoadingFees({
                    frontLoadingFeeFlat: frontLoadingFeeFlat,
                    frontLoadingFeeBps: frontLoadingFeeBps,
                });

                const creditHash = await borrowerLevelCreditHash(creditContract, borrower);

                let borrowAmount = toToken(25_000);
                let totalBorrowAmount = borrowAmount;
                let netBorrowAmount = borrowAmount
                    .mul(CONSTANTS.BP_FACTOR.sub(frontLoadingFeeBps))
                    .div(CONSTANTS.BP_FACTOR)
                    .sub(frontLoadingFeeFlat);
                let nextTime = await getFutureBlockTime(3);
                await setNextBlockTimestamp(nextTime);

                let startOfDay = getStartOfDay(nextTime);
                let nextDueDate = await calendarContract.getStartDateOfNextPeriod(
                    PayPeriodDuration.Monthly,
                    nextTime,
                );
                let days = (
                    await calendarContract.getDaysDiff(startOfDay, nextDueDate)
                ).toNumber();
                const cc = await creditManagerContract.getCreditConfig(creditHash);
                let [yieldDue, committed] = calcYieldDue(cc, borrowAmount, days);
                let totalYieldDue = yieldDue;

                await creditContract.connect(borrower).drawdown(borrower.address, borrowAmount);

                let cr = await creditContract.getCreditRecord(creditHash);
                checkCreditRecord(
                    cr,
                    borrowAmount,
                    nextDueDate,
                    totalYieldDue,
                    totalYieldDue,
                    BN.from(0),
                    0,
                    numOfPeriods - 1,
                    CreditState.GoodStanding,
                );
                const remainingPeriods = cr.remainingPeriods;

                let dueDetail = await creditContract.getDueDetail(creditHash);
                checkDueDetailsMatch(
                    dueDetail,
                    genDueDetail({ accrued: totalYieldDue, committed: committed }),
                );

                // move forward to the middle of the remaining time of the period
                nextTime = nextTime + Math.floor((nextDueDate.toNumber() - nextTime) / 2);
                await setNextBlockTimestamp(nextTime);

                borrowAmount = toToken(10_000);
                totalBorrowAmount = totalBorrowAmount.add(borrowAmount);
                netBorrowAmount = borrowAmount
                    .mul(CONSTANTS.BP_FACTOR.sub(frontLoadingFeeBps))
                    .div(CONSTANTS.BP_FACTOR)
                    .sub(frontLoadingFeeFlat);

                startOfDay = getStartOfDay(nextTime);
                days = (await calendarContract.getDaysDiff(startOfDay, nextDueDate)).toNumber();
                [yieldDue] = calcYieldDue(cc, borrowAmount, days);
                totalYieldDue = totalYieldDue.add(yieldDue);

                let borrowerOldBalance = await mockTokenContract.balanceOf(borrower.address);
                await expect(
                    creditContract.connect(borrower).drawdown(borrower.address, borrowAmount),
                )
                    .to.emit(creditContract, "DrawdownMade")
                    .withArgs(borrower.address, borrowAmount, netBorrowAmount)
                    .to.emit(poolContract, "ProfitDistributed");
                let borrowerNewBalance = await mockTokenContract.balanceOf(borrower.address);
                expect(borrowerNewBalance.sub(borrowerOldBalance)).to.equal(netBorrowAmount);

                cr = await creditContract.getCreditRecord(creditHash);
                checkCreditRecord(
                    cr,
                    totalBorrowAmount,
                    nextDueDate,
                    totalYieldDue,
                    totalYieldDue,
                    BN.from(0),
                    0,
                    remainingPeriods,
                    CreditState.GoodStanding,
                );
                dueDetail = await creditContract.getDueDetail(creditHash);
                checkDueDetailsMatch(
                    dueDetail,
                    genDueDetail({ accrued: totalYieldDue, committed: committed }),
                );
            });
        });

        describe("With principalRate", function () {
            const principalRateInBps = 100;

            async function prepareForDrawdown() {
                await poolConfigContract.connect(poolOwner).setFeeStructure({
                    yieldInBps: 0,
                    minPrincipalRateInBps: principalRateInBps,
                    lateFeeBps: 0,
                });

                await creditManagerContract
                    .connect(eaServiceAccount)
                    .approveBorrower(
                        borrower.address,
                        toToken(100_000),
                        numOfPeriods,
                        yieldInBps,
                        toToken(0),
                        0,
                        true,
                    );
            }

            beforeEach(async function () {
                await loadFixture(prepareForDrawdown);
            });

            it("Should allow the borrower to borrow for the first time", async function () {
                const frontLoadingFeeFlat = toToken(100);
                const frontLoadingFeeBps = BN.from(100);
                await poolConfigContract.connect(poolOwner).setFrontLoadingFees({
                    frontLoadingFeeFlat: frontLoadingFeeFlat,
                    frontLoadingFeeBps: frontLoadingFeeBps,
                });

                const creditHash = await borrowerLevelCreditHash(creditContract, borrower);

                const borrowAmount = toToken(50_000);
                const netBorrowAmount = borrowAmount
                    .mul(CONSTANTS.BP_FACTOR.sub(frontLoadingFeeBps))
                    .div(CONSTANTS.BP_FACTOR)
                    .sub(frontLoadingFeeFlat);
                let nextTime = await getFutureBlockTime(3);
                await setNextBlockTimestamp(nextTime);

                let startOfDay = getStartOfDay(nextTime);
                let nextDueDate = await calendarContract.getStartDateOfNextPeriod(
                    PayPeriodDuration.Monthly,
                    nextTime,
                );
                let days = (
                    await calendarContract.getDaysDiff(startOfDay, nextDueDate)
                ).toNumber();
                let cc = await creditManagerContract.getCreditConfig(creditHash);
                const [yieldDue] = calcYieldDue(cc, borrowAmount, days);
                const principalDue = calcPrincipalDueForPartialPeriod(
                    borrowAmount,
                    principalRateInBps,
                    days,
                    30,
                );
                const totalDue = yieldDue.add(principalDue);

                const borrowerOldBalance = await mockTokenContract.balanceOf(borrower.address);
                await expect(
                    creditContract.connect(borrower).drawdown(borrower.address, borrowAmount),
                )
                    .to.emit(creditContract, "DrawdownMade")
                    .withArgs(borrower.address, borrowAmount, netBorrowAmount)
                    .to.emit(creditContract, "BillRefreshed")
                    .withArgs(creditHash, nextDueDate, totalDue)
                    .to.emit(poolContract, "ProfitDistributed");
                const borrowerNewBalance = await mockTokenContract.balanceOf(borrower.address);
                expect(borrowerNewBalance.sub(borrowerOldBalance)).to.equal(netBorrowAmount);

                const cr = await creditContract.getCreditRecord(creditHash);
                checkCreditRecord(
                    cr,
                    borrowAmount.sub(principalDue),
                    nextDueDate,
                    totalDue,
                    yieldDue,
                    BN.from(0),
                    0,
                    numOfPeriods - 1,
                    CreditState.GoodStanding,
                );

                const dueDetail = await creditContract.getDueDetail(creditHash);
                checkDueDetailsMatch(dueDetail, genDueDetail({ accrued: yieldDue }));
            });

            it("Should allow the borrower to borrow again in the same full period", async function () {
                const frontLoadingFeeFlat = toToken(100);
                const frontLoadingFeeBps = BN.from(100);
                await poolConfigContract.connect(poolOwner).setFrontLoadingFees({
                    frontLoadingFeeFlat: frontLoadingFeeFlat,
                    frontLoadingFeeBps: frontLoadingFeeBps,
                });

                const creditHash = await borrowerLevelCreditHash(creditContract, borrower);

                const firstBorrowAmount = toToken(50_000);
                const nextBlockTimestamp = await getFutureBlockTime(3);
                // Push the first drawdown date to the start of next period, which is the 1st of
                // a month, so that we can easily ensure that the first and second drawdown dates
                // are in the same period.
                const firstDrawdownDate = await calendarContract.getStartDateOfNextPeriod(
                    PayPeriodDuration.Monthly,
                    nextBlockTimestamp,
                );
                await setNextBlockTimestamp(firstDrawdownDate);

                await creditContract
                    .connect(borrower)
                    .drawdown(borrower.address, firstBorrowAmount);

                const secondBorrowAmount = toToken(50_000);
                const netBorrowAmount = secondBorrowAmount
                    .mul(CONSTANTS.BP_FACTOR.sub(frontLoadingFeeBps))
                    .div(CONSTANTS.BP_FACTOR)
                    .sub(frontLoadingFeeFlat);
                const secondDrawdownDate = firstDrawdownDate.add(CONSTANTS.SECONDS_IN_A_DAY * 2);
                await setNextBlockTimestamp(secondDrawdownDate);

                const startOfDay = getStartOfDay(secondDrawdownDate.toNumber());
                const nextDueDate = await calendarContract.getStartDateOfNextPeriod(
                    PayPeriodDuration.Monthly,
                    secondDrawdownDate,
                );
                const days = (
                    await calendarContract.getDaysDiff(startOfDay, nextDueDate)
                ).toNumber();
                const cc = await creditManagerContract.getCreditConfig(creditHash);
                const [additionalYieldDue] = calcYieldDue(cc, secondBorrowAmount, days);
                expect(additionalYieldDue).to.be.gt(0);
                const additionalPrincipalDue = calcPrincipalDueForPartialPeriod(
                    secondBorrowAmount,
                    principalRateInBps,
                    days,
                    CONSTANTS.DAYS_IN_A_MONTH,
                );
                expect(additionalPrincipalDue).to.be.gt(0);
                const additionalNextDue = additionalYieldDue.add(additionalPrincipalDue);

                const borrowerOldBalance = await mockTokenContract.balanceOf(borrower.address);
                const oldCR = await creditContract.getCreditRecord(creditHash);
                const oldDD = await creditContract.getDueDetail(creditHash);
                await expect(
                    creditContract
                        .connect(borrower)
                        .drawdown(borrower.address, secondBorrowAmount),
                )
                    .to.emit(creditContract, "DrawdownMade")
                    .withArgs(borrower.address, secondBorrowAmount, netBorrowAmount)
                    .to.emit(poolContract, "ProfitDistributed");
                const borrowerNewBalance = await mockTokenContract.balanceOf(borrower.address);
                expect(borrowerNewBalance.sub(borrowerOldBalance)).to.equal(netBorrowAmount);

                const actualCR = await creditContract.getCreditRecord(creditHash);
                const expectedCR = {
                    ...oldCR,
                    ...{
                        unbilledPrincipal: oldCR.unbilledPrincipal
                            .add(secondBorrowAmount)
                            .sub(additionalPrincipalDue),
                        nextDue: oldCR.nextDue.add(additionalNextDue),
                        yieldDue: oldCR.yieldDue.add(additionalYieldDue),
                    },
                };
                checkCreditRecordsMatch(actualCR, expectedCR);

                const actualDD = await creditContract.getDueDetail(creditHash);
                const expectedDD = {
                    ...oldDD,
                    ...{
                        accrued: oldDD.accrued.add(additionalYieldDue),
                    },
                };
                checkDueDetailsMatch(actualDD, expectedDD);
            });

            it("Should allow the borrower to borrow again in the same partial period", async function () {
                const frontLoadingFeeFlat = toToken(100);
                const frontLoadingFeeBps = BN.from(100);
                await poolConfigContract.connect(poolOwner).setFrontLoadingFees({
                    frontLoadingFeeFlat: frontLoadingFeeFlat,
                    frontLoadingFeeBps: frontLoadingFeeBps,
                });

                const creditHash = await borrowerLevelCreditHash(creditContract, borrower);

                const firstBorrowAmount = toToken(50_000);
                const nextBlockTimestamp = await getFutureBlockTime(3);
                const firstDrawdownDate = (
                    await calendarContract.getStartDateOfNextPeriod(
                        PayPeriodDuration.Monthly,
                        nextBlockTimestamp,
                    )
                ).add(CONSTANTS.SECONDS_IN_A_DAY * 2);
                await setNextBlockTimestamp(firstDrawdownDate);

                await creditContract
                    .connect(borrower)
                    .drawdown(borrower.address, firstBorrowAmount);

                const secondBorrowAmount = toToken(50_000);
                const netBorrowAmount = secondBorrowAmount
                    .mul(CONSTANTS.BP_FACTOR.sub(frontLoadingFeeBps))
                    .div(CONSTANTS.BP_FACTOR)
                    .sub(frontLoadingFeeFlat);
                const secondDrawdownDate = firstDrawdownDate.add(CONSTANTS.SECONDS_IN_A_DAY * 2);
                await setNextBlockTimestamp(secondDrawdownDate);

                const startOfDay = getStartOfDay(secondDrawdownDate.toNumber());
                const nextDueDate = await calendarContract.getStartDateOfNextPeriod(
                    PayPeriodDuration.Monthly,
                    secondDrawdownDate,
                );
                const days = (
                    await calendarContract.getDaysDiff(startOfDay, nextDueDate)
                ).toNumber();
                const cc = await creditManagerContract.getCreditConfig(creditHash);
                const [additionalYieldDue] = calcYieldDue(cc, secondBorrowAmount, days);
                expect(additionalYieldDue).to.be.gt(0);
                const additionalPrincipalDue = calcPrincipalDueForPartialPeriod(
                    secondBorrowAmount,
                    principalRateInBps,
                    days,
                    CONSTANTS.DAYS_IN_A_MONTH,
                );
                expect(additionalPrincipalDue).to.be.gt(0);
                const additionalNextDue = additionalYieldDue.add(additionalPrincipalDue);

                const borrowerOldBalance = await mockTokenContract.balanceOf(borrower.address);
                const oldCR = await creditContract.getCreditRecord(creditHash);
                const oldDD = await creditContract.getDueDetail(creditHash);
                await expect(
                    creditContract
                        .connect(borrower)
                        .drawdown(borrower.address, secondBorrowAmount),
                )
                    .to.emit(creditContract, "DrawdownMade")
                    .withArgs(borrower.address, secondBorrowAmount, netBorrowAmount)
                    .to.emit(poolContract, "ProfitDistributed");
                const borrowerNewBalance = await mockTokenContract.balanceOf(borrower.address);
                expect(borrowerNewBalance.sub(borrowerOldBalance)).to.equal(netBorrowAmount);

                const actualCR = await creditContract.getCreditRecord(creditHash);
                const expectedCR = {
                    ...oldCR,
                    ...{
                        unbilledPrincipal: oldCR.unbilledPrincipal
                            .add(secondBorrowAmount)
                            .sub(additionalPrincipalDue),
                        nextDue: oldCR.nextDue.add(additionalNextDue),
                        yieldDue: oldCR.yieldDue.add(additionalYieldDue),
                    },
                };
                checkCreditRecordsMatch(actualCR, expectedCR);

                const actualDD = await creditContract.getDueDetail(creditHash);
                const expectedDD = {
                    ...oldDD,
                    ...{
                        accrued: oldDD.accrued.add(additionalYieldDue),
                    },
                };
                checkDueDetailsMatch(actualDD, expectedDD);
            });
        });
    });

    describe("getNextBillRefreshDate and refreshCredit", function () {
        const yieldInBps = 1217;
        const numOfPeriods = 3,
            latePaymentGracePeriodInDays = 5;
        let committedAmount: BN, borrowAmount: BN;
        let creditHash: string;

        async function prepareForTests() {
            const settings = await poolConfigContract.getPoolSettings();
            await poolConfigContract.connect(poolOwner).setPoolSettings({
                ...settings,
                ...{ latePaymentGracePeriodInDays: latePaymentGracePeriodInDays },
            });

            committedAmount = toToken(10_000);
            await creditManagerContract
                .connect(eaServiceAccount)
                .approveBorrower(
                    borrower.address,
                    toToken(100_000),
                    numOfPeriods,
                    yieldInBps,
                    committedAmount,
                    0,
                    true,
                );
        }

        describe("Negative Tests", function () {
            describe("If drawdown has not happened yet", function () {
                async function prepare() {
                    creditHash = ethers.utils.keccak256(
                        ethers.utils.defaultAbiCoder.encode(
                            ["address", "address"],
                            [creditContract.address, borrower.address],
                        ),
                    );
                    await prepareForTests();
                }

                beforeEach(async function () {
                    await loadFixture(prepare);
                });

                it("Should not update anything", async function () {
                    const oldCR = await creditContract.getCreditRecord(creditHash);
                    const oldDD = await creditContract.getDueDetail(creditHash);
                    await creditManagerContract.refreshCredit(borrower.address);
                    checkCreditRecordsMatch(
                        await creditContract.getCreditRecord(creditHash),
                        oldCR,
                    );
                    checkDueDetailsMatch(await creditContract.getDueDetail(creditHash), oldDD);
                });

                it("Should not update anything if the credit is closed after approval", async function () {
                    await creditManagerContract
                        .connect(eaServiceAccount)
                        .closeCredit(borrower.getAddress());

                    const oldCR = await creditContract.getCreditRecord(creditHash);
                    const oldDD = await creditContract.getDueDetail(creditHash);
                    await creditManagerContract.refreshCredit(borrower.address);
                    checkCreditRecordsMatch(
                        await creditContract.getCreditRecord(creditHash),
                        oldCR,
                    );
                    checkDueDetailsMatch(await creditContract.getDueDetail(creditHash), oldDD);
                });
            });

            describe("If drawdown has happened", function () {
                async function prepare() {
                    borrowAmount = toToken(20_000);
                    creditHash = ethers.utils.keccak256(
                        ethers.utils.defaultAbiCoder.encode(
                            ["address", "address"],
                            [creditContract.address, borrower.address],
                        ),
                    );
                    await prepareForTests();
                    await creditContract
                        .connect(borrower)
                        .drawdown(borrower.address, borrowAmount);
                }

                beforeEach(async function () {
                    await loadFixture(prepare);
                });

                it("Should not update anything if the bill is in the current billing cycle and is in good standing", async function () {
                    const oldCR = await creditContract.getCreditRecord(creditHash);
                    const oldDD = await creditContract.getDueDetail(creditHash);
                    await creditManagerContract.refreshCredit(borrower.address);
                    checkCreditRecordsMatch(
                        await creditContract.getCreditRecord(creditHash),
                        oldCR,
                    );
                    checkDueDetailsMatch(await creditContract.getDueDetail(creditHash), oldDD);
                });

                it("Should not update anything if the bill is in good standing and within the late payment grace period", async function () {
                    const oldCR = await creditContract.getCreditRecord(creditHash);
                    const refreshDate = oldCR.nextDueDate.toNumber() + 3600;
                    await setNextBlockTimestamp(refreshDate);

                    const oldDD = await creditContract.getDueDetail(creditHash);
                    await creditManagerContract.refreshCredit(borrower.address);
                    checkCreditRecordsMatch(
                        await creditContract.getCreditRecord(creditHash),
                        oldCR,
                    );
                    checkDueDetailsMatch(await creditContract.getDueDetail(creditHash), oldDD);
                });

                it("Should not update anything if the credit state is Defaulted", async function () {
                    const defaultGracePeriodInDays = 1;
                    const settings = await poolConfigContract.getPoolSettings();
                    await poolConfigContract.connect(poolOwner).setPoolSettings({
                        ...settings,
                        ...{ defaultGracePeriodInDays: defaultGracePeriodInDays },
                    });

                    const oldCR = await creditContract.getCreditRecord(creditHash);
                    const cc = await creditManagerContract.getCreditConfig(creditHash);
                    const startOfNextPeriod = await calendarContract.getStartDateOfNextPeriod(
                        cc.periodDuration,
                        oldCR.nextDueDate,
                    );
                    const triggerDefaultDate =
                        startOfNextPeriod.toNumber() +
                        defaultGracePeriodInDays * CONSTANTS.SECONDS_IN_A_DAY;
                    await setNextBlockTimestamp(triggerDefaultDate);
                    await creditManagerContract
                        .connect(eaServiceAccount)
                        .triggerDefault(borrower.getAddress());
                    const expectedCR = await creditContract.getCreditRecord(creditHash);
                    expect(expectedCR.state).to.equal(CreditState.Defaulted);
                    const expectedDD = await creditContract.getDueDetail(creditHash);

                    await creditManagerContract.refreshCredit(borrower.getAddress());
                    const actualCR = await creditContract.getCreditRecord(creditHash);
                    checkCreditRecordsMatch(actualCR, expectedCR);
                    const actualDD = await creditContract.getDueDetail(creditHash);
                    checkDueDetailsMatch(actualDD, expectedDD);
                });
            });
        });

        describe("Without settings", function () {
            async function prepareForTestsWithoutSettings() {
                await prepareForTests();

                creditHash = await borrowerLevelCreditHash(creditContract, borrower);
            }

            beforeEach(async function () {
                await loadFixture(prepareForTestsWithoutSettings);
            });

            it("Should update correctly when the credit is delayed by 1 period", async function () {
                borrowAmount = toToken(20_000);
                await creditContract.connect(borrower).drawdown(borrower.address, borrowAmount);

                const cr = await creditContract.getCreditRecord(creditHash);
                const settings = await poolConfigContract.getPoolSettings();
                const latePaymentDeadline =
                    cr.nextDueDate.toNumber() +
                    settings.latePaymentGracePeriodInDays * CONSTANTS.SECONDS_IN_A_DAY;
                const nextTime = latePaymentDeadline + 100;
                await setNextBlockTimestamp(nextTime);

                const nextDueDate = await calendarContract.getStartDateOfNextPeriod(
                    PayPeriodDuration.Monthly,
                    nextTime,
                );
                const days = (
                    await calendarContract.getDaysDiff(cr.nextDueDate, nextDueDate)
                ).toNumber();
                const cc = await creditManagerContract.getCreditConfig(creditHash);
                const [yieldDue, committed] = calcYieldDue(cc, borrowAmount, days);
                const totalPastDue = cr.nextDue;

                const remainingPeriods = cr.remainingPeriods;
                const nextBillRefreshDate = await creditContract.getNextBillRefreshDate(
                    borrower.getAddress(),
                );
                expect(nextBillRefreshDate).to.equal(latePaymentDeadline);
                await expect(creditManagerContract.refreshCredit(borrower.getAddress()))
                    .to.emit(creditContract, "BillRefreshed")
                    .withArgs(creditHash, nextDueDate, yieldDue);

                const tomorrow = await calendarContract.getStartOfNextDay(nextTime);
                const actualCR = await creditContract.getCreditRecord(creditHash);
                checkCreditRecord(
                    actualCR,
                    borrowAmount,
                    nextDueDate,
                    yieldDue,
                    yieldDue,
                    totalPastDue,
                    1,
                    remainingPeriods - 1,
                    CreditState.Delayed,
                );

                const dueDetail = await creditContract.getDueDetail(creditHash);
                checkDueDetailsMatch(
                    dueDetail,
                    genDueDetail({
                        lateFeeUpdatedDate: tomorrow,
                        accrued: yieldDue,
                        committed: committed,
                        yieldPastDue: totalPastDue,
                    }),
                );
            });

            it("Should update correctly again in the same period if the credit state is Delayed", async function () {
                borrowAmount = toToken(20_000);
                await creditContract.connect(borrower).drawdown(borrower.address, borrowAmount);

                const cr = await creditContract.getCreditRecord(creditHash);
                const settings = await poolConfigContract.getPoolSettings();
                let nextTime =
                    cr.nextDueDate.toNumber() +
                    settings.latePaymentGracePeriodInDays * CONSTANTS.SECONDS_IN_A_DAY +
                    100;
                await setNextBlockTimestamp(nextTime);
                await creditManagerContract.refreshCredit(borrower.address);

                const days = CONSTANTS.SECONDS_IN_A_DAY;
                nextTime = nextTime + days;
                await setNextBlockTimestamp(nextTime);

                const actualCR = await creditContract.getCreditRecord(creditHash);
                let dueDetail = await creditContract.getDueDetail(creditHash);
                const nextBillRefreshDate = await creditContract.getNextBillRefreshDate(
                    borrower.getAddress(),
                );
                expect(nextBillRefreshDate).to.equal(actualCR.nextDueDate);
                await creditManagerContract.refreshCredit(borrower.address);
                checkCreditRecordsMatch(
                    await creditContract.getCreditRecord(creditHash),
                    actualCR,
                );
                dueDetail = {
                    ...dueDetail,
                    ...{ lateFeeUpdatedDate: dueDetail.lateFeeUpdatedDate.add(days) },
                };
                checkDueDetailsMatch(await creditContract.getDueDetail(creditHash), dueDetail);
            });

            it("Should update correctly again in the next period if the credit state is Delayed", async function () {
                borrowAmount = toToken(20_000);
                await creditContract.connect(borrower).drawdown(borrower.address, borrowAmount);

                let cr = await creditContract.getCreditRecord(creditHash);
                const settings = await poolConfigContract.getPoolSettings();
                let nextTime =
                    cr.nextDueDate.toNumber() +
                    settings.latePaymentGracePeriodInDays * CONSTANTS.SECONDS_IN_A_DAY +
                    100;
                await setNextBlockTimestamp(nextTime);

                let totalPastDue = cr.nextDue;
                await creditManagerContract.refreshCredit(borrower.address);

                cr = await creditContract.getCreditRecord(creditHash);
                nextTime = cr.nextDueDate.toNumber() + 100;
                await setNextBlockTimestamp(nextTime);

                // The second refresh happens in the last billing cycle.
                const nextDueDate = await calendarContract.getStartDateOfNextPeriod(
                    PayPeriodDuration.Monthly,
                    nextTime,
                );
                const days = (
                    await calendarContract.getDaysDiff(cr.nextDueDate, nextDueDate)
                ).toNumber();
                const cc = await creditManagerContract.getCreditConfig(creditHash);
                const [accruedYieldDue, committedYieldDue] = calcYieldDue(cc, borrowAmount, days);
                expect(accruedYieldDue).to.be.gt(committedYieldDue);
                const nextDue = accruedYieldDue.add(borrowAmount);
                const remainingPeriods = cr.remainingPeriods;
                const missingPeriods = cr.missedPeriods;
                totalPastDue = totalPastDue.add(cr.nextDue);

                const nextBillRefreshDate = await creditContract.getNextBillRefreshDate(
                    borrower.getAddress(),
                );
                expect(nextBillRefreshDate).to.equal(cr.nextDueDate);
                await expect(creditManagerContract.refreshCredit(borrower.address))
                    .to.emit(creditContract, "BillRefreshed")
                    .withArgs(creditHash, nextDueDate, nextDue);

                const actualCR = await creditContract.getCreditRecord(creditHash);
                checkCreditRecord(
                    actualCR,
                    toToken(0),
                    nextDueDate,
                    nextDue,
                    accruedYieldDue,
                    totalPastDue,
                    missingPeriods + 1,
                    remainingPeriods - 1,
                    CreditState.Delayed,
                );
            });

            it("Should update immediately in the beginning of the next period if all dues are paid off in the current period", async function () {
                borrowAmount = toToken(20_000);
                // Drawdown and make payment for all dues in the first period.
                const drawdownDate = await getStartOfNextMonth();
                await setNextBlockTimestamp(drawdownDate);
                await creditContract
                    .connect(borrower)
                    .drawdown(borrower.getAddress(), borrowAmount);
                let oldCR = await creditContract.getCreditRecord(creditHash);
                const makePaymentDate = drawdownDate + 5 * CONSTANTS.SECONDS_IN_A_DAY;
                await setNextBlockTimestamp(makePaymentDate);
                await creditContract
                    .connect(borrower)
                    .makePayment(borrower.getAddress(), oldCR.nextDue);

                oldCR = await creditContract.getCreditRecord(creditHash);
                // The refresh date is within the late payment grace period of the current bill.
                const refreshDate = oldCR.nextDueDate.toNumber() + CONSTANTS.SECONDS_IN_A_DAY;
                await setNextBlockTimestamp(refreshDate);

                const nextDueDate = await calendarContract.getStartDateOfNextPeriod(
                    PayPeriodDuration.Monthly,
                    refreshDate,
                );
                const cc = await creditManagerContract.getCreditConfig(creditHash);
                const startDateOfPeriod = await calendarContract.getStartDateOfPeriod(
                    cc.periodDuration,
                    refreshDate,
                );
                const daysNextDue = (
                    await calendarContract.getDaysDiff(startDateOfPeriod, nextDueDate)
                ).toNumber();
                const [yieldNextDue, committed] = calcYieldDue(
                    cc,
                    oldCR.unbilledPrincipal,
                    daysNextDue,
                );

                const nextBillRefreshDate = await creditContract.getNextBillRefreshDate(
                    borrower.getAddress(),
                );
                expect(nextBillRefreshDate).to.equal(oldCR.nextDueDate);
                await expect(creditManagerContract.refreshCredit(borrower.address))
                    .to.emit(creditContract, "BillRefreshed")
                    .withArgs(creditHash, nextDueDate, yieldNextDue);

                const actualCR = await creditContract.getCreditRecord(creditHash);
                const expectedCR = {
                    unbilledPrincipal: oldCR.unbilledPrincipal,
                    nextDueDate: nextDueDate,
                    nextDue: yieldNextDue,
                    yieldDue: yieldNextDue,
                    totalPastDue: 0,
                    missedPeriods: 0,
                    remainingPeriods: oldCR.remainingPeriods - 1,
                    state: CreditState.GoodStanding,
                };
                checkCreditRecordsMatch(actualCR, expectedCR);

                const actualDD = await creditContract.getDueDetail(creditHash);
                const expectedDD = genDueDetail({
                    accrued: yieldNextDue,
                    committed: committed,
                    paid: 0,
                });
                checkDueDetailsMatch(actualDD, expectedDD);
            });

            it("Should update correctly for the first time in the last period", async function () {
                borrowAmount = toToken(5_000);
                const drawdownDate = await getFutureBlockTime(2);
                await setNextBlockTimestamp(drawdownDate);
                await creditContract.connect(borrower).drawdown(borrower.address, borrowAmount);

                const cc = await creditManagerContract.getCreditConfig(creditHash);
                let cr = await creditContract.getCreditRecord(creditHash);
                const maturityDate = getMaturityDate(
                    cc.periodDuration,
                    cr.remainingPeriods,
                    drawdownDate,
                );
                const nextTime = maturityDate - 600;
                await setNextBlockTimestamp(nextTime);

                const startDateOfLastPeriod = await calendarContract.getStartDateOfPeriod(
                    PayPeriodDuration.Monthly,
                    nextTime,
                );
                const days = (
                    await calendarContract.getDaysDiff(startDateOfLastPeriod, maturityDate)
                ).toNumber();
                const [accruedYieldDue, committedYieldDue] = calcYieldDue(cc, borrowAmount, days);
                expect(accruedYieldDue).to.be.lt(committedYieldDue);
                const nextDue = committedYieldDue.add(borrowAmount);

                cr = await creditContract.getCreditRecord(creditHash);
                let totalPastDue = cr.nextDue;
                totalPastDue = totalPastDue.add(
                    calcYieldDue(
                        cc,
                        committedAmount,
                        (
                            await calendarContract.getDaysDiff(
                                cr.nextDueDate,
                                startDateOfLastPeriod,
                            )
                        ).toNumber(),
                    )[0],
                );
                const remainingPeriods = cr.remainingPeriods;
                const latePaymentDeadline =
                    cr.nextDueDate.toNumber() +
                    latePaymentGracePeriodInDays * CONSTANTS.SECONDS_IN_A_DAY;

                const nextBillRefreshDate = await creditContract.getNextBillRefreshDate(
                    borrower.getAddress(),
                );
                expect(nextBillRefreshDate).to.equal(latePaymentDeadline);
                await expect(creditManagerContract.refreshCredit(borrower.address))
                    .to.emit(creditContract, "BillRefreshed")
                    .withArgs(creditHash, maturityDate, nextDue);

                cr = await creditContract.getCreditRecord(creditHash);
                checkCreditRecord(
                    cr,
                    toToken(0),
                    maturityDate,
                    nextDue,
                    committedYieldDue,
                    totalPastDue,
                    remainingPeriods,
                    0,
                    CreditState.Delayed,
                );

                const dueDetail = await creditContract.getDueDetail(creditHash);
                checkDueDetailsMatch(
                    dueDetail,
                    genDueDetail({
                        lateFeeUpdatedDate: maturityDate,
                        accrued: accruedYieldDue,
                        committed: committedYieldDue,
                        yieldPastDue: totalPastDue,
                    }),
                );
            });

            it("Should update correctly if the bill is refreshed multiple times after maturity date", async function () {
                borrowAmount = toToken(20_000);
                const drawdownDate = await getFutureBlockTime(2);
                await setNextBlockTimestamp(drawdownDate);
                await creditContract.connect(borrower).drawdown(borrower.address, borrowAmount);

                const cc = await creditManagerContract.getCreditConfig(creditHash);
                let cr = await creditContract.getCreditRecord(creditHash);
                const maturityDate = getMaturityDate(
                    cc.periodDuration,
                    cr.remainingPeriods,
                    drawdownDate,
                );
                const firstRefreshDate = maturityDate + 600;
                await setNextBlockTimestamp(firstRefreshDate);

                const oldCR = await creditContract.getCreditRecord(creditHash);
                const expectedFirstDueDate = await calendarContract.getStartDateOfNextPeriod(
                    cc.periodDuration,
                    firstRefreshDate,
                );
                const [accruedYieldDue, committedYieldDue] = calcYieldDue(
                    cc,
                    borrowAmount,
                    CONSTANTS.DAYS_IN_A_MONTH,
                );
                expect(accruedYieldDue).to.be.gt(committedYieldDue);
                const expectedNextDue = accruedYieldDue;
                const latePaymentDeadline =
                    oldCR.nextDueDate.toNumber() +
                    latePaymentGracePeriodInDays * CONSTANTS.SECONDS_IN_A_DAY;

                const nextBillRefreshDate = await creditContract.getNextBillRefreshDate(
                    borrower.getAddress(),
                );
                expect(nextBillRefreshDate).to.equal(latePaymentDeadline);
                await expect(creditManagerContract.refreshCredit(borrower.address))
                    .to.emit(creditContract, "BillRefreshed")
                    .withArgs(creditHash, expectedFirstDueDate, expectedNextDue);

                const actualFirstCR = await creditContract.getCreditRecord(creditHash);
                const daysPassed = await calendarContract.getDaysDiff(
                    oldCR.nextDueDate,
                    maturityDate,
                );
                const expectedYieldPastDue = calcYield(
                    borrowAmount,
                    yieldInBps,
                    daysPassed.toNumber(),
                );
                const expectedFirstLateFeeUpdatedDate =
                    await calendarContract.getStartOfNextDay(firstRefreshDate);
                const expectedFirstCR = {
                    unbilledPrincipal: BN.from(0),
                    nextDueDate: expectedFirstDueDate,
                    nextDue: expectedNextDue,
                    yieldDue: accruedYieldDue,
                    totalPastDue: borrowAmount.add(oldCR.yieldDue).add(expectedYieldPastDue),
                    missedPeriods: cc.numOfPeriods,
                    remainingPeriods: 0,
                    state: CreditState.Delayed,
                };
                checkCreditRecordsMatch(actualFirstCR, expectedFirstCR);

                const actualFirstDD = await creditContract.getDueDetail(creditHash);
                checkDueDetailsMatch(
                    actualFirstDD,
                    genDueDetail({
                        lateFeeUpdatedDate: expectedFirstLateFeeUpdatedDate,
                        principalPastDue: borrowAmount,
                        yieldPastDue: oldCR.yieldDue.add(expectedYieldPastDue),
                        accrued: accruedYieldDue,
                        committed: committedYieldDue,
                    }),
                );

                const secondRefreshDate =
                    (
                        await calendarContract.getStartDateOfNextPeriod(
                            cc.periodDuration,
                            firstRefreshDate,
                        )
                    ).toNumber() + 600;
                await setNextBlockTimestamp(secondRefreshDate);
                const expectedSecondDueDate = await calendarContract.getStartDateOfNextPeriod(
                    cc.periodDuration,
                    secondRefreshDate,
                );
                expect(secondRefreshDate).to.not.equal(firstRefreshDate);
                const [secondAccruedYieldDue, secondCommittedYieldDue] = calcYieldDue(
                    cc,
                    borrowAmount,
                    CONSTANTS.DAYS_IN_A_MONTH,
                );
                expect(secondAccruedYieldDue).to.be.gt(secondCommittedYieldDue);
                const expectedSecondNextDue = secondAccruedYieldDue;

                const secondNextBillRefreshDate = await creditContract.getNextBillRefreshDate(
                    borrower.getAddress(),
                );
                expect(secondNextBillRefreshDate).to.equal(actualFirstCR.nextDueDate);
                await expect(creditManagerContract.refreshCredit(borrower.address))
                    .to.emit(creditContract, "BillRefreshed")
                    .withArgs(creditHash, expectedSecondDueDate, expectedSecondNextDue);

                const actualSecondCR = await creditContract.getCreditRecord(creditHash);
                const expectedSecondLateFeeUpdatedDate =
                    await calendarContract.getStartOfNextDay(secondRefreshDate);
                const expectedSecondCR = {
                    unbilledPrincipal: BN.from(0),
                    nextDueDate: expectedSecondDueDate,
                    nextDue: expectedSecondNextDue,
                    yieldDue: expectedSecondNextDue,
                    // Add the incremental late fee to past due.
                    totalPastDue: actualFirstCR.totalPastDue.add(actualFirstCR.nextDue),
                    missedPeriods: actualFirstCR.missedPeriods + 1,
                    remainingPeriods: 0,
                    state: CreditState.Delayed,
                };
                checkCreditRecordsMatch(actualSecondCR, expectedSecondCR);

                const actualSecondDD = await creditContract.getDueDetail(creditHash);
                checkDueDetailsMatch(
                    actualSecondDD,
                    genDueDetail({
                        lateFeeUpdatedDate: expectedSecondLateFeeUpdatedDate,
                        principalPastDue: borrowAmount,
                        yieldPastDue: actualFirstDD.yieldPastDue.add(actualFirstCR.yieldDue),
                        accrued: secondAccruedYieldDue,
                        committed: secondCommittedYieldDue,
                    }),
                );
            });

            it("Should update correctly once in the last period, and again post-maturity", async function () {
                borrowAmount = toToken(5_000);
                const drawdownDate = await getFutureBlockTime(2);
                await setNextBlockTimestamp(drawdownDate);
                await creditContract.connect(borrower).drawdown(borrower.address, borrowAmount);

                const cc = await creditManagerContract.getCreditConfig(creditHash);
                let cr = await creditContract.getCreditRecord(creditHash);
                // First refresh is performed before maturity.
                const maturityDate = getMaturityDate(
                    cc.periodDuration,
                    cr.remainingPeriods,
                    drawdownDate,
                );
                const firstRefreshDate = maturityDate - 600;
                await setNextBlockTimestamp(firstRefreshDate);
                await creditManagerContract.refreshCredit(borrower.address);

                // Second refresh is performed post-maturity.
                const secondRefreshDate = maturityDate + 600;
                await setNextBlockTimestamp(secondRefreshDate);

                const oldCR = await creditContract.getCreditRecord(creditHash);
                const oldDD = await creditContract.getDueDetail(creditHash);
                const expectedNextDueDate = await calendarContract.getStartDateOfNextPeriod(
                    cc.periodDuration,
                    oldCR.nextDueDate,
                );
                const [accruedYieldDue, committedYieldDue] = calcYieldDue(
                    cc,
                    borrowAmount,
                    CONSTANTS.DAYS_IN_A_MONTH,
                );
                expect(accruedYieldDue).to.be.lt(committedYieldDue);
                const expectedNextDue = committedYieldDue;

                const nextBillRefreshDate = await creditContract.getNextBillRefreshDate(
                    borrower.getAddress(),
                );
                expect(nextBillRefreshDate).to.equal(oldCR.nextDueDate);
                await expect(creditManagerContract.refreshCredit(borrower.address))
                    .to.emit(creditContract, "BillRefreshed")
                    .withArgs(creditHash, expectedNextDueDate, expectedNextDue);

                const actualCR = await creditContract.getCreditRecord(creditHash);
                const expectedCR = {
                    unbilledPrincipal: BN.from(0),
                    nextDueDate: expectedNextDueDate,
                    nextDue: expectedNextDue,
                    yieldDue: expectedNextDue,
                    totalPastDue: oldCR.totalPastDue
                        .add(oldCR.nextDue)
                        .add(oldCR.unbilledPrincipal),
                    missedPeriods: oldCR.missedPeriods + 1,
                    remainingPeriods: 0,
                    state: CreditState.Delayed,
                };
                checkCreditRecordsMatch(actualCR, expectedCR);

                const actualDD = await creditContract.getDueDetail(creditHash);
                checkDueDetailsMatch(
                    actualDD,
                    genDueDetail({
                        lateFeeUpdatedDate:
                            await calendarContract.getStartOfNextDay(secondRefreshDate),
                        principalPastDue: borrowAmount,
                        yieldPastDue: oldDD.yieldPastDue.add(oldCR.yieldDue),
                        accrued: accruedYieldDue,
                        committed: committedYieldDue,
                    }),
                );
            });
        });

        describe("With Settings(principalRate, lateFeeInBps)", function () {
            const principalRate = 100;
            const lateFeeBps = 2400;

            async function prepareForTestsWithSettings() {
                await poolConfigContract.connect(poolOwner).setFeeStructure({
                    yieldInBps: yieldInBps,
                    minPrincipalRateInBps: principalRate,
                    lateFeeBps: lateFeeBps,
                });
                await prepareForTests();

                creditHash = await borrowerLevelCreditHash(creditContract, borrower);
            }

            beforeEach(async function () {
                await loadFixture(prepareForTestsWithSettings);
            });

            it("Should update correctly when the credit is delayed by 1 period", async function () {
                borrowAmount = toToken(5_000);
                await creditContract.connect(borrower).drawdown(borrower.address, borrowAmount);

                const cr = await creditContract.getCreditRecord(creditHash);
                const settings = await poolConfigContract.getPoolSettings();
                const nextTime =
                    cr.nextDueDate.toNumber() +
                    settings.latePaymentGracePeriodInDays * CONSTANTS.SECONDS_IN_A_DAY +
                    100;
                await setNextBlockTimestamp(nextTime);

                const nextDueDate = await calendarContract.getStartDateOfNextPeriod(
                    PayPeriodDuration.Monthly,
                    nextTime,
                );
                const days = (
                    await calendarContract.getDaysDiff(cr.nextDueDate, nextDueDate)
                ).toNumber();
                const cc = await creditManagerContract.getCreditConfig(creditHash);
                const [yieldDue, committed] = calcYieldDue(cc, borrowAmount, days);
                const principalDue = calcPrincipalDueForFullPeriods(
                    cr.unbilledPrincipal,
                    principalRate,
                    1,
                );
                const nextDue = committed.add(principalDue);

                await expect(creditManagerContract.refreshCredit(borrower.address))
                    .to.emit(creditContract, "BillRefreshed")
                    .withArgs(creditHash, nextDueDate, nextDue);

                const tomorrow = await calendarContract.getStartOfNextDay(nextTime);
                const lateFee = calcYield(
                    committedAmount,
                    lateFeeBps,
                    (await calendarContract.getDaysDiff(cr.nextDueDate, tomorrow)).toNumber(),
                );

                const newCreditRecord = await creditContract.getCreditRecord(creditHash);
                checkCreditRecord(
                    newCreditRecord,
                    cr.unbilledPrincipal.sub(principalDue),
                    nextDueDate,
                    nextDue,
                    committed,
                    cr.nextDue.add(lateFee),
                    1,
                    cr.remainingPeriods - 1,
                    CreditState.Delayed,
                );

                const dueDetail = await creditContract.getDueDetail(creditHash);
                checkDueDetailsMatch(
                    dueDetail,
                    genDueDetail({
                        lateFeeUpdatedDate: tomorrow,
                        lateFee: lateFee,
                        accrued: yieldDue,
                        committed: committed,
                        yieldPastDue: cr.yieldDue,
                        principalPastDue: cr.nextDue.sub(cr.yieldDue),
                    }),
                );
            });

            it("Should update immediately in the beginning of the next period if all dues are paid off in the current period", async function () {
                borrowAmount = toToken(20_000);
                // Drawdown and make payment for all dues in the first period.
                const drawdownDate = await getStartOfNextMonth();
                await setNextBlockTimestamp(drawdownDate);
                await creditContract
                    .connect(borrower)
                    .drawdown(borrower.getAddress(), borrowAmount);
                let oldCR = await creditContract.getCreditRecord(creditHash);
                const makePaymentDate = drawdownDate + 5 * CONSTANTS.SECONDS_IN_A_DAY;
                await setNextBlockTimestamp(makePaymentDate);
                await creditContract
                    .connect(borrower)
                    .makePayment(borrower.getAddress(), oldCR.nextDue);

                oldCR = await creditContract.getCreditRecord(creditHash);
                // The refresh date is within the late payment grace period of the current bill.
                const refreshDate = oldCR.nextDueDate.toNumber() + CONSTANTS.SECONDS_IN_A_DAY;
                await setNextBlockTimestamp(refreshDate);

                const nextDueDate = await calendarContract.getStartDateOfNextPeriod(
                    PayPeriodDuration.Monthly,
                    refreshDate,
                );
                const cc = await creditManagerContract.getCreditConfig(creditHash);
                const startDateOfPeriod = await calendarContract.getStartDateOfPeriod(
                    cc.periodDuration,
                    refreshDate,
                );
                const daysNextDue = (
                    await calendarContract.getDaysDiff(startDateOfPeriod, nextDueDate)
                ).toNumber();
                const [yieldNextDue, committed] = calcYieldDue(
                    cc,
                    oldCR.unbilledPrincipal,
                    daysNextDue,
                );
                const principalNextDue = calcPrincipalDueForFullPeriods(
                    oldCR.unbilledPrincipal,
                    principalRate,
                    1,
                );
                const nextDue = yieldNextDue.add(principalNextDue);

                await expect(creditManagerContract.refreshCredit(borrower.address))
                    .to.emit(creditContract, "BillRefreshed")
                    .withArgs(creditHash, nextDueDate, nextDue);

                const actualCR = await creditContract.getCreditRecord(creditHash);
                const expectedCR = {
                    unbilledPrincipal: oldCR.unbilledPrincipal.sub(principalNextDue),
                    nextDueDate: nextDueDate,
                    nextDue: nextDue,
                    yieldDue: yieldNextDue,
                    totalPastDue: 0,
                    missedPeriods: 0,
                    remainingPeriods: oldCR.remainingPeriods - 1,
                    state: CreditState.GoodStanding,
                };
                checkCreditRecordsMatch(actualCR, expectedCR);

                const actualDD = await creditContract.getDueDetail(creditHash);
                const expectedDD = genDueDetail({
                    accrued: yieldNextDue,
                    committed: committed,
                    paid: 0,
                });
                checkDueDetailsMatch(actualDD, expectedDD);
            });

            it("Should update correctly when all dues are paid off, but then delayed", async function () {
                borrowAmount = toToken(20_000);
                // Drawdown and make payment for all dues in the first period.
                const drawdownDate = await getStartOfNextMonth();
                await setNextBlockTimestamp(drawdownDate);
                await creditContract
                    .connect(borrower)
                    .drawdown(await borrower.getAddress(), borrowAmount);
                let oldCR = await creditContract.getCreditRecord(creditHash);
                const makePaymentDate = drawdownDate + 5 * CONSTANTS.SECONDS_IN_A_DAY;
                await setNextBlockTimestamp(makePaymentDate);
                await creditContract
                    .connect(borrower)
                    .makePayment(await borrower.getAddress(), oldCR.nextDue);

                oldCR = await creditContract.getCreditRecord(creditHash);
                // The next refresh date is in the last period.
                const refreshDate = moment
                    .utc(oldCR.nextDueDate.toNumber() * 1000)
                    .add(1, "month")
                    .add(2, "days")
                    .unix();
                await setNextBlockTimestamp(refreshDate);

                const nextDueDate = await calendarContract.getStartDateOfNextPeriod(
                    PayPeriodDuration.Monthly,
                    refreshDate,
                );
                const cc = await creditManagerContract.getCreditConfig(creditHash);
                const startDateOfPeriod = await calendarContract.getStartDateOfPeriod(
                    cc.periodDuration,
                    refreshDate,
                );
                const daysOverdue = (
                    await calendarContract.getDaysDiff(oldCR.nextDueDate, startDateOfPeriod)
                ).toNumber();
                const daysNextDue = (
                    await calendarContract.getDaysDiff(startDateOfPeriod, nextDueDate)
                ).toNumber();
                const [yieldNextDue, committed] = calcYieldDue(
                    cc,
                    oldCR.unbilledPrincipal,
                    daysNextDue,
                );
                const [yieldPastDue] = calcYieldDue(cc, oldCR.unbilledPrincipal, daysOverdue);
                const principalPastDue = calcPrincipalDueForFullPeriods(
                    oldCR.unbilledPrincipal,
                    principalRate,
                    1,
                );
                const nextDue = yieldNextDue.add(oldCR.unbilledPrincipal).sub(principalPastDue);

                await expect(creditManagerContract.refreshCredit(borrower.address))
                    .to.emit(creditContract, "BillRefreshed")
                    .withArgs(creditHash, nextDueDate, nextDue);

                const tomorrow = await calendarContract.getStartOfNextDay(refreshDate);
                const previousBillDueDate = await calendarContract.getStartDateOfNextPeriod(
                    cc.periodDuration,
                    oldCR.nextDueDate,
                );
                const lateFee = calcYield(
                    oldCR.unbilledPrincipal.add(oldCR.nextDue.sub(oldCR.yieldDue)),
                    lateFeeBps,
                    (await calendarContract.getDaysDiff(previousBillDueDate, tomorrow)).toNumber(),
                );

                const actualCR = await creditContract.getCreditRecord(creditHash);
                const expectedCR = {
                    unbilledPrincipal: toToken(0),
                    nextDueDate: nextDueDate,
                    nextDue: nextDue,
                    yieldDue: yieldNextDue,
                    totalPastDue: yieldPastDue.add(principalPastDue).add(lateFee),
                    missedPeriods: 1,
                    remainingPeriods: oldCR.remainingPeriods - 2,
                    state: CreditState.Delayed,
                };
                checkCreditRecordsMatch(actualCR, expectedCR);

                const actualDD = await creditContract.getDueDetail(creditHash);
                const expectedDD = {
                    lateFeeUpdatedDate: tomorrow,
                    lateFee: lateFee,
                    yieldPastDue: yieldPastDue,
                    principalPastDue: principalPastDue,
                    accrued: yieldNextDue,
                    committed: committed,
                    paid: 0,
                };
                checkDueDetailsMatch(actualDD, expectedDD);
            });

            it("Should update correctly if the bill is completely paid off, but then delayed due to having outstanding commitment", async function () {
                borrowAmount = toToken(20_000);
                // Drawdown and make payment for all dues in the first period.
                const drawdownDate = await getStartOfNextMonth();
                await setNextBlockTimestamp(drawdownDate);
                await creditContract
                    .connect(borrower)
                    .drawdown(await borrower.getAddress(), borrowAmount);
                let oldCR = await creditContract.getCreditRecord(creditHash);
                const makePaymentDate = drawdownDate + 5 * CONSTANTS.SECONDS_IN_A_DAY;
                await setNextBlockTimestamp(makePaymentDate);
                await creditContract
                    .connect(borrower)
                    .makePayment(
                        await borrower.getAddress(),
                        oldCR.nextDue.add(oldCR.unbilledPrincipal),
                    );

                oldCR = await creditContract.getCreditRecord(creditHash);
                const refreshDate = moment
                    .utc(oldCR.nextDueDate.toNumber() * 1000)
                    .add(1, "month")
                    .add(2, "days")
                    .unix();
                await setNextBlockTimestamp(refreshDate);

                const nextDueDate = await calendarContract.getStartDateOfNextPeriod(
                    PayPeriodDuration.Monthly,
                    refreshDate,
                );
                const cc = await creditManagerContract.getCreditConfig(creditHash);
                const startDateOfPeriod = await calendarContract.getStartDateOfPeriod(
                    cc.periodDuration,
                    refreshDate,
                );
                const daysOverdue = (
                    await calendarContract.getDaysDiff(oldCR.nextDueDate, startDateOfPeriod)
                ).toNumber();
                const daysNextDue = (
                    await calendarContract.getDaysDiff(startDateOfPeriod, nextDueDate)
                ).toNumber();
                const [, committedNextDue] = calcYieldDue(
                    cc,
                    oldCR.unbilledPrincipal,
                    daysNextDue,
                );
                const [, committedPastDue] = calcYieldDue(
                    cc,
                    oldCR.unbilledPrincipal,
                    daysOverdue,
                );

                await expect(creditManagerContract.refreshCredit(borrower.address))
                    .to.emit(creditContract, "BillRefreshed")
                    .withArgs(creditHash, nextDueDate, committedNextDue);

                const tomorrow = await calendarContract.getStartOfNextDay(refreshDate);
                const lateFee = calcYield(
                    cc.committedAmount,
                    lateFeeBps,
                    (await calendarContract.getDaysDiff(startDateOfPeriod, tomorrow)).toNumber(),
                );
                expect(lateFee).to.be.gt(0);

                const actualCR = await creditContract.getCreditRecord(creditHash);
                const expectedCR = {
                    unbilledPrincipal: 0,
                    nextDueDate: nextDueDate,
                    nextDue: committedNextDue,
                    yieldDue: committedNextDue,
                    totalPastDue: committedPastDue.add(lateFee),
                    missedPeriods: 1,
                    remainingPeriods: oldCR.remainingPeriods - 2,
                    state: CreditState.Delayed,
                };
                checkCreditRecordsMatch(actualCR, expectedCR);

                const actualDD = await creditContract.getDueDetail(creditHash);
                const expectedDD = {
                    lateFeeUpdatedDate: tomorrow,
                    lateFee: lateFee,
                    yieldPastDue: committedPastDue,
                    principalPastDue: 0,
                    accrued: 0,
                    committed: committedNextDue,
                    paid: 0,
                };
                checkDueDetailsMatch(actualDD, expectedDD);
            });

            it("Should update correctly for the first time in the last period", async function () {
                borrowAmount = toToken(20_000);
                const drawdownDate = await getFutureBlockTime(2);
                await setNextBlockTimestamp(drawdownDate);
                await creditContract.connect(borrower).drawdown(borrower.address, borrowAmount);

                const cc = await creditManagerContract.getCreditConfig(creditHash);
                let cr = await creditContract.getCreditRecord(creditHash);
                const maturityDate = getMaturityDate(
                    cc.periodDuration,
                    cr.remainingPeriods,
                    drawdownDate,
                );
                const nextTime = maturityDate - 600;
                await setNextBlockTimestamp(nextTime);

                const startDateOfLastPeriod = await calendarContract.getStartDateOfPeriod(
                    PayPeriodDuration.Monthly,
                    nextTime,
                );
                const days = (
                    await calendarContract.getDaysDiff(startDateOfLastPeriod, maturityDate)
                ).toNumber();
                const [accruedYieldDue, committedYieldDue] = calcYieldDue(cc, borrowAmount, days);
                let principalPastDue = calcPrincipalDueForFullPeriods(
                    cr.unbilledPrincipal,
                    principalRate,
                    cr.remainingPeriods - 1,
                );
                const yieldPastDue = calcYield(
                    borrowAmount,
                    yieldInBps,
                    (
                        await calendarContract.getDaysDiff(cr.nextDueDate, startDateOfLastPeriod)
                    ).toNumber(),
                ).add(cr.yieldDue);
                const unbilledPrincipal = cr.unbilledPrincipal.sub(principalPastDue);
                principalPastDue = principalPastDue.add(cr.nextDue.sub(cr.yieldDue));
                const nextDue = accruedYieldDue.add(unbilledPrincipal);

                await expect(creditManagerContract.refreshCredit(borrower.address))
                    .to.emit(creditContract, "BillRefreshed")
                    .withArgs(creditHash, maturityDate, nextDue);

                const tomorrow = await calendarContract.getStartOfNextDay(nextTime);
                const lateFee = calcYield(
                    borrowAmount,
                    lateFeeBps,
                    (await calendarContract.getDaysDiff(cr.nextDueDate, tomorrow)).toNumber(),
                );

                const newCreditRecord = await creditContract.getCreditRecord(creditHash);
                checkCreditRecord(
                    newCreditRecord,
                    toToken(0),
                    maturityDate,
                    nextDue,
                    accruedYieldDue,
                    yieldPastDue.add(principalPastDue).add(lateFee),
                    cr.remainingPeriods,
                    0,
                    CreditState.Delayed,
                );

                const dueDetail = await creditContract.getDueDetail(creditHash);
                checkDueDetailsMatch(
                    dueDetail,
                    genDueDetail({
                        lateFeeUpdatedDate: tomorrow,
                        lateFee: lateFee,
                        accrued: accruedYieldDue,
                        committed: committedYieldDue,
                        yieldPastDue: yieldPastDue,
                        principalPastDue: principalPastDue,
                    }),
                );
            });

            it("Should update correctly again in the next period if the credit state is Delayed", async function () {
                borrowAmount = toToken(20_000);
                await creditContract.connect(borrower).drawdown(borrower.address, borrowAmount);

                let oldCR = await creditContract.getCreditRecord(creditHash);
                const settings = await poolConfigContract.getPoolSettings();
                // First refresh happens after the late payment grace period so that the bill becomes late.
                const firstRefreshDate =
                    oldCR.nextDueDate.toNumber() +
                    settings.latePaymentGracePeriodInDays * CONSTANTS.SECONDS_IN_A_DAY +
                    100;
                await setNextBlockTimestamp(firstRefreshDate);
                await creditManagerContract.refreshCredit(borrower.address);

                oldCR = await creditContract.getCreditRecord(creditHash);
                const oldDD = await creditContract.getDueDetail(creditHash);
                // Second refresh happens in the last period.
                const secondRefreshDate = oldCR.nextDueDate.toNumber() + 100;
                await setNextBlockTimestamp(secondRefreshDate);

                const cc = await creditManagerContract.getCreditConfig(creditHash);
                const expectedNextDueDate = await calendarContract.getStartDateOfNextPeriod(
                    cc.periodDuration,
                    secondRefreshDate,
                );
                const daysPassed = (
                    await calendarContract.getDaysDiff(oldCR.nextDueDate, expectedNextDueDate)
                ).toNumber();
                const [accruedYieldDue, committedYieldDue] = calcYieldDue(
                    cc,
                    borrowAmount,
                    daysPassed,
                );
                const nextDue = accruedYieldDue.add(oldCR.unbilledPrincipal);

                await expect(creditManagerContract.refreshCredit(borrower.address))
                    .to.emit(creditContract, "BillRefreshed")
                    .withArgs(creditHash, expectedNextDueDate, nextDue);

                const expectedLateFeeUpdatedDate =
                    await calendarContract.getStartOfNextDay(secondRefreshDate);
                const additionalLateFee = calcYield(
                    borrowAmount,
                    lateFeeBps,
                    (
                        await calendarContract.getDaysDiff(
                            oldDD.lateFeeUpdatedDate,
                            expectedLateFeeUpdatedDate,
                        )
                    ).toNumber(),
                );
                const expectedTotalPastDue = oldCR.totalPastDue
                    .add(oldCR.nextDue)
                    .add(additionalLateFee);

                const actualCR = await creditContract.getCreditRecord(creditHash);
                checkCreditRecord(
                    actualCR,
                    toToken(0),
                    expectedNextDueDate,
                    nextDue,
                    accruedYieldDue,
                    expectedTotalPastDue,
                    oldCR.missedPeriods + 1,
                    oldCR.remainingPeriods - 1,
                    CreditState.Delayed,
                );

                const actualDD = await creditContract.getDueDetail(creditHash);
                checkDueDetailsMatch(
                    actualDD,
                    genDueDetail({
                        lateFeeUpdatedDate: expectedLateFeeUpdatedDate,
                        lateFee: oldDD.lateFee.add(additionalLateFee),
                        yieldPastDue: oldDD.yieldPastDue.add(oldCR.yieldDue),
                        principalPastDue: oldDD.principalPastDue.add(
                            oldCR.nextDue.sub(oldCR.yieldDue),
                        ),
                        accrued: accruedYieldDue,
                        committed: committedYieldDue,
                    }),
                );
            });

            it("Should update correctly if the bill is refreshed multiple times after maturity date", async function () {
                borrowAmount = toToken(20_000);
                const drawdownDate = await getFutureBlockTime(2);
                await setNextBlockTimestamp(drawdownDate);
                await creditContract.connect(borrower).drawdown(borrower.address, borrowAmount);

                const cc = await creditManagerContract.getCreditConfig(creditHash);
                let cr = await creditContract.getCreditRecord(creditHash);
                const maturityDate = getMaturityDate(
                    cc.periodDuration,
                    cr.remainingPeriods,
                    drawdownDate,
                );
                const firstRefreshDate = maturityDate + 600;
                await setNextBlockTimestamp(firstRefreshDate);

                const oldCR = await creditContract.getCreditRecord(creditHash);
                const expectedFirstDueDate = await calendarContract.getStartDateOfNextPeriod(
                    cc.periodDuration,
                    firstRefreshDate,
                );
                const [accruedYieldDue, committedYieldDue] = calcYieldDue(
                    cc,
                    borrowAmount,
                    CONSTANTS.DAYS_IN_A_MONTH,
                );
                expect(accruedYieldDue).to.be.gt(committedYieldDue);
                const expectedNextDue = accruedYieldDue;

                await expect(creditManagerContract.refreshCredit(borrower.address))
                    .to.emit(creditContract, "BillRefreshed")
                    .withArgs(creditHash, expectedFirstDueDate, expectedNextDue);

                const actualFirstCR = await creditContract.getCreditRecord(creditHash);
                const daysPassed = await calendarContract.getDaysDiff(
                    oldCR.nextDueDate,
                    maturityDate,
                );
                const expectedYieldPastDue = calcYield(
                    borrowAmount,
                    yieldInBps,
                    daysPassed.toNumber(),
                );
                const expectedFirstLateFeeUpdatedDate =
                    await calendarContract.getStartOfNextDay(firstRefreshDate);
                const expectedFirstLateFee = calcYield(
                    borrowAmount,
                    lateFeeBps,
                    (
                        await calendarContract.getDaysDiff(
                            oldCR.nextDueDate,
                            expectedFirstLateFeeUpdatedDate,
                        )
                    ).toNumber(),
                );
                const expectedFirstCR = {
                    unbilledPrincipal: BN.from(0),
                    nextDueDate: expectedFirstDueDate,
                    nextDue: expectedNextDue,
                    yieldDue: expectedNextDue,
                    totalPastDue: borrowAmount
                        .add(oldCR.yieldDue)
                        .add(expectedYieldPastDue)
                        .add(expectedFirstLateFee),
                    missedPeriods: cc.numOfPeriods,
                    remainingPeriods: 0,
                    state: CreditState.Delayed,
                };
                checkCreditRecordsMatch(actualFirstCR, expectedFirstCR);

                const actualFirstDD = await creditContract.getDueDetail(creditHash);
                checkDueDetailsMatch(
                    actualFirstDD,
                    genDueDetail({
                        lateFeeUpdatedDate: expectedFirstLateFeeUpdatedDate,
                        lateFee: expectedFirstLateFee,
                        principalPastDue: borrowAmount,
                        yieldPastDue: oldCR.yieldDue.add(expectedYieldPastDue),
                        accrued: accruedYieldDue,
                        committed: committedYieldDue,
                    }),
                );

                // Second refresh happens 3 periods after the first refresh date.
                let secondRefreshDatePeriodStartDate =
                    await calendarContract.getStartDateOfNextPeriod(
                        cc.periodDuration,
                        firstRefreshDate,
                    );
                for (let i = 0; i < 2; ++i) {
                    secondRefreshDatePeriodStartDate =
                        await calendarContract.getStartDateOfNextPeriod(
                            cc.periodDuration,
                            secondRefreshDatePeriodStartDate,
                        );
                }
                const secondRefreshDate = secondRefreshDatePeriodStartDate.toNumber() + 600;
                await setNextBlockTimestamp(secondRefreshDate);
                const expectedSecondDueDate = await calendarContract.getStartDateOfNextPeriod(
                    cc.periodDuration,
                    secondRefreshDate,
                );
                expect(secondRefreshDate).to.not.equal(firstRefreshDate);
                const [secondAccruedYieldDue, secondCommittedYieldDue] = calcYieldDue(
                    cc,
                    borrowAmount,
                    CONSTANTS.DAYS_IN_A_MONTH,
                );
                expect(secondAccruedYieldDue).to.be.gt(secondCommittedYieldDue);
                const expectedSecondNextDue = secondAccruedYieldDue;
                const additionalYieldPastDue = calcYield(
                    borrowAmount,
                    yieldInBps,
                    2 * CONSTANTS.DAYS_IN_A_MONTH,
                );

                await expect(creditManagerContract.refreshCredit(borrower.address))
                    .to.emit(creditContract, "BillRefreshed")
                    .withArgs(creditHash, expectedSecondDueDate, expectedSecondNextDue);

                const actualSecondCR = await creditContract.getCreditRecord(creditHash);
                const expectedSecondLateFeeUpdatedDate =
                    await calendarContract.getStartOfNextDay(secondRefreshDate);
                const expectedSecondLateFee = calcYield(
                    borrowAmount,
                    lateFeeBps,
                    (
                        await calendarContract.getDaysDiff(
                            oldCR.nextDueDate,
                            expectedSecondLateFeeUpdatedDate,
                        )
                    ).toNumber(),
                );
                const expectedSecondCR = {
                    unbilledPrincipal: BN.from(0),
                    nextDueDate: expectedSecondDueDate,
                    nextDue: expectedSecondNextDue,
                    yieldDue: expectedSecondNextDue,
                    totalPastDue: actualFirstCR.totalPastDue
                        .add(actualFirstCR.nextDue)
                        .add(additionalYieldPastDue)
                        .sub(expectedFirstLateFee)
                        .add(expectedSecondLateFee),
                    missedPeriods: actualFirstCR.missedPeriods + 3,
                    remainingPeriods: 0,
                    state: CreditState.Delayed,
                };
                checkCreditRecordsMatch(actualSecondCR, expectedSecondCR);

                const actualSecondDD = await creditContract.getDueDetail(creditHash);
                checkDueDetailsMatch(
                    actualSecondDD,
                    genDueDetail({
                        lateFeeUpdatedDate: expectedSecondLateFeeUpdatedDate,
                        lateFee: expectedSecondLateFee,
                        principalPastDue: borrowAmount,
                        yieldPastDue: actualFirstDD.yieldPastDue
                            .add(actualFirstCR.nextDue)
                            .add(additionalYieldPastDue),
                        accrued: secondAccruedYieldDue,
                        committed: secondCommittedYieldDue,
                    }),
                );
            });

            it("Should update correctly if the bill is refreshed once post-maturity", async function () {
                borrowAmount = toToken(20_000);
                const drawdownDate = await getFutureBlockTime(2);
                await setNextBlockTimestamp(drawdownDate);
                await creditContract.connect(borrower).drawdown(borrower.address, borrowAmount);

                const cc = await creditManagerContract.getCreditConfig(creditHash);
                let cr = await creditContract.getCreditRecord(creditHash);
                const maturityDate = getMaturityDate(
                    cc.periodDuration,
                    cr.remainingPeriods,
                    drawdownDate,
                );
                const firstRefreshDate =
                    (
                        await calendarContract.getStartDateOfNextPeriod(
                            cc.periodDuration,
                            maturityDate,
                        )
                    ).toNumber() + 600;
                await setNextBlockTimestamp(firstRefreshDate);

                const oldCR = await creditContract.getCreditRecord(creditHash);
                const expectedFirstDueDate = await calendarContract.getStartDateOfNextPeriod(
                    cc.periodDuration,
                    firstRefreshDate,
                );
                const [accruedYieldDue, committedYieldDue] = calcYieldDue(
                    cc,
                    borrowAmount,
                    CONSTANTS.DAYS_IN_A_MONTH,
                );
                expect(accruedYieldDue).to.be.gt(committedYieldDue);
                const expectedNextDue = accruedYieldDue;

                await expect(creditManagerContract.refreshCredit(borrower.address))
                    .to.emit(creditContract, "BillRefreshed")
                    .withArgs(creditHash, expectedFirstDueDate, expectedNextDue);

                const actualFirstCR = await creditContract.getCreditRecord(creditHash);
                const startOfPeriodForFirstRefreshDate =
                    await calendarContract.getStartDateOfPeriod(
                        cc.periodDuration,
                        firstRefreshDate,
                    );
                const daysPassed = await calendarContract.getDaysDiff(
                    oldCR.nextDueDate,
                    startOfPeriodForFirstRefreshDate,
                );
                const expectedYieldPastDue = calcYield(
                    borrowAmount,
                    yieldInBps,
                    daysPassed.toNumber(),
                );
                const expectedFirstLateFeeUpdatedDate =
                    await calendarContract.getStartOfNextDay(firstRefreshDate);
                const expectedFirstLateFee = calcYield(
                    borrowAmount,
                    lateFeeBps,
                    (
                        await calendarContract.getDaysDiff(
                            oldCR.nextDueDate,
                            expectedFirstLateFeeUpdatedDate,
                        )
                    ).toNumber(),
                );
                const expectedFirstCR = {
                    unbilledPrincipal: BN.from(0),
                    nextDueDate: expectedFirstDueDate,
                    nextDue: expectedNextDue,
                    yieldDue: expectedNextDue,
                    totalPastDue: borrowAmount
                        .add(oldCR.yieldDue)
                        .add(expectedYieldPastDue)
                        .add(expectedFirstLateFee),
                    missedPeriods: cc.numOfPeriods + 1,
                    remainingPeriods: 0,
                    state: CreditState.Delayed,
                };
                checkCreditRecordsMatch(actualFirstCR, expectedFirstCR);

                const actualFirstDD = await creditContract.getDueDetail(creditHash);
                checkDueDetailsMatch(
                    actualFirstDD,
                    genDueDetail({
                        lateFeeUpdatedDate: expectedFirstLateFeeUpdatedDate,
                        lateFee: expectedFirstLateFee,
                        principalPastDue: borrowAmount,
                        yieldPastDue: oldCR.yieldDue.add(expectedYieldPastDue),
                        accrued: accruedYieldDue,
                        committed: committedYieldDue,
                    }),
                );
            });

            it("Should update correctly once in the last period, and again post-maturity", async function () {
                borrowAmount = toToken(5_000);
                const drawdownDate = await getFutureBlockTime(1);
                await setNextBlockTimestamp(drawdownDate);
                await creditContract.connect(borrower).drawdown(borrower.address, borrowAmount);

                // First refresh is performed before maturity.
                const cc = await creditManagerContract.getCreditConfig(creditHash);
                let cr = await creditContract.getCreditRecord(creditHash);
                const maturityDate = getMaturityDate(
                    cc.periodDuration,
                    cr.remainingPeriods,
                    drawdownDate,
                );
                const firstRefreshDate = maturityDate - 600;
                await setNextBlockTimestamp(firstRefreshDate);
                await creditManagerContract.refreshCredit(borrower.address);

                // Second refresh is performed post-maturity.
                const secondRefreshDate = maturityDate + 600;
                await setNextBlockTimestamp(secondRefreshDate);

                const oldCR = await creditContract.getCreditRecord(creditHash);
                const oldDD = await creditContract.getDueDetail(creditHash);
                const expectedNextDueDate = await calendarContract.getStartDateOfNextPeriod(
                    cc.periodDuration,
                    oldCR.nextDueDate,
                );
                const [accruedYieldDue, committedYieldDue] = calcYieldDue(
                    cc,
                    borrowAmount,
                    CONSTANTS.DAYS_IN_A_MONTH,
                );
                expect(accruedYieldDue).to.be.lt(committedYieldDue);
                const expectedNextDue = committedYieldDue;

                await expect(creditManagerContract.refreshCredit(borrower.address))
                    .to.emit(creditContract, "BillRefreshed")
                    .withArgs(creditHash, expectedNextDueDate, expectedNextDue);

                const actualCR = await creditContract.getCreditRecord(creditHash);
                const expectedLateFeeRefreshDate =
                    await calendarContract.getStartOfNextDay(secondRefreshDate);
                const daysPassed = await calendarContract.getDaysDiff(
                    oldDD.lateFeeUpdatedDate,
                    expectedLateFeeRefreshDate,
                );
                const additionalLateFee = calcYield(
                    committedAmount,
                    lateFeeBps,
                    daysPassed.toNumber(),
                );
                const expectedCR = {
                    unbilledPrincipal: BN.from(0),
                    nextDueDate: expectedNextDueDate,
                    nextDue: expectedNextDue,
                    yieldDue: expectedNextDue,
                    totalPastDue: oldCR.totalPastDue
                        .add(oldCR.nextDue)
                        .add(oldCR.unbilledPrincipal)
                        .add(additionalLateFee),
                    missedPeriods: oldCR.missedPeriods + 1,
                    remainingPeriods: 0,
                    state: CreditState.Delayed,
                };
                checkCreditRecordsMatch(actualCR, expectedCR);

                const actualDD = await creditContract.getDueDetail(creditHash);
                checkDueDetailsMatch(
                    actualDD,
                    genDueDetail({
                        lateFeeUpdatedDate: expectedLateFeeRefreshDate,
                        lateFee: oldDD.lateFee.add(additionalLateFee),
                        principalPastDue: borrowAmount,
                        yieldPastDue: oldDD.yieldPastDue.add(oldCR.yieldDue),
                        accrued: accruedYieldDue,
                        committed: committedYieldDue,
                    }),
                );
            });
        });
    });

    describe("makePayment", function () {
        const yieldInBps = 1217,
            lateFeeBps = 300,
            latePaymentGracePeriodInDays = 5,
            remainingPeriods = 6;
        let principalRateInBps: number;
        let borrowAmount: BN, creditHash: string;
        let drawdownDate: moment.Moment,
            makePaymentDate: moment.Moment,
            firstDueDate: moment.Moment;

        beforeEach(async function () {
            creditHash = await borrowerLevelCreditHash(creditContract, borrower);
        });

        async function approveCredit() {
            const settings = await poolConfigContract.getPoolSettings();
            await poolConfigContract
                .connect(poolOwner)
                .setPoolSettings({ ...settings, ...{ latePaymentGracePeriodInDays: 5 } });

            await creditManagerContract
                .connect(eaServiceAccount)
                .approveBorrower(
                    borrower.getAddress(),
                    toToken(100_000),
                    remainingPeriods,
                    yieldInBps,
                    toToken(100_000),
                    0,
                    true,
                );
        }

        async function drawdown() {
            const currentTS = (await getLatestBlock()).timestamp;
            drawdownDate = moment.utc(
                (
                    await calendarContract.getStartDateOfNextPeriod(
                        PayPeriodDuration.Monthly,
                        currentTS,
                    )
                ).toNumber() * 1000,
            );
            drawdownDate = drawdownDate
                .add(11, "days")
                .add(13, "hours")
                .add(47, "minutes")
                .add(8, "seconds");
            await setNextBlockTimestamp(drawdownDate.unix());

            borrowAmount = toToken(50_000);
            await creditContract.connect(borrower).drawdown(borrower.address, borrowAmount);

            firstDueDate = moment.utc(
                (
                    await calendarContract.getStartDateOfNextPeriod(
                        PayPeriodDuration.Monthly,
                        drawdownDate.unix(),
                    )
                ).toNumber() * 1000,
            );
        }

        describe("If the borrower does not have a credit line approved", function () {
            it("Should not allow a borrower to make payment", async function () {
                await expect(
                    creditContract
                        .connect(borrower)
                        .makePayment(borrower.getAddress(), toToken(1)),
                ).to.be.revertedWithCustomError(creditContract, "BorrowerRequired");
            });
        });

        describe("If the borrower has not drawn down from the credit line", function () {
            beforeEach(async function () {
                await loadFixture(approveCredit);
            });

            it("Should not allow the borrower to make payment", async function () {
                await expect(
                    creditContract
                        .connect(borrower)
                        .makePayment(borrower.getAddress(), toToken(1)),
                ).to.be.revertedWithCustomError(
                    creditContract,
                    "CreditNotInStateForMakingPayment",
                );
            });
        });

        describe("If the borrower has drawn down from the credit line", function () {
            async function testMakePayment(
                paymentAmount: BN,
                paymentDate: moment.Moment = makePaymentDate,
                paymentInitiator: SignerWithAddress = borrower,
            ) {
                const cc = await creditManagerContract.getCreditConfig(creditHash);
                const cr = await creditContract.getCreditRecord(creditHash);
                const dd = await creditContract.getDueDetail(creditHash);
                const maturityDate = moment.utc(
                    getMaturityDate(cc.periodDuration, cc.numOfPeriods - 1, drawdownDate.unix()) *
                        1000,
                );

                // Calculate the dues, fees and dates right before the payment is made.
                let [
                    remainingUnbilledPrincipal,
                    remainingPrincipalPastDue,
                    remainingPrincipalNextDue,
                ] = await calcPrincipalDueNew(
                    calendarContract,
                    cc,
                    cr,
                    dd,
                    paymentDate,
                    maturityDate,
                    latePaymentGracePeriodInDays,
                    principalRateInBps,
                );
                let [
                    remainingYieldPastDue,
                    remainingYieldNextDue,
                    [accruedYieldNextDue, committedYieldNextDue],
                ] = await calcYieldDueNew(
                    calendarContract,
                    cc,
                    cr,
                    dd,
                    paymentDate,
                    latePaymentGracePeriodInDays,
                );
                let [lateFeeUpdatedDate, remainingLateFee] = await calcLateFeeNew(
                    poolConfigContract,
                    calendarContract,
                    cc,
                    cr,
                    dd,
                    paymentDate,
                    latePaymentGracePeriodInDays,
                );
                let nextDueBefore = remainingPrincipalNextDue.add(remainingYieldNextDue);

                let principalDuePaid = BN.from(0),
                    yieldDuePaid = BN.from(0),
                    unbilledPrincipalPaid = BN.from(0),
                    principalPastDuePaid = BN.from(0),
                    yieldPastDuePaid = BN.from(0),
                    lateFeePaid = BN.from(0),
                    remainingPaymentAmount = paymentAmount;
                // If there is past due, attempt to pay past due first.
                let remainingPastDue = remainingPrincipalPastDue
                    .add(remainingYieldPastDue)
                    .add(remainingLateFee);
                if (remainingPastDue.gt(0)) {
                    if (paymentAmount.gte(remainingPastDue)) {
                        yieldPastDuePaid = remainingYieldPastDue;
                        remainingYieldPastDue = BN.from(0);
                        principalPastDuePaid = remainingPrincipalPastDue;
                        remainingPrincipalPastDue = BN.from(0);
                        lateFeePaid = remainingLateFee;
                        remainingLateFee = BN.from(0);
                        remainingPaymentAmount = paymentAmount.sub(remainingPastDue);
                    } else if (paymentAmount.gte(remainingYieldPastDue.add(remainingLateFee))) {
                        principalPastDuePaid = paymentAmount
                            .sub(remainingYieldPastDue)
                            .sub(remainingLateFee);
                        remainingPrincipalPastDue =
                            remainingPrincipalPastDue.sub(principalPastDuePaid);
                        yieldPastDuePaid = remainingYieldPastDue;
                        remainingYieldPastDue = BN.from(0);
                        lateFeePaid = remainingLateFee;
                        remainingLateFee = BN.from(0);
                        remainingPaymentAmount = BN.from(0);
                    } else if (paymentAmount.gte(remainingYieldPastDue)) {
                        lateFeePaid = paymentAmount.sub(remainingYieldPastDue);
                        remainingLateFee = remainingLateFee.sub(lateFeePaid);
                        yieldPastDuePaid = remainingYieldPastDue;
                        remainingYieldPastDue = BN.from(0);
                        remainingPaymentAmount = BN.from(0);
                    } else {
                        yieldPastDuePaid = paymentAmount;
                        remainingYieldPastDue = remainingYieldPastDue.sub(paymentAmount);
                        remainingPaymentAmount = BN.from(0);
                    }
                    remainingPastDue = remainingPrincipalPastDue
                        .add(remainingYieldPastDue)
                        .add(remainingLateFee);
                }
                // Then pay next due.
                let nextDueAfter = nextDueBefore;
                if (remainingPaymentAmount.gt(0)) {
                    if (remainingPaymentAmount.gte(nextDueBefore)) {
                        yieldDuePaid = remainingYieldNextDue;
                        principalDuePaid = remainingPrincipalNextDue;
                        remainingPaymentAmount = remainingPaymentAmount.sub(nextDueBefore);
                        remainingYieldNextDue = BN.from(0);
                        remainingPrincipalNextDue = BN.from(0);
                        unbilledPrincipalPaid = minBigNumber(
                            remainingUnbilledPrincipal,
                            remainingPaymentAmount,
                        );
                        remainingUnbilledPrincipal =
                            remainingUnbilledPrincipal.sub(unbilledPrincipalPaid);
                        remainingPaymentAmount = remainingPaymentAmount.sub(unbilledPrincipalPaid);
                    } else if (remainingPaymentAmount.gte(remainingYieldNextDue)) {
                        yieldDuePaid = remainingYieldNextDue;
                        principalDuePaid = remainingPaymentAmount.sub(remainingYieldNextDue);
                        remainingPrincipalNextDue = remainingPrincipalNextDue.sub(
                            remainingPaymentAmount.sub(remainingYieldNextDue),
                        );
                        remainingYieldNextDue = BN.from(0);
                        remainingPaymentAmount = BN.from(0);
                    } else {
                        yieldDuePaid = remainingPaymentAmount;
                        remainingYieldNextDue = remainingYieldNextDue.sub(remainingPaymentAmount);
                        remainingPaymentAmount = BN.from(0);
                    }
                    nextDueAfter = remainingYieldNextDue.add(remainingPrincipalNextDue);
                }

                // Clear late fee updated date if the bill is paid off
                if (remainingPastDue.isZero()) {
                    lateFeeUpdatedDate = BN.from(0);
                }

                let newDueDate;
                if (
                    paymentDate.isSameOrBefore(
                        getNextBillRefreshDate(cr, paymentDate, latePaymentGracePeriodInDays),
                    )
                ) {
                    newDueDate = cr.nextDueDate;
                } else {
                    newDueDate = await calendarContract.getStartDateOfNextPeriod(
                        cc.periodDuration,
                        paymentDate.unix(),
                    );
                }
                const paymentAmountUsed = paymentAmount.sub(remainingPaymentAmount);

                const borrowerBalanceBefore = await mockTokenContract.balanceOf(
                    borrower.getAddress(),
                );

                if (paymentAmountUsed.gt(ethers.constants.Zero)) {
                    let poolDistributionEventName = "";
                    if (cr.state === CreditState.Defaulted) {
                        poolDistributionEventName = "LossRecoveryDistributed";
                    } else if (yieldPastDuePaid.add(yieldDuePaid).add(lateFeePaid).gt(0)) {
                        poolDistributionEventName = "ProfitDistributed";
                    }

                    if (poolDistributionEventName !== "") {
                        await expect(
                            creditContract
                                .connect(paymentInitiator)
                                .makePayment(borrower.getAddress(), paymentAmount),
                        )
                            .to.emit(creditContract, "PaymentMade")
                            .withArgs(
                                await borrower.getAddress(),
                                await borrower.getAddress(),
                                paymentAmountUsed,
                                yieldDuePaid,
                                principalDuePaid,
                                unbilledPrincipalPaid,
                                yieldPastDuePaid,
                                lateFeePaid,
                                principalPastDuePaid,
                                await paymentInitiator.getAddress(),
                            )
                            .to.emit(poolContract, poolDistributionEventName);
                    } else {
                        await expect(
                            creditContract
                                .connect(paymentInitiator)
                                .makePayment(borrower.getAddress(), paymentAmount),
                        )
                            .to.emit(creditContract, "PaymentMade")
                            .withArgs(
                                await borrower.getAddress(),
                                await borrower.getAddress(),
                                paymentAmountUsed,
                                yieldDuePaid,
                                principalDuePaid,
                                unbilledPrincipalPaid,
                                yieldPastDuePaid,
                                lateFeePaid,
                                principalPastDuePaid,
                                await paymentInitiator.getAddress(),
                            );
                    }
                } else {
                    await expect(
                        creditContract
                            .connect(paymentInitiator)
                            .makePayment(borrower.getAddress(), paymentAmount),
                    ).not.to.emit(creditContract, "PaymentMade");
                }

                // Make sure the funds has been transferred from the borrower to the pool safe.
                const borrowerBalanceAfter = await mockTokenContract.balanceOf(
                    borrower.getAddress(),
                );
                expect(borrowerBalanceBefore.sub(borrowerBalanceAfter)).to.equal(
                    paymentAmountUsed,
                );

                const newCR = await creditContract.getCreditRecord(creditHash);
                let periodsPassed = 0;
                if (cr.state === CreditState.Approved) {
                    periodsPassed = 1;
                } else if (cr.state === CreditState.GoodStanding) {
                    if (
                        paymentDate.isAfter(
                            getLatePaymentGracePeriodDeadline(cr, latePaymentGracePeriodInDays),
                        )
                    ) {
                        periodsPassed =
                            (
                                await calendarContract.getNumPeriodsPassed(
                                    cc.periodDuration,
                                    cr.nextDueDate,
                                    paymentDate.unix(),
                                )
                            ).toNumber() + 1;
                    }
                } else if (paymentDate.isAfter(moment.utc(cr.nextDueDate.toNumber() * 1000))) {
                    periodsPassed =
                        (
                            await calendarContract.getNumPeriodsPassed(
                                cc.periodDuration,
                                cr.nextDueDate,
                                paymentDate.unix(),
                            )
                        ).toNumber() + 1;
                }
                const remainingPeriods = Math.max(cr.remainingPeriods - periodsPassed, 0);
                // Whether the bill is late up until payment is made.
                const isLate =
                    cr.missedPeriods > 0 ||
                    (cr.nextDue.gt(0) &&
                        paymentDate.isAfter(
                            getLatePaymentGracePeriodDeadline(cr, latePaymentGracePeriodInDays),
                        ));
                const missedPeriods =
                    !isLate || remainingPastDue.isZero() ? 0 : cr.missedPeriods + periodsPassed;
                let creditState;
                if (remainingPastDue.isZero()) {
                    if (nextDueAfter.isZero() && remainingUnbilledPrincipal.isZero()) {
                        if (remainingPeriods === 0) {
                            creditState = CreditState.Deleted;
                        } else {
                            creditState = CreditState.GoodStanding;
                        }
                    } else if (cr.state === CreditState.Delayed) {
                        creditState = CreditState.GoodStanding;
                    } else {
                        creditState = cr.state;
                    }
                } else if (missedPeriods != 0) {
                    if (cr.state === CreditState.GoodStanding) {
                        creditState = CreditState.Delayed;
                    } else {
                        creditState = cr.state;
                    }
                } else {
                    creditState = cr.state;
                }
                let expectedNewCR, expectedNewDD;
                if (
                    nextDueAfter.isZero() &&
                    !remainingUnbilledPrincipal.isZero() &&
                    newDueDate.lt(paymentDate.unix())
                ) {
                    // We expect the bill to be refreshed if all next due is paid off and the bill is in the
                    // new billing cycle.
                    const [accrued, committed] = calcYieldDue(
                        cc,
                        remainingUnbilledPrincipal,
                        CONSTANTS.DAYS_IN_A_MONTH,
                    );
                    const yieldDue = maxBigNumber(accrued, committed);
                    let principalDue;
                    newDueDate = await calendarContract.getStartDateOfNextPeriod(
                        cc.periodDuration,
                        newDueDate,
                    );
                    if (newDueDate.eq(maturityDate.unix())) {
                        principalDue = remainingUnbilledPrincipal;
                    } else {
                        principalDue = calcPrincipalDueForFullPeriods(
                            remainingUnbilledPrincipal,
                            principalRateInBps,
                            1,
                        );
                    }
                    expectedNewCR = {
                        unbilledPrincipal: remainingUnbilledPrincipal.sub(principalDue),
                        nextDueDate: newDueDate,
                        nextDue: yieldDue.add(principalDue),
                        yieldDue: yieldDue,
                        totalPastDue: BN.from(0),
                        missedPeriods: 0,
                        remainingPeriods: remainingPeriods - 1,
                        state: CreditState.GoodStanding,
                    };
                    expectedNewDD = {
                        lateFeeUpdatedDate: 0,
                        lateFee: 0,
                        principalPastDue: 0,
                        yieldPastDue: 0,
                        accrued: accrued,
                        committed: committed,
                        paid: 0,
                    };
                } else {
                    expectedNewCR = {
                        unbilledPrincipal: remainingUnbilledPrincipal,
                        nextDueDate: newDueDate,
                        nextDue: nextDueAfter,
                        yieldDue: remainingYieldNextDue,
                        totalPastDue: remainingPastDue,
                        missedPeriods,
                        remainingPeriods,
                        state: creditState,
                    };
                    const yieldPaidInCurrentCycle =
                        newDueDate === cr.nextDueDate ? dd.paid.add(yieldDuePaid) : yieldDuePaid;
                    expectedNewDD = {
                        lateFeeUpdatedDate,
                        lateFee: remainingLateFee,
                        principalPastDue: remainingPrincipalPastDue,
                        yieldPastDue: remainingYieldPastDue,
                        accrued: accruedYieldNextDue,
                        committed: committedYieldNextDue,
                        paid: yieldPaidInCurrentCycle,
                    };
                }
                await checkCreditRecordsMatch(newCR, expectedNewCR);

                const newDD = await creditContract.getDueDetail(creditHash);
                await checkDueDetailsMatch(newDD, expectedNewDD);
            }

            describe("If the principal rate is zero", function () {
                async function prepareForMakePayment() {
                    principalRateInBps = 0;
                    await poolConfigContract.connect(poolOwner).setFeeStructure({
                        yieldInBps,
                        minPrincipalRateInBps: principalRateInBps,
                        lateFeeBps,
                    });
                    await approveCredit();
                    await drawdown();
                }

                beforeEach(async function () {
                    await loadFixture(prepareForMakePayment);
                });

                describe("If the bill is currently in good standing", function () {
                    describe("When the payment is made within the current billing cycle", function () {
                        async function prepareForMakePaymentInCurrentBillingCycle() {
                            makePaymentDate = drawdownDate
                                .clone()
                                .add(16, "days")
                                .add(2, "hours")
                                .add(31, "seconds");
                            await setNextBlockTimestamp(makePaymentDate.unix());
                        }

                        beforeEach(async function () {
                            await loadFixture(prepareForMakePaymentInCurrentBillingCycle);
                        });

                        it("Should allow the borrower to make partial payment that covers part of yield next due", async function () {
                            const cc = await creditManagerContract.getCreditConfig(creditHash);
                            const cr = await creditContract.getCreditRecord(creditHash);
                            const dd = await creditContract.getDueDetail(creditHash);

                            const [, yieldNextDue] = await calcYieldDueNew(
                                calendarContract,
                                cc,
                                cr,
                                dd,
                                makePaymentDate,
                                latePaymentGracePeriodInDays,
                            );
                            const paymentAmount = yieldNextDue.sub(toToken(1));
                            await testMakePayment(paymentAmount);
                        });

                        it("Should allow the Sentinel Service to make partial payment from the borrower's wallet that covers part of yield next due", async function () {
                            const cc = await creditManagerContract.getCreditConfig(creditHash);
                            const cr = await creditContract.getCreditRecord(creditHash);
                            const dd = await creditContract.getDueDetail(creditHash);

                            const [, yieldNextDue] = await calcYieldDueNew(
                                calendarContract,
                                cc,
                                cr,
                                dd,
                                makePaymentDate,
                                latePaymentGracePeriodInDays,
                            );
                            const paymentAmount = yieldNextDue.sub(toToken(1));
                            await testMakePayment(
                                paymentAmount,
                                makePaymentDate,
                                sentinelServiceAccount,
                            );
                        });

                        it("Should allow the borrower to make full payment that covers all of next due and part of unbilled principal", async function () {
                            const cc = await creditManagerContract.getCreditConfig(creditHash);
                            const cr = await creditContract.getCreditRecord(creditHash);
                            const dd = await creditContract.getDueDetail(creditHash);

                            const [, yieldNextDue] = await calcYieldDueNew(
                                calendarContract,
                                cc,
                                cr,
                                dd,
                                makePaymentDate,
                                latePaymentGracePeriodInDays,
                            );
                            const paymentAmount = yieldNextDue.add(toToken(1));
                            await testMakePayment(paymentAmount);
                        });

                        it("Should allow the borrower to payoff the bill", async function () {
                            const cc = await creditManagerContract.getCreditConfig(creditHash);
                            const cr = await creditContract.getCreditRecord(creditHash);
                            const dd = await creditContract.getDueDetail(creditHash);

                            const [, yieldNextDue] = await calcYieldDueNew(
                                calendarContract,
                                cc,
                                cr,
                                dd,
                                makePaymentDate,
                                latePaymentGracePeriodInDays,
                            );
                            const paymentAmount = yieldNextDue.add(borrowAmount);
                            await testMakePayment(paymentAmount);
                        });

                        it("Should allow the borrower to make payment that covers the entire bill, and only the pay off amount is collected", async function () {
                            const cc = await creditManagerContract.getCreditConfig(creditHash);
                            const cr = await creditContract.getCreditRecord(creditHash);
                            const dd = await creditContract.getDueDetail(creditHash);

                            const [, yieldNextDue] = await calcYieldDueNew(
                                calendarContract,
                                cc,
                                cr,
                                dd,
                                makePaymentDate,
                                latePaymentGracePeriodInDays,
                            );
                            const paymentAmount = yieldNextDue.add(borrowAmount).add(toToken(1));
                            await testMakePayment(paymentAmount);
                        });

                        it("Should allow the borrower to make multiple payments", async function () {
                            const cc = await creditManagerContract.getCreditConfig(creditHash);
                            const cr = await creditContract.getCreditRecord(creditHash);
                            const dd = await creditContract.getDueDetail(creditHash);

                            const [, yieldNextDue] = await calcYieldDueNew(
                                calendarContract,
                                cc,
                                cr,
                                dd,
                                makePaymentDate,
                                latePaymentGracePeriodInDays,
                            );

                            // Make a series of payment gradually and eventually pay off the bill.
                            await testMakePayment(yieldNextDue);

                            const secondPaymentDate = makePaymentDate
                                .clone()
                                .add(1, "day")
                                .add(4, "hours");
                            setNextBlockTimestamp(secondPaymentDate.unix());
                            await testMakePayment(borrowAmount, secondPaymentDate);

                            const thirdPaymentDate = secondPaymentDate.clone().add("3", "hours");
                            setNextBlockTimestamp(thirdPaymentDate.unix());
                            await testMakePayment(toToken(1), thirdPaymentDate);
                        });
                    });

                    describe("When the payment is made after the due date of the current billing cycle, but within the late payment grace period", function () {
                        async function prepareForMakePaymentWithinLatePaymentGracePeriod() {
                            makePaymentDate = firstDueDate
                                .clone()
                                .add(latePaymentGracePeriodInDays, "days")
                                .subtract(1, "second");
                            await setNextBlockTimestamp(makePaymentDate.unix());
                        }

                        beforeEach(async function () {
                            await loadFixture(prepareForMakePaymentWithinLatePaymentGracePeriod);
                        });

                        it("Should allow the borrower to make partial payment that covers part of yield next due", async function () {
                            const cc = await creditManagerContract.getCreditConfig(creditHash);
                            const cr = await creditContract.getCreditRecord(creditHash);
                            const dd = await creditContract.getDueDetail(creditHash);

                            const [, yieldNextDue] = await calcYieldDueNew(
                                calendarContract,
                                cc,
                                cr,
                                dd,
                                makePaymentDate,
                                latePaymentGracePeriodInDays,
                            );
                            const paymentAmount = yieldNextDue.sub(toToken(1));
                            await testMakePayment(paymentAmount);
                        });

                        it("Should allow the borrower to make full payment that covers all of next due and part of unbilled principal", async function () {
                            const cc = await creditManagerContract.getCreditConfig(creditHash);
                            const cr = await creditContract.getCreditRecord(creditHash);
                            const dd = await creditContract.getDueDetail(creditHash);

                            const [, yieldNextDue] = await calcYieldDueNew(
                                calendarContract,
                                cc,
                                cr,
                                dd,
                                makePaymentDate,
                                latePaymentGracePeriodInDays,
                            );
                            const paymentAmount = yieldNextDue.add(toToken(1));
                            await testMakePayment(paymentAmount);
                        });

                        it("Should allow the borrower to payoff the bill", async function () {
                            const cc = await creditManagerContract.getCreditConfig(creditHash);
                            const cr = await creditContract.getCreditRecord(creditHash);
                            const dd = await creditContract.getDueDetail(creditHash);

                            const [, yieldNextDue] = await calcYieldDueNew(
                                calendarContract,
                                cc,
                                cr,
                                dd,
                                makePaymentDate,
                                latePaymentGracePeriodInDays,
                            );
                            const paymentAmount = yieldNextDue.add(borrowAmount);
                            await testMakePayment(paymentAmount);
                        });

                        it("Should allow the borrower to make payment that covers the entire bill, and only the pay off amount is collected", async function () {
                            const cc = await creditManagerContract.getCreditConfig(creditHash);
                            const cr = await creditContract.getCreditRecord(creditHash);
                            const dd = await creditContract.getDueDetail(creditHash);

                            const [, yieldNextDue] = await calcYieldDueNew(
                                calendarContract,
                                cc,
                                cr,
                                dd,
                                makePaymentDate,
                                latePaymentGracePeriodInDays,
                            );
                            const paymentAmount = yieldNextDue.add(borrowAmount).add(toToken(1));
                            await testMakePayment(paymentAmount);
                        });

                        it("Should allow the borrower to make multiple payments", async function () {
                            const cc = await creditManagerContract.getCreditConfig(creditHash);
                            let cr = await creditContract.getCreditRecord(creditHash);
                            let dd = await creditContract.getDueDetail(creditHash);

                            let [, yieldNextDue] = await calcYieldDueNew(
                                calendarContract,
                                cc,
                                cr,
                                dd,
                                makePaymentDate,
                                latePaymentGracePeriodInDays,
                            );

                            // Make a series of payment gradually and eventually pay off the bill.
                            await testMakePayment(yieldNextDue);

                            // The second payment is made after the late payment grace period of the first due date.
                            // But since there is no next due, there is no late fee. However, there is new
                            // yield due since a new bill is generated.
                            const secondPaymentDate = makePaymentDate
                                .clone()
                                .add(1, "day")
                                .add("4", "hours")
                                .add(5, "minutes");
                            setNextBlockTimestamp(secondPaymentDate.unix());
                            cr = await creditContract.getCreditRecord(creditHash);
                            dd = await creditContract.getDueDetail(creditHash);
                            [, yieldNextDue] = await calcYieldDueNew(
                                calendarContract,
                                cc,
                                cr,
                                dd,
                                secondPaymentDate,
                                latePaymentGracePeriodInDays,
                            );
                            await testMakePayment(
                                borrowAmount.add(yieldNextDue),
                                secondPaymentDate,
                            );
                            cr = await creditContract.getCreditRecord(creditHash);
                            expect(cr.unbilledPrincipal).to.equal(0);
                            expect(cr.nextDue).to.equal(0);
                            expect(cr.totalPastDue).to.equal(0);

                            const thirdPaymentDate = secondPaymentDate.clone().add(38, "minutes");
                            setNextBlockTimestamp(thirdPaymentDate.unix());
                            await testMakePayment(toToken(1), thirdPaymentDate);
                        });
                    });

                    describe("When the payment is made after the late payment grace period", function () {
                        async function prepareForMakePaymentAfterLatePaymentGracePeriod() {
                            makePaymentDate = firstDueDate
                                .clone()
                                .add(latePaymentGracePeriodInDays, "days")
                                .add(1, "second");
                            await setNextBlockTimestamp(makePaymentDate.unix());
                        }

                        beforeEach(async function () {
                            await loadFixture(prepareForMakePaymentAfterLatePaymentGracePeriod);
                        });

                        it("Should allow the borrower to make partial payment that covers part of yield past due", async function () {
                            const cc = await creditManagerContract.getCreditConfig(creditHash);
                            const cr = await creditContract.getCreditRecord(creditHash);
                            const dd = await creditContract.getDueDetail(creditHash);

                            const [yieldPastDue] = await calcYieldDueNew(
                                calendarContract,
                                cc,
                                cr,
                                dd,
                                makePaymentDate,
                                latePaymentGracePeriodInDays,
                            );
                            const paymentAmount = yieldPastDue.sub(toToken(1));
                            await testMakePayment(paymentAmount);
                        });

                        it("Should allow the borrower to make partial payment that covers all of yield past due and part of late fee", async function () {
                            const cc = await creditManagerContract.getCreditConfig(creditHash);
                            const cr = await creditContract.getCreditRecord(creditHash);
                            const dd = await creditContract.getDueDetail(creditHash);

                            const [yieldPastDue] = await calcYieldDueNew(
                                calendarContract,
                                cc,
                                cr,
                                dd,
                                makePaymentDate,
                                latePaymentGracePeriodInDays,
                            );
                            const paymentAmount = yieldPastDue.add(toToken(1));
                            await testMakePayment(paymentAmount);
                        });

                        it("Should allow the borrower to make partial payment that covers all of past due and part of next due", async function () {
                            const cc = await creditManagerContract.getCreditConfig(creditHash);
                            const cr = await creditContract.getCreditRecord(creditHash);
                            const dd = await creditContract.getDueDetail(creditHash);

                            const [yieldPastDue] = await calcYieldDueNew(
                                calendarContract,
                                cc,
                                cr,
                                dd,
                                makePaymentDate,
                                latePaymentGracePeriodInDays,
                            );
                            const [, lateFee] = await calcLateFeeNew(
                                poolConfigContract,
                                calendarContract,
                                cc,
                                cr,
                                dd,
                                makePaymentDate,
                                latePaymentGracePeriodInDays,
                            );
                            const paymentAmount = yieldPastDue.add(lateFee).add(toToken(1));
                            await testMakePayment(paymentAmount);
                        });

                        it("Should allow the borrower to make full payment that covers all of past and next due", async function () {
                            const cc = await creditManagerContract.getCreditConfig(creditHash);
                            const cr = await creditContract.getCreditRecord(creditHash);
                            const dd = await creditContract.getDueDetail(creditHash);

                            const [yieldPastDue, yieldNextDue] = await calcYieldDueNew(
                                calendarContract,
                                cc,
                                cr,
                                dd,
                                makePaymentDate,
                                latePaymentGracePeriodInDays,
                            );
                            const [, lateFee] = await calcLateFeeNew(
                                poolConfigContract,
                                calendarContract,
                                cc,
                                cr,
                                dd,
                                makePaymentDate,
                                latePaymentGracePeriodInDays,
                            );
                            const paymentAmount = yieldPastDue.add(lateFee).add(yieldNextDue);
                            await testMakePayment(paymentAmount);
                        });

                        it("Should allow the borrower to payoff the bill", async function () {
                            const cc = await creditManagerContract.getCreditConfig(creditHash);
                            const cr = await creditContract.getCreditRecord(creditHash);
                            const dd = await creditContract.getDueDetail(creditHash);

                            const [yieldPastDue, yieldNextDue] = await calcYieldDueNew(
                                calendarContract,
                                cc,
                                cr,
                                dd,
                                makePaymentDate,
                                latePaymentGracePeriodInDays,
                            );
                            const [, lateFee] = await calcLateFeeNew(
                                poolConfigContract,
                                calendarContract,
                                cc,
                                cr,
                                dd,
                                makePaymentDate,
                                latePaymentGracePeriodInDays,
                            );
                            const paymentAmount = yieldPastDue
                                .add(lateFee)
                                .add(yieldNextDue)
                                .add(borrowAmount);
                            await testMakePayment(paymentAmount);
                        });

                        it("Should allow the borrower to make payment that covers the entire bill, and only the pay off amount is collected", async function () {
                            const cc = await creditManagerContract.getCreditConfig(creditHash);
                            const cr = await creditContract.getCreditRecord(creditHash);
                            const dd = await creditContract.getDueDetail(creditHash);

                            const [yieldPastDue, yieldNextDue] = await calcYieldDueNew(
                                calendarContract,
                                cc,
                                cr,
                                dd,
                                makePaymentDate,
                                latePaymentGracePeriodInDays,
                            );
                            const [, lateFee] = await calcLateFeeNew(
                                poolConfigContract,
                                calendarContract,
                                cc,
                                cr,
                                dd,
                                makePaymentDate,
                                latePaymentGracePeriodInDays,
                            );
                            const paymentAmount = yieldPastDue
                                .add(yieldNextDue)
                                .add(lateFee)
                                .add(borrowAmount)
                                .add(toToken(1));
                            await testMakePayment(paymentAmount);
                        });

                        it("Should allow the borrower to make multiple payments", async function () {
                            const cc = await creditManagerContract.getCreditConfig(creditHash);
                            const cr = await creditContract.getCreditRecord(creditHash);
                            const dd = await creditContract.getDueDetail(creditHash);

                            const [yieldPastDue, yieldNextDue] = await calcYieldDueNew(
                                calendarContract,
                                cc,
                                cr,
                                dd,
                                makePaymentDate,
                                latePaymentGracePeriodInDays,
                            );
                            const [, lateFee] = await calcLateFeeNew(
                                poolConfigContract,
                                calendarContract,
                                cc,
                                cr,
                                dd,
                                makePaymentDate,
                                latePaymentGracePeriodInDays,
                            );

                            await testMakePayment(yieldPastDue);

                            const secondPaymentDate = makePaymentDate
                                .clone()
                                .add(1, "day")
                                .add("4", "hours")
                                .add(5, "minutes");
                            setNextBlockTimestamp(secondPaymentDate.unix());
                            await testMakePayment(lateFee, secondPaymentDate);

                            const thirdPaymentDate = secondPaymentDate
                                .clone()
                                .add("39", "seconds");
                            setNextBlockTimestamp(thirdPaymentDate.unix());
                            await testMakePayment(yieldNextDue, thirdPaymentDate);

                            const fourthPaymentDate = thirdPaymentDate.clone().add("11", "hours");
                            setNextBlockTimestamp(fourthPaymentDate.unix());
                            await testMakePayment(borrowAmount, fourthPaymentDate);

                            const fifthPaymentDate = fourthPaymentDate
                                .clone()
                                .add(2, "days")
                                .add("21", "hours")
                                .add(1, "second");
                            setNextBlockTimestamp(fifthPaymentDate.unix());
                            await testMakePayment(toToken(1), fifthPaymentDate);
                        });
                    });

                    describe("When the payment is in the final period", function () {
                        async function prepareForMakePaymentInFinalPeriod() {
                            makePaymentDate = drawdownDate
                                .clone()
                                .add(remainingPeriods - 1, "months");
                            await setNextBlockTimestamp(makePaymentDate.unix());
                        }

                        beforeEach(async function () {
                            await loadFixture(prepareForMakePaymentInFinalPeriod);
                        });

                        it("Should allow the borrower to make partial payment that covers part of yield past due", async function () {
                            const cc = await creditManagerContract.getCreditConfig(creditHash);
                            const cr = await creditContract.getCreditRecord(creditHash);
                            const dd = await creditContract.getDueDetail(creditHash);

                            const [yieldPastDue] = await calcYieldDueNew(
                                calendarContract,
                                cc,
                                cr,
                                dd,
                                makePaymentDate,
                                latePaymentGracePeriodInDays,
                            );
                            const paymentAmount = yieldPastDue.sub(toToken(1));
                            await testMakePayment(paymentAmount);
                        });

                        it("Should allow the borrower to make partial payment that covers all of yield past due and part of late fee", async function () {
                            const cc = await creditManagerContract.getCreditConfig(creditHash);
                            const cr = await creditContract.getCreditRecord(creditHash);
                            const dd = await creditContract.getDueDetail(creditHash);

                            const [yieldPastDue] = await calcYieldDueNew(
                                calendarContract,
                                cc,
                                cr,
                                dd,
                                makePaymentDate,
                                latePaymentGracePeriodInDays,
                            );
                            const paymentAmount = yieldPastDue.add(toToken(1));
                            await testMakePayment(paymentAmount);
                        });

                        it("Should allow the borrower to make partial payment that covers all of past due and part of next due", async function () {
                            const cc = await creditManagerContract.getCreditConfig(creditHash);
                            const cr = await creditContract.getCreditRecord(creditHash);
                            const dd = await creditContract.getDueDetail(creditHash);

                            const [yieldPastDue] = await calcYieldDueNew(
                                calendarContract,
                                cc,
                                cr,
                                dd,
                                makePaymentDate,
                                latePaymentGracePeriodInDays,
                            );
                            const [, lateFee] = await calcLateFeeNew(
                                poolConfigContract,
                                calendarContract,
                                cc,
                                cr,
                                dd,
                                makePaymentDate,
                                latePaymentGracePeriodInDays,
                            );
                            const paymentAmount = yieldPastDue.add(lateFee).add(toToken(1));
                            await testMakePayment(paymentAmount);
                        });

                        it("Should allow the borrower to make full payment that covers all of past and next due", async function () {
                            const cc = await creditManagerContract.getCreditConfig(creditHash);
                            const cr = await creditContract.getCreditRecord(creditHash);
                            const dd = await creditContract.getDueDetail(creditHash);

                            const [yieldPastDue, yieldNextDue] = await calcYieldDueNew(
                                calendarContract,
                                cc,
                                cr,
                                dd,
                                makePaymentDate,
                                latePaymentGracePeriodInDays,
                            );
                            const [, lateFee] = await calcLateFeeNew(
                                poolConfigContract,
                                calendarContract,
                                cc,
                                cr,
                                dd,
                                makePaymentDate,
                                latePaymentGracePeriodInDays,
                            );
                            const paymentAmount = yieldPastDue.add(lateFee).add(yieldNextDue);
                            await testMakePayment(paymentAmount);
                        });

                        it("Should allow the borrower to payoff the bill and close the credit line", async function () {
                            const cc = await creditManagerContract.getCreditConfig(creditHash);
                            const cr = await creditContract.getCreditRecord(creditHash);
                            const dd = await creditContract.getDueDetail(creditHash);

                            const [yieldPastDue, yieldNextDue] = await calcYieldDueNew(
                                calendarContract,
                                cc,
                                cr,
                                dd,
                                makePaymentDate,
                                latePaymentGracePeriodInDays,
                            );
                            const [, lateFee] = await calcLateFeeNew(
                                poolConfigContract,
                                calendarContract,
                                cc,
                                cr,
                                dd,
                                makePaymentDate,
                                latePaymentGracePeriodInDays,
                            );
                            const paymentAmount = yieldPastDue
                                .add(lateFee)
                                .add(yieldNextDue)
                                .add(borrowAmount);
                            await testMakePayment(paymentAmount);

                            // Payment should no longer be allowed after the credit line is deleted.
                            await expect(
                                creditContract
                                    .connect(borrower)
                                    .makePayment(borrower.getAddress(), paymentAmount),
                            ).to.be.revertedWithCustomError(
                                creditContract,
                                "CreditNotInStateForMakingPayment",
                            );
                        });

                        it("Should allow the borrower to make payment that covers the entire bill, and only the pay off amount is collected", async function () {
                            const cc = await creditManagerContract.getCreditConfig(creditHash);
                            const cr = await creditContract.getCreditRecord(creditHash);
                            const dd = await creditContract.getDueDetail(creditHash);

                            const [yieldPastDue, yieldNextDue] = await calcYieldDueNew(
                                calendarContract,
                                cc,
                                cr,
                                dd,
                                makePaymentDate,
                                latePaymentGracePeriodInDays,
                            );
                            const [, lateFee] = await calcLateFeeNew(
                                poolConfigContract,
                                calendarContract,
                                cc,
                                cr,
                                dd,
                                makePaymentDate,
                                latePaymentGracePeriodInDays,
                            );
                            const paymentAmount = yieldPastDue
                                .add(yieldNextDue)
                                .add(lateFee)
                                .add(borrowAmount)
                                .add(toToken(1));
                            await testMakePayment(paymentAmount);
                        });

                        it("Should allow the borrower to make multiple payments", async function () {
                            const cc = await creditManagerContract.getCreditConfig(creditHash);
                            let cr = await creditContract.getCreditRecord(creditHash);
                            let dd = await creditContract.getDueDetail(creditHash);

                            const [yieldPastDue, yieldNextDue] = await calcYieldDueNew(
                                calendarContract,
                                cc,
                                cr,
                                dd,
                                makePaymentDate,
                                latePaymentGracePeriodInDays,
                            );

                            await testMakePayment(yieldPastDue);

                            const secondPaymentDate = makePaymentDate
                                .clone()
                                .add(1, "day")
                                .add("4", "hours")
                                .add(5, "minutes");
                            cr = await creditContract.getCreditRecord(creditHash);
                            dd = await creditContract.getDueDetail(creditHash);
                            let [, lateFee] = await calcLateFeeNew(
                                poolConfigContract,
                                calendarContract,
                                cc,
                                cr,
                                dd,
                                secondPaymentDate,
                                latePaymentGracePeriodInDays,
                            );
                            setNextBlockTimestamp(secondPaymentDate.unix());
                            await testMakePayment(lateFee, secondPaymentDate);

                            const thirdPaymentDate = secondPaymentDate
                                .clone()
                                .add("39", "seconds");
                            cr = await creditContract.getCreditRecord(creditHash);
                            dd = await creditContract.getDueDetail(creditHash);
                            [, lateFee] = await calcLateFeeNew(
                                poolConfigContract,
                                calendarContract,
                                cc,
                                cr,
                                dd,
                                thirdPaymentDate,
                                latePaymentGracePeriodInDays,
                            );
                            setNextBlockTimestamp(thirdPaymentDate.unix());
                            await testMakePayment(yieldNextDue.add(lateFee), thirdPaymentDate);

                            const fourthPaymentDate = thirdPaymentDate.clone().add("11", "hours");
                            cr = await creditContract.getCreditRecord(creditHash);
                            dd = await creditContract.getDueDetail(creditHash);
                            [, lateFee] = await calcLateFeeNew(
                                poolConfigContract,
                                calendarContract,
                                cc,
                                cr,
                                dd,
                                fourthPaymentDate,
                                latePaymentGracePeriodInDays,
                            );
                            setNextBlockTimestamp(fourthPaymentDate.unix());
                            await testMakePayment(borrowAmount.add(lateFee), fourthPaymentDate);

                            const fifthPaymentDate = fourthPaymentDate
                                .clone()
                                .add(2, "days")
                                .add("21", "hours")
                                .add(1, "second");
                            setNextBlockTimestamp(fifthPaymentDate.unix());
                            await expect(
                                creditContract
                                    .connect(borrower)
                                    .makePayment(borrower.getAddress(), toToken(1)),
                            ).to.be.revertedWithCustomError(
                                creditContract,
                                "CreditNotInStateForMakingPayment",
                            );
                        });
                    });

                    describe("When the payment is made after the maturity date", function () {
                        async function prepareForMakePaymentAfterMaturityDate() {
                            // The payment is made after the late payment grace period of the maturity date.
                            makePaymentDate = drawdownDate
                                .clone()
                                .add(remainingPeriods, "months")
                                .add(latePaymentGracePeriodInDays + 1, "days")
                                .add(58, "minutes");
                            await setNextBlockTimestamp(makePaymentDate.unix());
                        }

                        beforeEach(async function () {
                            await loadFixture(prepareForMakePaymentAfterMaturityDate);
                        });

                        it("Should allow the borrower to make partial payment that covers part of yield past due", async function () {
                            const cc = await creditManagerContract.getCreditConfig(creditHash);
                            const cr = await creditContract.getCreditRecord(creditHash);
                            const dd = await creditContract.getDueDetail(creditHash);

                            const [yieldPastDue] = await calcYieldDueNew(
                                calendarContract,
                                cc,
                                cr,
                                dd,
                                makePaymentDate,
                                latePaymentGracePeriodInDays,
                            );
                            const paymentAmount = yieldPastDue.sub(toToken(1));
                            await testMakePayment(paymentAmount);
                        });

                        it("Should allow the borrower to make partial payment that covers all of yield past due and part of late fee", async function () {
                            const cc = await creditManagerContract.getCreditConfig(creditHash);
                            const cr = await creditContract.getCreditRecord(creditHash);
                            const dd = await creditContract.getDueDetail(creditHash);

                            const [yieldPastDue] = await calcYieldDueNew(
                                calendarContract,
                                cc,
                                cr,
                                dd,
                                makePaymentDate,
                                latePaymentGracePeriodInDays,
                            );
                            const paymentAmount = yieldPastDue.add(toToken(1));
                            await testMakePayment(paymentAmount);
                        });

                        it("Should allow the borrower to payoff the bill and close the credit line", async function () {
                            const cc = await creditManagerContract.getCreditConfig(creditHash);
                            const cr = await creditContract.getCreditRecord(creditHash);
                            const dd = await creditContract.getDueDetail(creditHash);

                            const [yieldPastDue, yieldNextDue] = await calcYieldDueNew(
                                calendarContract,
                                cc,
                                cr,
                                dd,
                                makePaymentDate,
                                latePaymentGracePeriodInDays,
                            );
                            const [, lateFee] = await calcLateFeeNew(
                                poolConfigContract,
                                calendarContract,
                                cc,
                                cr,
                                dd,
                                makePaymentDate,
                                latePaymentGracePeriodInDays,
                            );
                            const paymentAmount = yieldPastDue
                                .add(lateFee)
                                .add(yieldNextDue)
                                .add(borrowAmount);
                            await testMakePayment(paymentAmount);

                            // Payment should no longer be allowed after the credit line is deleted.
                            await expect(
                                creditContract
                                    .connect(borrower)
                                    .makePayment(borrower.getAddress(), paymentAmount),
                            ).to.be.revertedWithCustomError(
                                creditContract,
                                "CreditNotInStateForMakingPayment",
                            );
                        });

                        it("Should allow the borrower to make payment that covers the entire bill, and only the pay off amount is collected", async function () {
                            const cc = await creditManagerContract.getCreditConfig(creditHash);
                            const cr = await creditContract.getCreditRecord(creditHash);
                            const dd = await creditContract.getDueDetail(creditHash);

                            const [yieldPastDue, yieldNextDue] = await calcYieldDueNew(
                                calendarContract,
                                cc,
                                cr,
                                dd,
                                makePaymentDate,
                                latePaymentGracePeriodInDays,
                            );
                            const [, lateFee] = await calcLateFeeNew(
                                poolConfigContract,
                                calendarContract,
                                cc,
                                cr,
                                dd,
                                makePaymentDate,
                                latePaymentGracePeriodInDays,
                            );
                            const paymentAmount = yieldPastDue
                                .add(yieldNextDue)
                                .add(lateFee)
                                .add(borrowAmount)
                                .add(toToken(1));
                            await testMakePayment(paymentAmount);
                        });

                        it("Should allow the borrower to make multiple payments", async function () {
                            const cc = await creditManagerContract.getCreditConfig(creditHash);
                            let cr = await creditContract.getCreditRecord(creditHash);
                            let dd = await creditContract.getDueDetail(creditHash);

                            const [yieldPastDue, yieldNextDue] = await calcYieldDueNew(
                                calendarContract,
                                cc,
                                cr,
                                dd,
                                makePaymentDate,
                                latePaymentGracePeriodInDays,
                            );

                            await testMakePayment(yieldPastDue);

                            const secondPaymentDate = makePaymentDate
                                .clone()
                                .add(1, "day")
                                .add("4", "hours")
                                .add(5, "minutes");
                            cr = await creditContract.getCreditRecord(creditHash);
                            dd = await creditContract.getDueDetail(creditHash);
                            let [, lateFee] = await calcLateFeeNew(
                                poolConfigContract,
                                calendarContract,
                                cc,
                                cr,
                                dd,
                                secondPaymentDate,
                                latePaymentGracePeriodInDays,
                            );
                            setNextBlockTimestamp(secondPaymentDate.unix());
                            await testMakePayment(lateFee, secondPaymentDate);

                            const thirdPaymentDate = secondPaymentDate
                                .clone()
                                .add("39", "seconds");
                            cr = await creditContract.getCreditRecord(creditHash);
                            dd = await creditContract.getDueDetail(creditHash);
                            [, lateFee] = await calcLateFeeNew(
                                poolConfigContract,
                                calendarContract,
                                cc,
                                cr,
                                dd,
                                thirdPaymentDate,
                                latePaymentGracePeriodInDays,
                            );
                            setNextBlockTimestamp(thirdPaymentDate.unix());
                            await testMakePayment(
                                borrowAmount.add(yieldNextDue).add(lateFee),
                                thirdPaymentDate,
                            );

                            const fourthPaymentDate = thirdPaymentDate
                                .clone()
                                .add(2, "days")
                                .add("21", "hours")
                                .add(1, "second");
                            setNextBlockTimestamp(fourthPaymentDate.unix());
                            await expect(
                                creditContract
                                    .connect(borrower)
                                    .makePayment(borrower.getAddress(), toToken(1)),
                            ).to.be.revertedWithCustomError(
                                creditContract,
                                "CreditNotInStateForMakingPayment",
                            );
                        });
                    });
                });

                describe("If the bill is delayed", function () {
                    let billRefreshDate: moment.Moment;

                    async function prepareForLateBillPayment() {
                        // Refresh the credit many cycles after drawdown so that the bill is delayed
                        // at the time payment is made.
                        billRefreshDate = drawdownDate
                            .clone()
                            .add(2, "months")
                            .add(2, "days")
                            .add(4, "hours");
                        await setNextBlockTimestamp(billRefreshDate.unix());
                        await creditManagerContract.refreshCredit(borrower.getAddress());
                        const cr = await creditContract.getCreditRecord(creditHash);
                        expect(cr.state).to.equal(CreditState.Delayed);
                    }

                    beforeEach(async function () {
                        await loadFixture(prepareForLateBillPayment);
                    });

                    describe("When the payment is made within the current billing cycle", function () {
                        async function prepareForMakePaymentInCurrentBillingCycle() {
                            makePaymentDate = billRefreshDate.clone().add(2, "hours");
                            await setNextBlockTimestamp(makePaymentDate.unix());
                        }

                        beforeEach(async function () {
                            await loadFixture(prepareForMakePaymentInCurrentBillingCycle);
                        });

                        it("Should allow the borrower to make partial payment that covers part of yield past due", async function () {
                            const cc = await creditManagerContract.getCreditConfig(creditHash);
                            const cr = await creditContract.getCreditRecord(creditHash);
                            const dd = await creditContract.getDueDetail(creditHash);

                            const [yieldPastDue] = await calcYieldDueNew(
                                calendarContract,
                                cc,
                                cr,
                                dd,
                                makePaymentDate,
                                latePaymentGracePeriodInDays,
                            );
                            const paymentAmount = yieldPastDue.sub(toToken(1));
                            await testMakePayment(paymentAmount);
                        });

                        it("Should allow the borrower to make partial payment that covers all of yield past due and part of late fee", async function () {
                            const cc = await creditManagerContract.getCreditConfig(creditHash);
                            const cr = await creditContract.getCreditRecord(creditHash);
                            const dd = await creditContract.getDueDetail(creditHash);

                            const [yieldPastDue] = await calcYieldDueNew(
                                calendarContract,
                                cc,
                                cr,
                                dd,
                                makePaymentDate,
                                latePaymentGracePeriodInDays,
                            );
                            const paymentAmount = yieldPastDue.add(toToken(1));
                            await testMakePayment(paymentAmount);
                        });

                        it("Should allow the borrower to make partial payment that covers all of past due and part of next due", async function () {
                            const cc = await creditManagerContract.getCreditConfig(creditHash);
                            const cr = await creditContract.getCreditRecord(creditHash);
                            const dd = await creditContract.getDueDetail(creditHash);

                            const [yieldPastDue] = await calcYieldDueNew(
                                calendarContract,
                                cc,
                                cr,
                                dd,
                                makePaymentDate,
                                latePaymentGracePeriodInDays,
                            );
                            const [, lateFee] = await calcLateFeeNew(
                                poolConfigContract,
                                calendarContract,
                                cc,
                                cr,
                                dd,
                                makePaymentDate,
                                latePaymentGracePeriodInDays,
                            );
                            const paymentAmount = yieldPastDue.add(lateFee).add(toToken(1));
                            await testMakePayment(paymentAmount);
                        });

                        it("Should allow the borrower to make full payment that covers all of past and next due", async function () {
                            const cc = await creditManagerContract.getCreditConfig(creditHash);
                            const cr = await creditContract.getCreditRecord(creditHash);
                            const dd = await creditContract.getDueDetail(creditHash);

                            const [yieldPastDue, yieldNextDue] = await calcYieldDueNew(
                                calendarContract,
                                cc,
                                cr,
                                dd,
                                makePaymentDate,
                                latePaymentGracePeriodInDays,
                            );
                            const [, lateFee] = await calcLateFeeNew(
                                poolConfigContract,
                                calendarContract,
                                cc,
                                cr,
                                dd,
                                makePaymentDate,
                                latePaymentGracePeriodInDays,
                            );
                            const paymentAmount = yieldPastDue.add(lateFee).add(yieldNextDue);
                            await testMakePayment(paymentAmount);
                        });

                        it("Should allow the borrower to payoff the bill", async function () {
                            const cc = await creditManagerContract.getCreditConfig(creditHash);
                            const cr = await creditContract.getCreditRecord(creditHash);
                            const dd = await creditContract.getDueDetail(creditHash);

                            const [yieldPastDue, yieldNextDue] = await calcYieldDueNew(
                                calendarContract,
                                cc,
                                cr,
                                dd,
                                makePaymentDate,
                                latePaymentGracePeriodInDays,
                            );
                            const [, lateFee] = await calcLateFeeNew(
                                poolConfigContract,
                                calendarContract,
                                cc,
                                cr,
                                dd,
                                makePaymentDate,
                                latePaymentGracePeriodInDays,
                            );
                            const paymentAmount = yieldPastDue
                                .add(lateFee)
                                .add(yieldNextDue)
                                .add(borrowAmount);
                            await testMakePayment(paymentAmount);
                        });

                        it("Should allow the borrower to make multiple payments", async function () {
                            const cc = await creditManagerContract.getCreditConfig(creditHash);
                            let cr = await creditContract.getCreditRecord(creditHash);
                            let dd = await creditContract.getDueDetail(creditHash);

                            const [yieldPastDue, yieldNextDue] = await calcYieldDueNew(
                                calendarContract,
                                cc,
                                cr,
                                dd,
                                makePaymentDate,
                                latePaymentGracePeriodInDays,
                            );

                            await testMakePayment(yieldPastDue);

                            const secondPaymentDate = makePaymentDate
                                .clone()
                                .add(1, "day")
                                .add("4", "hours")
                                .add(5, "minutes");
                            cr = await creditContract.getCreditRecord(creditHash);
                            dd = await creditContract.getDueDetail(creditHash);
                            let [, lateFee] = await calcLateFeeNew(
                                poolConfigContract,
                                calendarContract,
                                cc,
                                cr,
                                dd,
                                secondPaymentDate,
                                latePaymentGracePeriodInDays,
                            );
                            setNextBlockTimestamp(secondPaymentDate.unix());
                            await testMakePayment(lateFee, secondPaymentDate);

                            const thirdPaymentDate = secondPaymentDate
                                .clone()
                                .add("39", "seconds");
                            cr = await creditContract.getCreditRecord(creditHash);
                            dd = await creditContract.getDueDetail(creditHash);
                            [, lateFee] = await calcLateFeeNew(
                                poolConfigContract,
                                calendarContract,
                                cc,
                                cr,
                                dd,
                                thirdPaymentDate,
                                latePaymentGracePeriodInDays,
                            );
                            setNextBlockTimestamp(thirdPaymentDate.unix());
                            await testMakePayment(yieldNextDue.add(lateFee), thirdPaymentDate);

                            const fourthPaymentDate = thirdPaymentDate.clone().add("11", "hours");
                            cr = await creditContract.getCreditRecord(creditHash);
                            dd = await creditContract.getDueDetail(creditHash);
                            [, lateFee] = await calcLateFeeNew(
                                poolConfigContract,
                                calendarContract,
                                cc,
                                cr,
                                dd,
                                fourthPaymentDate,
                                latePaymentGracePeriodInDays,
                            );
                            expect(lateFee).to.equal(0);
                            setNextBlockTimestamp(fourthPaymentDate.unix());
                            await testMakePayment(borrowAmount.add(lateFee), fourthPaymentDate);

                            const fifthPaymentDate = fourthPaymentDate
                                .clone()
                                .add(2, "days")
                                .add("21", "hours")
                                .add(1, "second");
                            setNextBlockTimestamp(fifthPaymentDate.unix());
                            await testMakePayment(toToken(1), fifthPaymentDate);
                        });
                    });

                    describe("When the payment is made outside of the current billing cycle", function () {
                        async function prepareForMakePaymentAfterLatePaymentGracePeriod() {
                            makePaymentDate = billRefreshDate.add(1, "month").add(12, "hours");
                            await setNextBlockTimestamp(makePaymentDate.unix());
                        }

                        beforeEach(async function () {
                            await loadFixture(prepareForMakePaymentAfterLatePaymentGracePeriod);
                        });

                        it("Should allow the borrower to make partial payment that covers part of yield past due", async function () {
                            const cc = await creditManagerContract.getCreditConfig(creditHash);
                            const cr = await creditContract.getCreditRecord(creditHash);
                            const dd = await creditContract.getDueDetail(creditHash);

                            const [yieldPastDue] = await calcYieldDueNew(
                                calendarContract,
                                cc,
                                cr,
                                dd,
                                makePaymentDate,
                                latePaymentGracePeriodInDays,
                            );
                            const paymentAmount = yieldPastDue.sub(toToken(1));
                            await testMakePayment(paymentAmount);
                        });

                        it("Should allow the borrower to make partial payment that covers all of yield and principal past due and part of late fee", async function () {
                            const cc = await creditManagerContract.getCreditConfig(creditHash);
                            const cr = await creditContract.getCreditRecord(creditHash);
                            const dd = await creditContract.getDueDetail(creditHash);

                            const [yieldPastDue] = await calcYieldDueNew(
                                calendarContract,
                                cc,
                                cr,
                                dd,
                                makePaymentDate,
                                latePaymentGracePeriodInDays,
                            );
                            const paymentAmount = yieldPastDue.add(toToken(1));
                            await testMakePayment(paymentAmount);
                        });

                        it("Should allow the borrower to make partial payment that covers all of past due and part of next due", async function () {
                            const cc = await creditManagerContract.getCreditConfig(creditHash);
                            const cr = await creditContract.getCreditRecord(creditHash);
                            const dd = await creditContract.getDueDetail(creditHash);

                            const [yieldPastDue] = await calcYieldDueNew(
                                calendarContract,
                                cc,
                                cr,
                                dd,
                                makePaymentDate,
                                latePaymentGracePeriodInDays,
                            );
                            const [, lateFee] = await calcLateFeeNew(
                                poolConfigContract,
                                calendarContract,
                                cc,
                                cr,
                                dd,
                                makePaymentDate,
                                latePaymentGracePeriodInDays,
                            );
                            const paymentAmount = yieldPastDue.add(lateFee).add(toToken(1));
                            await testMakePayment(paymentAmount);
                        });

                        it("Should allow the borrower to make full payment that covers all of past and next due", async function () {
                            const cc = await creditManagerContract.getCreditConfig(creditHash);
                            const cr = await creditContract.getCreditRecord(creditHash);
                            const dd = await creditContract.getDueDetail(creditHash);

                            const [yieldPastDue, yieldNextDue] = await calcYieldDueNew(
                                calendarContract,
                                cc,
                                cr,
                                dd,
                                makePaymentDate,
                                latePaymentGracePeriodInDays,
                            );
                            const [, lateFee] = await calcLateFeeNew(
                                poolConfigContract,
                                calendarContract,
                                cc,
                                cr,
                                dd,
                                makePaymentDate,
                                latePaymentGracePeriodInDays,
                            );
                            const paymentAmount = yieldPastDue.add(lateFee).add(yieldNextDue);
                            await testMakePayment(paymentAmount);
                        });

                        it("Should allow the borrower to payoff the bill", async function () {
                            const cc = await creditManagerContract.getCreditConfig(creditHash);
                            const cr = await creditContract.getCreditRecord(creditHash);
                            const dd = await creditContract.getDueDetail(creditHash);

                            const [yieldPastDue, yieldNextDue] = await calcYieldDueNew(
                                calendarContract,
                                cc,
                                cr,
                                dd,
                                makePaymentDate,
                                latePaymentGracePeriodInDays,
                            );
                            const [, lateFee] = await calcLateFeeNew(
                                poolConfigContract,
                                calendarContract,
                                cc,
                                cr,
                                dd,
                                makePaymentDate,
                                latePaymentGracePeriodInDays,
                            );
                            const paymentAmount = yieldPastDue
                                .add(lateFee)
                                .add(yieldNextDue)
                                .add(borrowAmount);
                            await testMakePayment(paymentAmount);
                        });

                        it("Should allow the borrower to make multiple payments", async function () {
                            const cc = await creditManagerContract.getCreditConfig(creditHash);
                            let cr = await creditContract.getCreditRecord(creditHash);
                            let dd = await creditContract.getDueDetail(creditHash);

                            const [yieldPastDue, yieldNextDue] = await calcYieldDueNew(
                                calendarContract,
                                cc,
                                cr,
                                dd,
                                makePaymentDate,
                                latePaymentGracePeriodInDays,
                            );

                            await testMakePayment(yieldPastDue);

                            const secondPaymentDate = makePaymentDate
                                .clone()
                                .add(1, "day")
                                .add("4", "hours")
                                .add(5, "minutes");
                            cr = await creditContract.getCreditRecord(creditHash);
                            dd = await creditContract.getDueDetail(creditHash);
                            let [, lateFee] = await calcLateFeeNew(
                                poolConfigContract,
                                calendarContract,
                                cc,
                                cr,
                                dd,
                                secondPaymentDate,
                                latePaymentGracePeriodInDays,
                            );
                            setNextBlockTimestamp(secondPaymentDate.unix());
                            await testMakePayment(lateFee, secondPaymentDate);

                            const thirdPaymentDate = secondPaymentDate
                                .clone()
                                .add("39", "seconds");
                            cr = await creditContract.getCreditRecord(creditHash);
                            dd = await creditContract.getDueDetail(creditHash);
                            [, lateFee] = await calcLateFeeNew(
                                poolConfigContract,
                                calendarContract,
                                cc,
                                cr,
                                dd,
                                thirdPaymentDate,
                                latePaymentGracePeriodInDays,
                            );
                            setNextBlockTimestamp(thirdPaymentDate.unix());
                            await testMakePayment(yieldNextDue.add(lateFee), thirdPaymentDate);

                            const fourthPaymentDate = thirdPaymentDate.clone().add("11", "hours");
                            cr = await creditContract.getCreditRecord(creditHash);
                            dd = await creditContract.getDueDetail(creditHash);
                            [, lateFee] = await calcLateFeeNew(
                                poolConfigContract,
                                calendarContract,
                                cc,
                                cr,
                                dd,
                                fourthPaymentDate,
                                latePaymentGracePeriodInDays,
                            );
                            expect(lateFee).to.equal(0);
                            setNextBlockTimestamp(fourthPaymentDate.unix());
                            await testMakePayment(borrowAmount.add(lateFee), fourthPaymentDate);

                            const fifthPaymentDate = fourthPaymentDate
                                .clone()
                                .add(2, "days")
                                .add("21", "hours")
                                .add(1, "second");
                            setNextBlockTimestamp(fifthPaymentDate.unix());
                            await testMakePayment(toToken(1), fifthPaymentDate);
                        });
                    });
                });

                describe("If the bill is defaulted", function () {
                    let triggerDefaultDate: moment.Moment;

                    async function prepareForDefaultedBillPayment() {
                        const defaultGracePeriodInDays = 1;
                        const settings = await poolConfigContract.getPoolSettings();
                        await poolConfigContract.connect(poolOwner).setPoolSettings({
                            ...settings,
                            ...{ defaultGracePeriodInDays: defaultGracePeriodInDays },
                        });

                        triggerDefaultDate = drawdownDate
                            .clone()
                            .add(1, "month")
                            .add(defaultGracePeriodInDays, "days");
                        await setNextBlockTimestamp(triggerDefaultDate.unix());
                        await creditManagerContract
                            .connect(eaServiceAccount)
                            .triggerDefault(borrower.getAddress());
                        const cr = await creditContract.getCreditRecord(creditHash);
                        expect(cr.state).to.equal(CreditState.Defaulted);
                    }

                    beforeEach(async function () {
                        await loadFixture(prepareForDefaultedBillPayment);
                    });

                    describe("When the payment is made within the current billing cycle", function () {
                        async function prepareForMakePaymentInCurrentBillingCycle() {
                            makePaymentDate = triggerDefaultDate.clone().add(2, "hours");
                            await setNextBlockTimestamp(makePaymentDate.unix());
                        }

                        beforeEach(async function () {
                            await loadFixture(prepareForMakePaymentInCurrentBillingCycle);
                        });

                        it("Should allow the borrower to make partial payment that covers part of yield past due", async function () {
                            const cc = await creditManagerContract.getCreditConfig(creditHash);
                            const cr = await creditContract.getCreditRecord(creditHash);
                            const dd = await creditContract.getDueDetail(creditHash);

                            const [yieldPastDue] = await calcYieldDueNew(
                                calendarContract,
                                cc,
                                cr,
                                dd,
                                makePaymentDate,
                                latePaymentGracePeriodInDays,
                            );
                            const paymentAmount = yieldPastDue.sub(toToken(1));
                            await testMakePayment(paymentAmount);
                        });

                        it("Should allow the borrower to make partial payment that covers all of yield past due and part of late fee", async function () {
                            const cc = await creditManagerContract.getCreditConfig(creditHash);
                            const cr = await creditContract.getCreditRecord(creditHash);
                            const dd = await creditContract.getDueDetail(creditHash);

                            const [yieldPastDue] = await calcYieldDueNew(
                                calendarContract,
                                cc,
                                cr,
                                dd,
                                makePaymentDate,
                                latePaymentGracePeriodInDays,
                            );
                            const paymentAmount = yieldPastDue.add(toToken(1));
                            await testMakePayment(paymentAmount);
                        });

                        it("Should allow the borrower to make partial payment that covers all of past due and part of next due", async function () {
                            const cc = await creditManagerContract.getCreditConfig(creditHash);
                            const cr = await creditContract.getCreditRecord(creditHash);
                            const dd = await creditContract.getDueDetail(creditHash);

                            const [yieldPastDue] = await calcYieldDueNew(
                                calendarContract,
                                cc,
                                cr,
                                dd,
                                makePaymentDate,
                                latePaymentGracePeriodInDays,
                            );
                            const [, lateFee] = await calcLateFeeNew(
                                poolConfigContract,
                                calendarContract,
                                cc,
                                cr,
                                dd,
                                makePaymentDate,
                                latePaymentGracePeriodInDays,
                            );
                            const paymentAmount = yieldPastDue.add(lateFee).add(toToken(1));
                            await testMakePayment(paymentAmount);
                        });

                        it("Should allow the borrower to make full payment that covers all of past and next due", async function () {
                            const cc = await creditManagerContract.getCreditConfig(creditHash);
                            const cr = await creditContract.getCreditRecord(creditHash);
                            const dd = await creditContract.getDueDetail(creditHash);

                            const [yieldPastDue, yieldNextDue] = await calcYieldDueNew(
                                calendarContract,
                                cc,
                                cr,
                                dd,
                                makePaymentDate,
                                latePaymentGracePeriodInDays,
                            );
                            const [, lateFee] = await calcLateFeeNew(
                                poolConfigContract,
                                calendarContract,
                                cc,
                                cr,
                                dd,
                                makePaymentDate,
                                latePaymentGracePeriodInDays,
                            );
                            const paymentAmount = yieldPastDue.add(lateFee).add(yieldNextDue);
                            await testMakePayment(paymentAmount);
                        });

                        it("Should allow the borrower to payoff the bill", async function () {
                            const cc = await creditManagerContract.getCreditConfig(creditHash);
                            const cr = await creditContract.getCreditRecord(creditHash);
                            const dd = await creditContract.getDueDetail(creditHash);

                            const [yieldPastDue, yieldNextDue] = await calcYieldDueNew(
                                calendarContract,
                                cc,
                                cr,
                                dd,
                                makePaymentDate,
                                latePaymentGracePeriodInDays,
                            );
                            const [, lateFee] = await calcLateFeeNew(
                                poolConfigContract,
                                calendarContract,
                                cc,
                                cr,
                                dd,
                                makePaymentDate,
                                latePaymentGracePeriodInDays,
                            );
                            const paymentAmount = yieldPastDue
                                .add(lateFee)
                                .add(yieldNextDue)
                                .add(borrowAmount);
                            await testMakePayment(paymentAmount);
                        });

                        it("Should allow the borrower to make multiple payments", async function () {
                            const cc = await creditManagerContract.getCreditConfig(creditHash);
                            let cr = await creditContract.getCreditRecord(creditHash);
                            let dd = await creditContract.getDueDetail(creditHash);

                            const [yieldPastDue, yieldNextDue] = await calcYieldDueNew(
                                calendarContract,
                                cc,
                                cr,
                                dd,
                                makePaymentDate,
                                latePaymentGracePeriodInDays,
                            );
                            const [, lateFee] = await calcLateFeeNew(
                                poolConfigContract,
                                calendarContract,
                                cc,
                                cr,
                                dd,
                                triggerDefaultDate,
                                latePaymentGracePeriodInDays,
                            );

                            // First payment pays off the yield past due and late fee.
                            await testMakePayment(yieldPastDue.add(lateFee));

                            // Second payment pays off the yield next due.
                            const secondPaymentDate = makePaymentDate.clone().add("39", "seconds");
                            setNextBlockTimestamp(secondPaymentDate.unix());
                            await testMakePayment(yieldNextDue, secondPaymentDate);

                            // Third payment pays off the principal.
                            const thirdPaymentDate = secondPaymentDate.clone().add("11", "hours");
                            setNextBlockTimestamp(thirdPaymentDate.unix());
                            await testMakePayment(borrowAmount, thirdPaymentDate);

                            const fourthPaymentDate = thirdPaymentDate
                                .clone()
                                .add(2, "days")
                                .add("21", "hours")
                                .add(1, "second");
                            setNextBlockTimestamp(fourthPaymentDate.unix());
                            await testMakePayment(toToken(1), fourthPaymentDate);
                        });
                    });
                });
            });

            describe("If the principal rate is non-zero", function () {
                async function prepareForMakePayment() {
                    principalRateInBps = 200;
                    await poolConfigContract.connect(poolOwner).setFeeStructure({
                        yieldInBps,
                        minPrincipalRateInBps: principalRateInBps,
                        lateFeeBps,
                    });
                    await approveCredit();
                    await drawdown();
                }

                beforeEach(async function () {
                    await loadFixture(prepareForMakePayment);
                });

                describe("If the bill is currently in good standing", function () {
                    describe("When the payment is made within the current billing cycle", function () {
                        async function prepareForMakePaymentInCurrentBillingCycle() {
                            makePaymentDate = drawdownDate
                                .clone()
                                .add(16, "days")
                                .add(2, "hours")
                                .add(31, "seconds");
                            await setNextBlockTimestamp(makePaymentDate.unix());
                        }

                        beforeEach(async function () {
                            await loadFixture(prepareForMakePaymentInCurrentBillingCycle);
                        });

                        it("Should allow the borrower to make partial payment that covers part of yield next due", async function () {
                            const cc = await creditManagerContract.getCreditConfig(creditHash);
                            const cr = await creditContract.getCreditRecord(creditHash);
                            const dd = await creditContract.getDueDetail(creditHash);

                            const [, yieldNextDue] = await calcYieldDueNew(
                                calendarContract,
                                cc,
                                cr,
                                dd,
                                makePaymentDate,
                                latePaymentGracePeriodInDays,
                            );
                            const paymentAmount = yieldNextDue.sub(toToken(1));
                            await testMakePayment(paymentAmount);
                        });

                        it("Should allow the borrower to make partial payment that covers part of all of yield next due and part of principal next due", async function () {
                            const cc = await creditManagerContract.getCreditConfig(creditHash);
                            const cr = await creditContract.getCreditRecord(creditHash);
                            const dd = await creditContract.getDueDetail(creditHash);

                            const [, yieldNextDue] = await calcYieldDueNew(
                                calendarContract,
                                cc,
                                cr,
                                dd,
                                makePaymentDate,
                                latePaymentGracePeriodInDays,
                            );
                            const paymentAmount = yieldNextDue.add(toToken(1));
                            await testMakePayment(paymentAmount);
                        });

                        it("Should allow the borrower to make full payment that covers part of all of next due and part of unbilled principal", async function () {
                            const cc = await creditManagerContract.getCreditConfig(creditHash);
                            const cr = await creditContract.getCreditRecord(creditHash);
                            const dd = await creditContract.getDueDetail(creditHash);
                            const maturityDate = getMaturityDate(
                                cc.periodDuration,
                                cr.remainingPeriods,
                                drawdownDate.unix(),
                            );

                            const [, yieldNextDue] = await calcYieldDueNew(
                                calendarContract,
                                cc,
                                cr,
                                dd,
                                makePaymentDate,
                                latePaymentGracePeriodInDays,
                            );
                            const [, , principalNextDue] = await calcPrincipalDueNew(
                                calendarContract,
                                cc,
                                cr,
                                dd,
                                makePaymentDate,
                                moment.utc(maturityDate * 1000),
                                latePaymentGracePeriodInDays,
                                principalRateInBps,
                            );
                            const paymentAmount = yieldNextDue
                                .add(principalNextDue)
                                .add(toToken(1));
                            await testMakePayment(paymentAmount);
                        });

                        it("Should allow the borrower to payoff the bill", async function () {
                            const cc = await creditManagerContract.getCreditConfig(creditHash);
                            const cr = await creditContract.getCreditRecord(creditHash);
                            const dd = await creditContract.getDueDetail(creditHash);
                            const maturityDate = getMaturityDate(
                                cc.periodDuration,
                                cr.remainingPeriods,
                                drawdownDate.unix(),
                            );

                            const [, yieldNextDue] = await calcYieldDueNew(
                                calendarContract,
                                cc,
                                cr,
                                dd,
                                makePaymentDate,
                                latePaymentGracePeriodInDays,
                            );
                            const [unbilledPrincipal, , principalNextDue] =
                                await calcPrincipalDueNew(
                                    calendarContract,
                                    cc,
                                    cr,
                                    dd,
                                    makePaymentDate,
                                    moment.utc(maturityDate * 1000),
                                    latePaymentGracePeriodInDays,
                                    principalRateInBps,
                                );
                            const paymentAmount = yieldNextDue
                                .add(principalNextDue)
                                .add(unbilledPrincipal);
                            await testMakePayment(paymentAmount);
                        });

                        it("Should allow the borrower to make payment that covers the entire bill, and only the pay off amount is collected", async function () {
                            const cc = await creditManagerContract.getCreditConfig(creditHash);
                            const cr = await creditContract.getCreditRecord(creditHash);
                            const dd = await creditContract.getDueDetail(creditHash);
                            const maturityDate = getMaturityDate(
                                cc.periodDuration,
                                cr.remainingPeriods,
                                drawdownDate.unix(),
                            );

                            const [, yieldNextDue] = await calcYieldDueNew(
                                calendarContract,
                                cc,
                                cr,
                                dd,
                                makePaymentDate,
                                latePaymentGracePeriodInDays,
                            );
                            const [unbilledPrincipal, , principalNextDue] =
                                await calcPrincipalDueNew(
                                    calendarContract,
                                    cc,
                                    cr,
                                    dd,
                                    makePaymentDate,
                                    moment.utc(maturityDate * 1000),
                                    latePaymentGracePeriodInDays,
                                    principalRateInBps,
                                );
                            const paymentAmount = yieldNextDue
                                .add(principalNextDue)
                                .add(unbilledPrincipal)
                                .add(toToken(1));
                            await testMakePayment(paymentAmount);
                        });

                        it("Should allow the borrower to make multiple payments", async function () {
                            const cc = await creditManagerContract.getCreditConfig(creditHash);
                            const cr = await creditContract.getCreditRecord(creditHash);
                            const dd = await creditContract.getDueDetail(creditHash);
                            const maturityDate = getMaturityDate(
                                cc.periodDuration,
                                cr.remainingPeriods,
                                drawdownDate.unix(),
                            );

                            const [, yieldNextDue] = await calcYieldDueNew(
                                calendarContract,
                                cc,
                                cr,
                                dd,
                                makePaymentDate,
                                latePaymentGracePeriodInDays,
                            );
                            const [unbilledPrincipal, , principalNextDue] =
                                await calcPrincipalDueNew(
                                    calendarContract,
                                    cc,
                                    cr,
                                    dd,
                                    makePaymentDate,
                                    moment.utc(maturityDate * 1000),
                                    latePaymentGracePeriodInDays,
                                    principalRateInBps,
                                );

                            // Make a series of payment gradually and eventually pay off the bill.
                            await testMakePayment(yieldNextDue);

                            const secondPaymentDate = makePaymentDate
                                .clone()
                                .add(1, "day")
                                .add(4, "hours");
                            setNextBlockTimestamp(secondPaymentDate.unix());
                            await testMakePayment(principalNextDue, secondPaymentDate);

                            const thirdPaymentDate = secondPaymentDate.clone().add(3, "hours");
                            setNextBlockTimestamp(thirdPaymentDate.unix());
                            await testMakePayment(unbilledPrincipal, thirdPaymentDate);

                            const fourthPaymentDate = thirdPaymentDate.clone().add(58, "minutes");
                            setNextBlockTimestamp(fourthPaymentDate.unix());
                            await testMakePayment(toToken(1), thirdPaymentDate);
                        });
                    });

                    describe("When the payment is made after the due date of the current billing cycle, but within the late payment grace period", function () {
                        async function prepareForMakePaymentWithinLatePaymentGracePeriod() {
                            makePaymentDate = firstDueDate
                                .clone()
                                .add(latePaymentGracePeriodInDays, "days")
                                .subtract(1, "second");
                            await setNextBlockTimestamp(makePaymentDate.unix());
                        }

                        beforeEach(async function () {
                            await loadFixture(prepareForMakePaymentWithinLatePaymentGracePeriod);
                        });

                        it("Should allow the borrower to make partial payment that covers part of yield next due", async function () {
                            const cc = await creditManagerContract.getCreditConfig(creditHash);
                            const cr = await creditContract.getCreditRecord(creditHash);
                            const dd = await creditContract.getDueDetail(creditHash);

                            const [, yieldNextDue] = await calcYieldDueNew(
                                calendarContract,
                                cc,
                                cr,
                                dd,
                                makePaymentDate,
                                latePaymentGracePeriodInDays,
                            );
                            const paymentAmount = yieldNextDue.sub(toToken(1));
                            await testMakePayment(paymentAmount);
                        });

                        it("Should allow the borrower to make partial payment that covers part of all of yield next due and part of principal next due", async function () {
                            const cc = await creditManagerContract.getCreditConfig(creditHash);
                            const cr = await creditContract.getCreditRecord(creditHash);
                            const dd = await creditContract.getDueDetail(creditHash);

                            const [, yieldNextDue] = await calcYieldDueNew(
                                calendarContract,
                                cc,
                                cr,
                                dd,
                                makePaymentDate,
                                latePaymentGracePeriodInDays,
                            );
                            const paymentAmount = yieldNextDue.add(toToken(1));
                            await testMakePayment(paymentAmount);
                        });

                        it("Should allow the borrower to make full payment that covers all of next due and part of unbilled principal", async function () {
                            const cc = await creditManagerContract.getCreditConfig(creditHash);
                            const cr = await creditContract.getCreditRecord(creditHash);
                            const dd = await creditContract.getDueDetail(creditHash);
                            const maturityDate = getMaturityDate(
                                cc.periodDuration,
                                cr.remainingPeriods,
                                drawdownDate.unix(),
                            );

                            const [, yieldNextDue] = await calcYieldDueNew(
                                calendarContract,
                                cc,
                                cr,
                                dd,
                                makePaymentDate,
                                latePaymentGracePeriodInDays,
                            );
                            const [, , principalNextDue] = await calcPrincipalDueNew(
                                calendarContract,
                                cc,
                                cr,
                                dd,
                                makePaymentDate,
                                moment.utc(maturityDate * 1000),
                                latePaymentGracePeriodInDays,
                                principalRateInBps,
                            );
                            const paymentAmount = yieldNextDue
                                .add(principalNextDue)
                                .add(toToken(1));
                            await testMakePayment(paymentAmount);
                        });

                        it("Should allow the borrower to payoff the bill", async function () {
                            const cc = await creditManagerContract.getCreditConfig(creditHash);
                            const cr = await creditContract.getCreditRecord(creditHash);
                            const dd = await creditContract.getDueDetail(creditHash);
                            const maturityDate = getMaturityDate(
                                cc.periodDuration,
                                cr.remainingPeriods,
                                drawdownDate.unix(),
                            );

                            const [, yieldNextDue] = await calcYieldDueNew(
                                calendarContract,
                                cc,
                                cr,
                                dd,
                                makePaymentDate,
                                latePaymentGracePeriodInDays,
                            );
                            const [unbilledPrincipal, , principalNextDue] =
                                await calcPrincipalDueNew(
                                    calendarContract,
                                    cc,
                                    cr,
                                    dd,
                                    makePaymentDate,
                                    moment.utc(maturityDate * 1000),
                                    latePaymentGracePeriodInDays,
                                    principalRateInBps,
                                );
                            const paymentAmount = yieldNextDue
                                .add(principalNextDue)
                                .add(unbilledPrincipal);
                            await testMakePayment(paymentAmount);
                        });

                        it("Should allow the borrower to make payment that covers the entire bill, and only the pay off amount is collected", async function () {
                            const cc = await creditManagerContract.getCreditConfig(creditHash);
                            const cr = await creditContract.getCreditRecord(creditHash);
                            const dd = await creditContract.getDueDetail(creditHash);
                            const maturityDate = getMaturityDate(
                                cc.periodDuration,
                                cr.remainingPeriods,
                                drawdownDate.unix(),
                            );

                            const [, yieldNextDue] = await calcYieldDueNew(
                                calendarContract,
                                cc,
                                cr,
                                dd,
                                makePaymentDate,
                                latePaymentGracePeriodInDays,
                            );
                            const [unbilledPrincipal, , principalNextDue] =
                                await calcPrincipalDueNew(
                                    calendarContract,
                                    cc,
                                    cr,
                                    dd,
                                    makePaymentDate,
                                    moment.utc(maturityDate * 1000),
                                    latePaymentGracePeriodInDays,
                                    principalRateInBps,
                                );
                            const paymentAmount = yieldNextDue
                                .add(principalNextDue)
                                .add(unbilledPrincipal)
                                .add(toToken(1));
                            await testMakePayment(paymentAmount);
                        });

                        it("Should allow the borrower to make multiple payments", async function () {
                            const cc = await creditManagerContract.getCreditConfig(creditHash);
                            const cr = await creditContract.getCreditRecord(creditHash);
                            const dd = await creditContract.getDueDetail(creditHash);
                            const maturityDate = getMaturityDate(
                                cc.periodDuration,
                                cr.remainingPeriods,
                                drawdownDate.unix(),
                            );

                            const [, yieldNextDue] = await calcYieldDueNew(
                                calendarContract,
                                cc,
                                cr,
                                dd,
                                makePaymentDate,
                                latePaymentGracePeriodInDays,
                            );
                            const [unbilledPrincipal, , principalNextDue] =
                                await calcPrincipalDueNew(
                                    calendarContract,
                                    cc,
                                    cr,
                                    dd,
                                    makePaymentDate,
                                    moment.utc(maturityDate * 1000),
                                    latePaymentGracePeriodInDays,
                                    principalRateInBps,
                                );

                            await testMakePayment(yieldNextDue);

                            const secondPaymentDate = makePaymentDate
                                .clone()
                                .add(1, "day")
                                .add("4", "hours")
                                .add(5, "minutes");
                            setNextBlockTimestamp(secondPaymentDate.unix());
                            await testMakePayment(principalNextDue, secondPaymentDate);

                            const thirdPaymentDate = secondPaymentDate.clone().add(38, "minutes");
                            setNextBlockTimestamp(thirdPaymentDate.unix());
                            await testMakePayment(unbilledPrincipal, thirdPaymentDate);

                            const fourthPaymentDate = thirdPaymentDate.clone().add(1, "hour");
                            setNextBlockTimestamp(fourthPaymentDate.unix());
                            await testMakePayment(toToken(1), thirdPaymentDate);
                        });
                    });

                    describe("When the payment is made after the late payment grace period", function () {
                        async function prepareForMakePaymentAfterLatePaymentGracePeriod() {
                            makePaymentDate = firstDueDate
                                .clone()
                                .add(latePaymentGracePeriodInDays, "days")
                                .add(1, "second");
                            await setNextBlockTimestamp(makePaymentDate.unix());
                        }

                        beforeEach(async function () {
                            await loadFixture(prepareForMakePaymentAfterLatePaymentGracePeriod);
                        });

                        it("Should allow the borrower to make partial payment that covers part of yield past due", async function () {
                            const cc = await creditManagerContract.getCreditConfig(creditHash);
                            const cr = await creditContract.getCreditRecord(creditHash);
                            const dd = await creditContract.getDueDetail(creditHash);

                            const [yieldPastDue] = await calcYieldDueNew(
                                calendarContract,
                                cc,
                                cr,
                                dd,
                                makePaymentDate,
                                latePaymentGracePeriodInDays,
                            );
                            const paymentAmount = yieldPastDue.sub(toToken(1));
                            await testMakePayment(paymentAmount);
                        });

                        it("Should allow the borrower to make partial payment that covers all of yield past due and part of principal past due", async function () {
                            const cc = await creditManagerContract.getCreditConfig(creditHash);
                            const cr = await creditContract.getCreditRecord(creditHash);
                            const dd = await creditContract.getDueDetail(creditHash);

                            const [yieldPastDue] = await calcYieldDueNew(
                                calendarContract,
                                cc,
                                cr,
                                dd,
                                makePaymentDate,
                                latePaymentGracePeriodInDays,
                            );
                            const paymentAmount = yieldPastDue.add(toToken(1));
                            await testMakePayment(paymentAmount);
                        });

                        it("Should allow the borrower to make partial payment that covers all of yield and late fee and part of principal past due", async function () {
                            const cc = await creditManagerContract.getCreditConfig(creditHash);
                            const cr = await creditContract.getCreditRecord(creditHash);
                            const dd = await creditContract.getDueDetail(creditHash);

                            const [yieldPastDue] = await calcYieldDueNew(
                                calendarContract,
                                cc,
                                cr,
                                dd,
                                makePaymentDate,
                                latePaymentGracePeriodInDays,
                            );
                            const [, lateFee] = await calcLateFeeNew(
                                poolConfigContract,
                                calendarContract,
                                cc,
                                cr,
                                dd,
                                makePaymentDate,
                                latePaymentGracePeriodInDays,
                            );
                            const paymentAmount = yieldPastDue.add(lateFee).add(toToken(1));
                            await testMakePayment(paymentAmount);
                        });

                        it("Should allow the borrower to make partial payment that covers all of past due and part of next due", async function () {
                            const cc = await creditManagerContract.getCreditConfig(creditHash);
                            const cr = await creditContract.getCreditRecord(creditHash);
                            const dd = await creditContract.getDueDetail(creditHash);
                            const maturityDate = getMaturityDate(
                                cc.periodDuration,
                                cr.remainingPeriods,
                                drawdownDate.unix(),
                            );

                            const [yieldPastDue] = await calcYieldDueNew(
                                calendarContract,
                                cc,
                                cr,
                                dd,
                                makePaymentDate,
                                latePaymentGracePeriodInDays,
                            );
                            const [, principalPastDue] = await calcPrincipalDueNew(
                                calendarContract,
                                cc,
                                cr,
                                dd,
                                makePaymentDate,
                                moment.utc(maturityDate * 1000),
                                latePaymentGracePeriodInDays,
                                principalRateInBps,
                            );
                            const [, lateFee] = await calcLateFeeNew(
                                poolConfigContract,
                                calendarContract,
                                cc,
                                cr,
                                dd,
                                makePaymentDate,
                                latePaymentGracePeriodInDays,
                            );
                            const paymentAmount = yieldPastDue
                                .add(principalPastDue)
                                .add(lateFee)
                                .add(toToken(1));
                            await testMakePayment(paymentAmount);
                        });

                        it("Should allow the borrower to make full payment that covers all of past and next due", async function () {
                            const cc = await creditManagerContract.getCreditConfig(creditHash);
                            const cr = await creditContract.getCreditRecord(creditHash);
                            const dd = await creditContract.getDueDetail(creditHash);
                            const maturityDate = getMaturityDate(
                                cc.periodDuration,
                                cr.remainingPeriods,
                                drawdownDate.unix(),
                            );

                            const [yieldPastDue, yieldNextDue] = await calcYieldDueNew(
                                calendarContract,
                                cc,
                                cr,
                                dd,
                                makePaymentDate,
                                latePaymentGracePeriodInDays,
                            );
                            const [principalPastDue, principalNextDue] = await calcPrincipalDueNew(
                                calendarContract,
                                cc,
                                cr,
                                dd,
                                makePaymentDate,
                                moment.utc(maturityDate * 1000),
                                latePaymentGracePeriodInDays,
                                principalRateInBps,
                            );
                            const [, lateFee] = await calcLateFeeNew(
                                poolConfigContract,
                                calendarContract,
                                cc,
                                cr,
                                dd,
                                makePaymentDate,
                                latePaymentGracePeriodInDays,
                            );
                            const paymentAmount = yieldPastDue
                                .add(principalPastDue)
                                .add(lateFee)
                                .add(yieldNextDue)
                                .add(principalNextDue);
                            await testMakePayment(paymentAmount);
                        });

                        it("Should allow the borrower to payoff the bill", async function () {
                            const cc = await creditManagerContract.getCreditConfig(creditHash);
                            const cr = await creditContract.getCreditRecord(creditHash);
                            const dd = await creditContract.getDueDetail(creditHash);
                            const maturityDate = getMaturityDate(
                                cc.periodDuration,
                                cr.remainingPeriods,
                                drawdownDate.unix(),
                            );

                            const [yieldPastDue, yieldNextDue] = await calcYieldDueNew(
                                calendarContract,
                                cc,
                                cr,
                                dd,
                                makePaymentDate,
                                latePaymentGracePeriodInDays,
                            );
                            const [unbilledPrincipal, principalPastDue, principalNextDue] =
                                await calcPrincipalDueNew(
                                    calendarContract,
                                    cc,
                                    cr,
                                    dd,
                                    makePaymentDate,
                                    moment.utc(maturityDate * 1000),
                                    latePaymentGracePeriodInDays,
                                    principalRateInBps,
                                );
                            const [, lateFee] = await calcLateFeeNew(
                                poolConfigContract,
                                calendarContract,
                                cc,
                                cr,
                                dd,
                                makePaymentDate,
                                latePaymentGracePeriodInDays,
                            );
                            const paymentAmount = yieldPastDue
                                .add(principalPastDue)
                                .add(lateFee)
                                .add(yieldNextDue)
                                .add(principalNextDue)
                                .add(unbilledPrincipal);
                            await testMakePayment(paymentAmount);
                        });

                        it("Should allow the borrower to make payment that covers the entire bill, and only the pay off amount is collected", async function () {
                            const cc = await creditManagerContract.getCreditConfig(creditHash);
                            const cr = await creditContract.getCreditRecord(creditHash);
                            const dd = await creditContract.getDueDetail(creditHash);
                            const maturityDate = getMaturityDate(
                                cc.periodDuration,
                                cr.remainingPeriods,
                                drawdownDate.unix(),
                            );

                            const [yieldPastDue, yieldNextDue] = await calcYieldDueNew(
                                calendarContract,
                                cc,
                                cr,
                                dd,
                                makePaymentDate,
                                latePaymentGracePeriodInDays,
                            );
                            const [unbilledPrincipal, principalPastDue, principalNextDue] =
                                await calcPrincipalDueNew(
                                    calendarContract,
                                    cc,
                                    cr,
                                    dd,
                                    makePaymentDate,
                                    moment.utc(maturityDate * 1000),
                                    latePaymentGracePeriodInDays,
                                    principalRateInBps,
                                );
                            const paymentAmount = yieldPastDue
                                .add(yieldNextDue)
                                .add(principalPastDue)
                                .add(principalNextDue)
                                .add(unbilledPrincipal)
                                .add(toToken(1));
                            await testMakePayment(paymentAmount);
                        });

                        it("Should allow the borrower to make multiple payments", async function () {
                            const cc = await creditManagerContract.getCreditConfig(creditHash);
                            const cr = await creditContract.getCreditRecord(creditHash);
                            const dd = await creditContract.getDueDetail(creditHash);
                            const maturityDate = getMaturityDate(
                                cc.periodDuration,
                                cr.remainingPeriods,
                                drawdownDate.unix(),
                            );

                            const [yieldPastDue, yieldNextDue] = await calcYieldDueNew(
                                calendarContract,
                                cc,
                                cr,
                                dd,
                                makePaymentDate,
                                latePaymentGracePeriodInDays,
                            );
                            const [unbilledPrincipal, principalPastDue, principalNextDue] =
                                await calcPrincipalDueNew(
                                    calendarContract,
                                    cc,
                                    cr,
                                    dd,
                                    makePaymentDate,
                                    moment.utc(maturityDate * 1000),
                                    latePaymentGracePeriodInDays,
                                    principalRateInBps,
                                );
                            const [, lateFee] = await calcLateFeeNew(
                                poolConfigContract,
                                calendarContract,
                                cc,
                                cr,
                                dd,
                                makePaymentDate,
                                latePaymentGracePeriodInDays,
                            );

                            await testMakePayment(yieldPastDue);

                            const secondPaymentDate = makePaymentDate
                                .clone()
                                .add(1, "day")
                                .add("4", "hours")
                                .add(5, "minutes");
                            setNextBlockTimestamp(secondPaymentDate.unix());
                            await testMakePayment(lateFee, secondPaymentDate);

                            const thirdPaymentDate = secondPaymentDate
                                .clone()
                                .add("39", "seconds");
                            setNextBlockTimestamp(thirdPaymentDate.unix());
                            await testMakePayment(yieldNextDue, thirdPaymentDate);

                            const fourthPaymentDate = thirdPaymentDate.clone().add("11", "hours");
                            setNextBlockTimestamp(fourthPaymentDate.unix());
                            await testMakePayment(principalNextDue, fourthPaymentDate);

                            const fifthPaymentDate = fourthPaymentDate
                                .clone()
                                .add(2, "days")
                                .add("21", "hours")
                                .add(1, "second");
                            setNextBlockTimestamp(fifthPaymentDate.unix());
                            await testMakePayment(unbilledPrincipal, fifthPaymentDate);

                            const sixthPaymentDate = fifthPaymentDate.clone().add(46, "seconds");
                            setNextBlockTimestamp(sixthPaymentDate.unix());
                            await testMakePayment(toToken(1), sixthPaymentDate);
                        });
                    });

                    describe("When the payment is in the final period", function () {
                        async function prepareForMakePaymentInFinalPeriod() {
                            makePaymentDate = drawdownDate
                                .clone()
                                .add(remainingPeriods - 1, "months");
                            await setNextBlockTimestamp(makePaymentDate.unix());
                        }

                        beforeEach(async function () {
                            await loadFixture(prepareForMakePaymentInFinalPeriod);
                        });

                        it("Should allow the borrower to make partial payment that covers part of yield past due", async function () {
                            const cc = await creditManagerContract.getCreditConfig(creditHash);
                            const cr = await creditContract.getCreditRecord(creditHash);
                            const dd = await creditContract.getDueDetail(creditHash);

                            const [yieldPastDue] = await calcYieldDueNew(
                                calendarContract,
                                cc,
                                cr,
                                dd,
                                makePaymentDate,
                                latePaymentGracePeriodInDays,
                            );
                            const paymentAmount = yieldPastDue.sub(toToken(1));
                            await testMakePayment(paymentAmount);
                        });

                        it("Should allow the borrower to make partial payment that covers all of yield past due and part of principal past due", async function () {
                            const cc = await creditManagerContract.getCreditConfig(creditHash);
                            const cr = await creditContract.getCreditRecord(creditHash);
                            const dd = await creditContract.getDueDetail(creditHash);

                            const [yieldPastDue] = await calcYieldDueNew(
                                calendarContract,
                                cc,
                                cr,
                                dd,
                                makePaymentDate,
                                latePaymentGracePeriodInDays,
                            );
                            const paymentAmount = yieldPastDue.add(toToken(1));
                            await testMakePayment(paymentAmount);
                        });

                        it("Should allow the borrower to make partial payment that covers all of yield past due and late fee and part of principal past due", async function () {
                            const cc = await creditManagerContract.getCreditConfig(creditHash);
                            const cr = await creditContract.getCreditRecord(creditHash);
                            const dd = await creditContract.getDueDetail(creditHash);

                            const [yieldPastDue] = await calcYieldDueNew(
                                calendarContract,
                                cc,
                                cr,
                                dd,
                                makePaymentDate,
                                latePaymentGracePeriodInDays,
                            );
                            const [, lateFee] = await calcLateFeeNew(
                                poolConfigContract,
                                calendarContract,
                                cc,
                                cr,
                                dd,
                                makePaymentDate,
                                latePaymentGracePeriodInDays,
                            );
                            const paymentAmount = yieldPastDue.add(lateFee).add(toToken(1));
                            await testMakePayment(paymentAmount);
                        });

                        it("Should allow the borrower to make partial payment that covers all of past due and part of next due", async function () {
                            const cc = await creditManagerContract.getCreditConfig(creditHash);
                            const cr = await creditContract.getCreditRecord(creditHash);
                            const dd = await creditContract.getDueDetail(creditHash);
                            const maturityDate = getMaturityDate(
                                cc.periodDuration,
                                cr.remainingPeriods,
                                drawdownDate.unix(),
                            );

                            const [yieldPastDue] = await calcYieldDueNew(
                                calendarContract,
                                cc,
                                cr,
                                dd,
                                makePaymentDate,
                                latePaymentGracePeriodInDays,
                            );
                            const [, principalPastDue] = await calcPrincipalDueNew(
                                calendarContract,
                                cc,
                                cr,
                                dd,
                                makePaymentDate,
                                moment.utc(maturityDate * 1000),
                                latePaymentGracePeriodInDays,
                                principalRateInBps,
                            );
                            const [, lateFee] = await calcLateFeeNew(
                                poolConfigContract,
                                calendarContract,
                                cc,
                                cr,
                                dd,
                                makePaymentDate,
                                latePaymentGracePeriodInDays,
                            );
                            const paymentAmount = yieldPastDue
                                .add(principalPastDue)
                                .add(lateFee)
                                .add(toToken(1));
                            await testMakePayment(paymentAmount);
                        });

                        it("Should allow the borrower to make full payment that covers all of past and next due", async function () {
                            const cc = await creditManagerContract.getCreditConfig(creditHash);
                            const cr = await creditContract.getCreditRecord(creditHash);
                            const dd = await creditContract.getDueDetail(creditHash);
                            const maturityDate = getMaturityDate(
                                cc.periodDuration,
                                cr.remainingPeriods,
                                drawdownDate.unix(),
                            );

                            const [yieldPastDue, yieldNextDue] = await calcYieldDueNew(
                                calendarContract,
                                cc,
                                cr,
                                dd,
                                makePaymentDate,
                                latePaymentGracePeriodInDays,
                            );
                            const [principalPastDue, principalNextDue] = await calcPrincipalDueNew(
                                calendarContract,
                                cc,
                                cr,
                                dd,
                                makePaymentDate,
                                moment.utc(maturityDate * 1000),
                                latePaymentGracePeriodInDays,
                                principalRateInBps,
                            );
                            const [, lateFee] = await calcLateFeeNew(
                                poolConfigContract,
                                calendarContract,
                                cc,
                                cr,
                                dd,
                                makePaymentDate,
                                latePaymentGracePeriodInDays,
                            );
                            const paymentAmount = yieldPastDue
                                .add(principalPastDue)
                                .add(lateFee)
                                .add(yieldNextDue)
                                .add(principalNextDue);
                            await testMakePayment(paymentAmount);
                        });

                        it("Should allow the borrower to payoff the bill and close the credit line", async function () {
                            const cc = await creditManagerContract.getCreditConfig(creditHash);
                            const cr = await creditContract.getCreditRecord(creditHash);
                            const dd = await creditContract.getDueDetail(creditHash);
                            const maturityDate = getMaturityDate(
                                cc.periodDuration,
                                cr.remainingPeriods,
                                drawdownDate.unix(),
                            );

                            const [yieldPastDue, yieldNextDue] = await calcYieldDueNew(
                                calendarContract,
                                cc,
                                cr,
                                dd,
                                makePaymentDate,
                                latePaymentGracePeriodInDays,
                            );
                            const [unbilledPrincipal, principalPastDue, principalNextDue] =
                                await calcPrincipalDueNew(
                                    calendarContract,
                                    cc,
                                    cr,
                                    dd,
                                    makePaymentDate,
                                    moment.utc(maturityDate * 1000),
                                    latePaymentGracePeriodInDays,
                                    principalRateInBps,
                                );
                            const [, lateFee] = await calcLateFeeNew(
                                poolConfigContract,
                                calendarContract,
                                cc,
                                cr,
                                dd,
                                makePaymentDate,
                                latePaymentGracePeriodInDays,
                            );
                            const paymentAmount = yieldPastDue
                                .add(principalPastDue)
                                .add(lateFee)
                                .add(yieldNextDue)
                                .add(principalNextDue)
                                .add(unbilledPrincipal);
                            await testMakePayment(paymentAmount);

                            // Payment should no longer be allowed after the credit line is deleted.
                            await expect(
                                creditContract
                                    .connect(borrower)
                                    .makePayment(borrower.getAddress(), paymentAmount),
                            ).to.be.revertedWithCustomError(
                                creditContract,
                                "CreditNotInStateForMakingPayment",
                            );
                        });

                        it("Should allow the borrower to make payment that covers the entire bill, and only the pay off amount is collected", async function () {
                            const cc = await creditManagerContract.getCreditConfig(creditHash);
                            const cr = await creditContract.getCreditRecord(creditHash);
                            const dd = await creditContract.getDueDetail(creditHash);
                            const maturityDate = getMaturityDate(
                                cc.periodDuration,
                                cr.remainingPeriods,
                                drawdownDate.unix(),
                            );

                            const [yieldPastDue, yieldNextDue] = await calcYieldDueNew(
                                calendarContract,
                                cc,
                                cr,
                                dd,
                                makePaymentDate,
                                latePaymentGracePeriodInDays,
                            );
                            const [unbilledPrincipal, principalPastDue, principalNextDue] =
                                await calcPrincipalDueNew(
                                    calendarContract,
                                    cc,
                                    cr,
                                    dd,
                                    makePaymentDate,
                                    moment.utc(maturityDate * 1000),
                                    latePaymentGracePeriodInDays,
                                    principalRateInBps,
                                );
                            const paymentAmount = yieldPastDue
                                .add(yieldNextDue)
                                .add(principalPastDue)
                                .add(principalNextDue)
                                .add(unbilledPrincipal)
                                .add(toToken(1));
                        });
                    });

                    describe("When the payment is made after maturity date", function () {
                        async function prepareForMakePaymentAfterMaturityDate() {
                            makePaymentDate = drawdownDate
                                .clone()
                                .add(remainingPeriods, "months")
                                .add(latePaymentGracePeriodInDays + 1, "days")
                                .add(58, "minutes");
                            await setNextBlockTimestamp(makePaymentDate.unix());
                        }

                        beforeEach(async function () {
                            await loadFixture(prepareForMakePaymentAfterMaturityDate);
                        });

                        it("Should allow the borrower to make partial payment that covers part of yield past due", async function () {
                            const cc = await creditManagerContract.getCreditConfig(creditHash);
                            const cr = await creditContract.getCreditRecord(creditHash);
                            const dd = await creditContract.getDueDetail(creditHash);

                            const [yieldPastDue] = await calcYieldDueNew(
                                calendarContract,
                                cc,
                                cr,
                                dd,
                                makePaymentDate,
                                latePaymentGracePeriodInDays,
                            );
                            const paymentAmount = yieldPastDue.sub(toToken(1));
                            await testMakePayment(paymentAmount);
                        });

                        it("Should allow the borrower to make partial payment that covers all of yield past due and part of principal past due", async function () {
                            const cc = await creditManagerContract.getCreditConfig(creditHash);
                            const cr = await creditContract.getCreditRecord(creditHash);
                            const dd = await creditContract.getDueDetail(creditHash);

                            const [yieldPastDue] = await calcYieldDueNew(
                                calendarContract,
                                cc,
                                cr,
                                dd,
                                makePaymentDate,
                                latePaymentGracePeriodInDays,
                            );
                            const paymentAmount = yieldPastDue.add(toToken(1));
                            await testMakePayment(paymentAmount);
                        });

                        it("Should allow the borrower to make partial payment that covers all of yield past due and late fee and part of principal past due", async function () {
                            const cc = await creditManagerContract.getCreditConfig(creditHash);
                            const cr = await creditContract.getCreditRecord(creditHash);
                            const dd = await creditContract.getDueDetail(creditHash);

                            const [yieldPastDue] = await calcYieldDueNew(
                                calendarContract,
                                cc,
                                cr,
                                dd,
                                makePaymentDate,
                                latePaymentGracePeriodInDays,
                            );
                            const [, lateFee] = await calcLateFeeNew(
                                poolConfigContract,
                                calendarContract,
                                cc,
                                cr,
                                dd,
                                makePaymentDate,
                                latePaymentGracePeriodInDays,
                            );
                            const paymentAmount = yieldPastDue.add(lateFee).add(toToken(1));
                            await testMakePayment(paymentAmount);
                        });

                        it("Should allow the borrower to payoff the bill and close the credit line", async function () {
                            const cc = await creditManagerContract.getCreditConfig(creditHash);
                            const cr = await creditContract.getCreditRecord(creditHash);
                            const dd = await creditContract.getDueDetail(creditHash);
                            const maturityDate = getMaturityDate(
                                cc.periodDuration,
                                cr.remainingPeriods,
                                drawdownDate.unix(),
                            );

                            const [yieldPastDue, yieldNextDue] = await calcYieldDueNew(
                                calendarContract,
                                cc,
                                cr,
                                dd,
                                makePaymentDate,
                                latePaymentGracePeriodInDays,
                            );
                            const [unbilledPrincipal, principalPastDue, principalNextDue] =
                                await calcPrincipalDueNew(
                                    calendarContract,
                                    cc,
                                    cr,
                                    dd,
                                    makePaymentDate,
                                    moment.utc(maturityDate * 1000),
                                    latePaymentGracePeriodInDays,
                                    principalRateInBps,
                                );
                            const [, lateFee] = await calcLateFeeNew(
                                poolConfigContract,
                                calendarContract,
                                cc,
                                cr,
                                dd,
                                makePaymentDate,
                                latePaymentGracePeriodInDays,
                            );
                            const paymentAmount = yieldPastDue
                                .add(principalPastDue)
                                .add(lateFee)
                                .add(yieldNextDue)
                                .add(principalNextDue)
                                .add(unbilledPrincipal);
                            await testMakePayment(paymentAmount);

                            // Payment should no longer be allowed after the credit line is deleted.
                            await expect(
                                creditContract
                                    .connect(borrower)
                                    .makePayment(borrower.getAddress(), paymentAmount),
                            ).to.be.revertedWithCustomError(
                                creditContract,
                                "CreditNotInStateForMakingPayment",
                            );
                        });

                        it("Should allow the borrower to make payment that covers the entire bill, and only the pay off amount is collected", async function () {
                            const cc = await creditManagerContract.getCreditConfig(creditHash);
                            const cr = await creditContract.getCreditRecord(creditHash);
                            const dd = await creditContract.getDueDetail(creditHash);
                            const maturityDate = getMaturityDate(
                                cc.periodDuration,
                                cr.remainingPeriods,
                                drawdownDate.unix(),
                            );

                            const [yieldPastDue, yieldNextDue] = await calcYieldDueNew(
                                calendarContract,
                                cc,
                                cr,
                                dd,
                                makePaymentDate,
                                latePaymentGracePeriodInDays,
                            );
                            const [unbilledPrincipal, principalPastDue, principalNextDue] =
                                await calcPrincipalDueNew(
                                    calendarContract,
                                    cc,
                                    cr,
                                    dd,
                                    makePaymentDate,
                                    moment.utc(maturityDate * 1000),
                                    latePaymentGracePeriodInDays,
                                    principalRateInBps,
                                );
                            const paymentAmount = yieldPastDue
                                .add(yieldNextDue)
                                .add(principalPastDue)
                                .add(principalNextDue)
                                .add(unbilledPrincipal)
                                .add(toToken(1));
                        });
                    });
                });

                describe("If the bill is delayed", function () {
                    let billRefreshDate: moment.Moment;

                    async function prepareForLateBillPayment() {
                        // Refresh the credit many cycles after drawdown so that the bill is delayed
                        // at the time payment is made.
                        billRefreshDate = drawdownDate
                            .clone()
                            .add(2, "months")
                            .add(2, "days")
                            .add(4, "hours");
                        await setNextBlockTimestamp(billRefreshDate.unix());
                        await creditManagerContract.refreshCredit(borrower.getAddress());
                        const cr = await creditContract.getCreditRecord(creditHash);
                        expect(cr.state).to.equal(CreditState.Delayed);
                    }

                    beforeEach(async function () {
                        await loadFixture(prepareForLateBillPayment);
                    });

                    describe("When the payment is made within the current billing cycle", function () {
                        async function prepareForMakePaymentInCurrentBillingCycle() {
                            makePaymentDate = billRefreshDate.clone().add(2, "hours");
                            await setNextBlockTimestamp(makePaymentDate.unix());
                        }

                        beforeEach(async function () {
                            await loadFixture(prepareForMakePaymentInCurrentBillingCycle);
                        });

                        it("Should allow the borrower to make partial payment that covers part of yield past due", async function () {
                            const cc = await creditManagerContract.getCreditConfig(creditHash);
                            const cr = await creditContract.getCreditRecord(creditHash);
                            const dd = await creditContract.getDueDetail(creditHash);

                            const [yieldPastDue] = await calcYieldDueNew(
                                calendarContract,
                                cc,
                                cr,
                                dd,
                                makePaymentDate,
                                latePaymentGracePeriodInDays,
                            );
                            const paymentAmount = yieldPastDue.sub(toToken(1));
                            await testMakePayment(paymentAmount);
                        });

                        it("Should allow the borrower to make partial payment that covers all of yield past due and part of principal past due", async function () {
                            const cc = await creditManagerContract.getCreditConfig(creditHash);
                            const cr = await creditContract.getCreditRecord(creditHash);
                            const dd = await creditContract.getDueDetail(creditHash);

                            const [yieldPastDue] = await calcYieldDueNew(
                                calendarContract,
                                cc,
                                cr,
                                dd,
                                makePaymentDate,
                                latePaymentGracePeriodInDays,
                            );
                            const paymentAmount = yieldPastDue.add(toToken(1));
                            await testMakePayment(paymentAmount);
                        });

                        it("Should allow the borrower to make partial payment that covers all of yield past due and late fee and part of principal past due", async function () {
                            const cc = await creditManagerContract.getCreditConfig(creditHash);
                            const cr = await creditContract.getCreditRecord(creditHash);
                            const dd = await creditContract.getDueDetail(creditHash);

                            const [yieldPastDue] = await calcYieldDueNew(
                                calendarContract,
                                cc,
                                cr,
                                dd,
                                makePaymentDate,
                                latePaymentGracePeriodInDays,
                            );
                            const [, lateFee] = await calcLateFeeNew(
                                poolConfigContract,
                                calendarContract,
                                cc,
                                cr,
                                dd,
                                makePaymentDate,
                                latePaymentGracePeriodInDays,
                            );
                            const paymentAmount = yieldPastDue.add(lateFee).add(toToken(1));
                            await testMakePayment(paymentAmount);
                        });

                        it("Should allow the borrower to make partial payment that covers all of past due and part of next due", async function () {
                            const cc = await creditManagerContract.getCreditConfig(creditHash);
                            const cr = await creditContract.getCreditRecord(creditHash);
                            const dd = await creditContract.getDueDetail(creditHash);
                            const maturityDate = getMaturityDate(
                                cc.periodDuration,
                                cr.remainingPeriods,
                                drawdownDate.unix(),
                            );

                            const [yieldPastDue] = await calcYieldDueNew(
                                calendarContract,
                                cc,
                                cr,
                                dd,
                                makePaymentDate,
                                latePaymentGracePeriodInDays,
                            );
                            const [, principalPastDue] = await calcPrincipalDueNew(
                                calendarContract,
                                cc,
                                cr,
                                dd,
                                makePaymentDate,
                                moment.utc(maturityDate * 1000),
                                latePaymentGracePeriodInDays,
                                principalRateInBps,
                            );
                            const [, lateFee] = await calcLateFeeNew(
                                poolConfigContract,
                                calendarContract,
                                cc,
                                cr,
                                dd,
                                makePaymentDate,
                                latePaymentGracePeriodInDays,
                            );
                            const paymentAmount = yieldPastDue
                                .add(principalPastDue)
                                .add(lateFee)
                                .add(toToken(1));
                            await testMakePayment(paymentAmount);
                        });

                        it("Should allow the borrower to make full payment that covers all of past and next due", async function () {
                            const cc = await creditManagerContract.getCreditConfig(creditHash);
                            const cr = await creditContract.getCreditRecord(creditHash);
                            const dd = await creditContract.getDueDetail(creditHash);
                            const maturityDate = getMaturityDate(
                                cc.periodDuration,
                                cr.remainingPeriods,
                                drawdownDate.unix(),
                            );

                            const [yieldPastDue, yieldNextDue] = await calcYieldDueNew(
                                calendarContract,
                                cc,
                                cr,
                                dd,
                                makePaymentDate,
                                latePaymentGracePeriodInDays,
                            );
                            const [principalPastDue, principalNextDue] = await calcPrincipalDueNew(
                                calendarContract,
                                cc,
                                cr,
                                dd,
                                makePaymentDate,
                                moment.utc(maturityDate * 1000),
                                latePaymentGracePeriodInDays,
                                principalRateInBps,
                            );
                            const [, lateFee] = await calcLateFeeNew(
                                poolConfigContract,
                                calendarContract,
                                cc,
                                cr,
                                dd,
                                makePaymentDate,
                                latePaymentGracePeriodInDays,
                            );
                            const paymentAmount = yieldPastDue
                                .add(principalPastDue)
                                .add(lateFee)
                                .add(yieldNextDue)
                                .add(principalNextDue);
                            await testMakePayment(paymentAmount);
                        });

                        it("Should allow the borrower to payoff the bill", async function () {
                            const cc = await creditManagerContract.getCreditConfig(creditHash);
                            const cr = await creditContract.getCreditRecord(creditHash);
                            const dd = await creditContract.getDueDetail(creditHash);
                            const maturityDate = getMaturityDate(
                                cc.periodDuration,
                                cr.remainingPeriods,
                                drawdownDate.unix(),
                            );

                            const [yieldPastDue, yieldNextDue] = await calcYieldDueNew(
                                calendarContract,
                                cc,
                                cr,
                                dd,
                                makePaymentDate,
                                latePaymentGracePeriodInDays,
                            );
                            const [unbilledPrincipal, principalPastDue, principalNextDue] =
                                await calcPrincipalDueNew(
                                    calendarContract,
                                    cc,
                                    cr,
                                    dd,
                                    makePaymentDate,
                                    moment.utc(maturityDate * 1000),
                                    latePaymentGracePeriodInDays,
                                    principalRateInBps,
                                );
                            const [, lateFee] = await calcLateFeeNew(
                                poolConfigContract,
                                calendarContract,
                                cc,
                                cr,
                                dd,
                                makePaymentDate,
                                latePaymentGracePeriodInDays,
                            );
                            const paymentAmount = yieldPastDue
                                .add(principalPastDue)
                                .add(lateFee)
                                .add(yieldNextDue)
                                .add(principalNextDue)
                                .add(unbilledPrincipal);
                            await testMakePayment(paymentAmount);
                        });
                    });

                    describe("When the payment is made outside of the current billing cycle", function () {
                        async function prepareForMakePaymentAfterLatePaymentGracePeriod() {
                            makePaymentDate = billRefreshDate.add(1, "month").add(12, "hours");
                            await setNextBlockTimestamp(makePaymentDate.unix());
                        }

                        beforeEach(async function () {
                            await loadFixture(prepareForMakePaymentAfterLatePaymentGracePeriod);
                        });

                        it("Should allow the borrower to make partial payment that covers part of yield past due", async function () {
                            const cc = await creditManagerContract.getCreditConfig(creditHash);
                            const cr = await creditContract.getCreditRecord(creditHash);
                            const dd = await creditContract.getDueDetail(creditHash);

                            const [yieldPastDue] = await calcYieldDueNew(
                                calendarContract,
                                cc,
                                cr,
                                dd,
                                makePaymentDate,
                                latePaymentGracePeriodInDays,
                            );
                            const paymentAmount = yieldPastDue.sub(toToken(1));
                            await testMakePayment(paymentAmount);
                        });

                        it("Should allow the borrower to make partial payment that covers all of yield past due and part of principal past due", async function () {
                            const cc = await creditManagerContract.getCreditConfig(creditHash);
                            const cr = await creditContract.getCreditRecord(creditHash);
                            const dd = await creditContract.getDueDetail(creditHash);

                            const [yieldPastDue] = await calcYieldDueNew(
                                calendarContract,
                                cc,
                                cr,
                                dd,
                                makePaymentDate,
                                latePaymentGracePeriodInDays,
                            );
                            const paymentAmount = yieldPastDue.add(toToken(1));
                            await testMakePayment(paymentAmount);
                        });

                        it("Should allow the borrower to make partial payment that covers all of yield past due and late fee and principal past due", async function () {
                            const cc = await creditManagerContract.getCreditConfig(creditHash);
                            const cr = await creditContract.getCreditRecord(creditHash);
                            const dd = await creditContract.getDueDetail(creditHash);

                            const [yieldPastDue] = await calcYieldDueNew(
                                calendarContract,
                                cc,
                                cr,
                                dd,
                                makePaymentDate,
                                latePaymentGracePeriodInDays,
                            );
                            const [, lateFee] = await calcLateFeeNew(
                                poolConfigContract,
                                calendarContract,
                                cc,
                                cr,
                                dd,
                                makePaymentDate,
                                latePaymentGracePeriodInDays,
                            );
                            const paymentAmount = yieldPastDue.add(lateFee).add(toToken(1));
                            await testMakePayment(paymentAmount);
                        });

                        it("Should allow the borrower to make partial payment that covers all of past due and part of next due", async function () {
                            const cc = await creditManagerContract.getCreditConfig(creditHash);
                            const cr = await creditContract.getCreditRecord(creditHash);
                            const dd = await creditContract.getDueDetail(creditHash);
                            const maturityDate = getMaturityDate(
                                cc.periodDuration,
                                cr.remainingPeriods,
                                drawdownDate.unix(),
                            );

                            const [yieldPastDue] = await calcYieldDueNew(
                                calendarContract,
                                cc,
                                cr,
                                dd,
                                makePaymentDate,
                                latePaymentGracePeriodInDays,
                            );
                            const [, principalPastDue] = await calcPrincipalDueNew(
                                calendarContract,
                                cc,
                                cr,
                                dd,
                                makePaymentDate,
                                moment.utc(maturityDate * 1000),
                                latePaymentGracePeriodInDays,
                                principalRateInBps,
                            );
                            const [, lateFee] = await calcLateFeeNew(
                                poolConfigContract,
                                calendarContract,
                                cc,
                                cr,
                                dd,
                                makePaymentDate,
                                latePaymentGracePeriodInDays,
                            );
                            const paymentAmount = yieldPastDue
                                .add(principalPastDue)
                                .add(lateFee)
                                .add(toToken(1));
                            await testMakePayment(paymentAmount);
                        });

                        it("Should allow the borrower to make full payment that covers all of past and next due", async function () {
                            const cc = await creditManagerContract.getCreditConfig(creditHash);
                            const cr = await creditContract.getCreditRecord(creditHash);
                            const dd = await creditContract.getDueDetail(creditHash);
                            const maturityDate = getMaturityDate(
                                cc.periodDuration,
                                cr.remainingPeriods,
                                drawdownDate.unix(),
                            );

                            const [yieldPastDue, yieldNextDue] = await calcYieldDueNew(
                                calendarContract,
                                cc,
                                cr,
                                dd,
                                makePaymentDate,
                                latePaymentGracePeriodInDays,
                            );
                            const [principalPastDue, principalNextDue] = await calcPrincipalDueNew(
                                calendarContract,
                                cc,
                                cr,
                                dd,
                                makePaymentDate,
                                moment.utc(maturityDate * 1000),
                                latePaymentGracePeriodInDays,
                                principalRateInBps,
                            );
                            const [, lateFee] = await calcLateFeeNew(
                                poolConfigContract,
                                calendarContract,
                                cc,
                                cr,
                                dd,
                                makePaymentDate,
                                latePaymentGracePeriodInDays,
                            );
                            const paymentAmount = yieldPastDue
                                .add(principalPastDue)
                                .add(lateFee)
                                .add(yieldNextDue)
                                .add(principalNextDue);
                            await testMakePayment(paymentAmount);
                        });

                        it("Should allow the borrower to payoff the bill", async function () {
                            const cc = await creditManagerContract.getCreditConfig(creditHash);
                            const cr = await creditContract.getCreditRecord(creditHash);
                            const dd = await creditContract.getDueDetail(creditHash);
                            const maturityDate = getMaturityDate(
                                cc.periodDuration,
                                cr.remainingPeriods,
                                drawdownDate.unix(),
                            );

                            const [yieldPastDue, yieldNextDue] = await calcYieldDueNew(
                                calendarContract,
                                cc,
                                cr,
                                dd,
                                makePaymentDate,
                                latePaymentGracePeriodInDays,
                            );
                            const [unbilledPrincipal, principalPastDue, principalNextDue] =
                                await calcPrincipalDueNew(
                                    calendarContract,
                                    cc,
                                    cr,
                                    dd,
                                    makePaymentDate,
                                    moment.utc(maturityDate * 1000),
                                    latePaymentGracePeriodInDays,
                                    principalRateInBps,
                                );
                            const [, lateFee] = await calcLateFeeNew(
                                poolConfigContract,
                                calendarContract,
                                cc,
                                cr,
                                dd,
                                makePaymentDate,
                                latePaymentGracePeriodInDays,
                            );
                            const paymentAmount = yieldPastDue
                                .add(principalPastDue)
                                .add(lateFee)
                                .add(yieldNextDue)
                                .add(principalNextDue)
                                .add(unbilledPrincipal);
                            await testMakePayment(paymentAmount);
                        });
                    });
                });

                it("Should not allow payment when the protocol is paused or the pool is not on", async function () {
                    await humaConfigContract.connect(protocolOwner).pause();
                    await expect(
                        creditContract.makePayment(borrower.getAddress(), toToken(1)),
                    ).to.be.revertedWithCustomError(poolConfigContract, "ProtocolIsPaused");
                    await humaConfigContract.connect(protocolOwner).unpause();

                    await poolContract.connect(poolOwner).disablePool();
                    await expect(
                        creditContract.makePayment(borrower.getAddress(), toToken(1)),
                    ).to.be.revertedWithCustomError(poolConfigContract, "PoolIsNotOn");
                    await poolContract.connect(poolOwner).enablePool();
                });

                it("Should not allow non-borrower or non-Sentinel Service account to make payment", async function () {
                    await expect(
                        creditContract
                            .connect(borrower2)
                            .makePayment(borrower.getAddress(), toToken(1)),
                    ).to.be.revertedWithCustomError(
                        creditContract,
                        "SentinelServiceAccountRequired",
                    );
                });

                it("Should not allow the borrower to make payment with 0 amount", async function () {
                    await expect(
                        creditContract.connect(borrower).makePayment(borrower.getAddress(), 0),
                    ).to.be.revertedWithCustomError(creditContract, "ZeroAmountProvided");
                });
            });
        });
    });

    describe("makePrincipalPayment", function () {
        const yieldInBps = 1217,
            lateFeeBps = 300,
            latePaymentGracePeriodInDays = 5,
            remainingPeriods = 6;
        let principalRateInBps: number;
        let borrowAmount: BN, creditHash: string;
        let drawdownDate: moment.Moment,
            makePaymentDate: moment.Moment,
            firstDueDate: moment.Moment;

        beforeEach(async function () {
            creditHash = await borrowerLevelCreditHash(creditContract, borrower);
        });

        async function approveCredit() {
            const settings = await poolConfigContract.getPoolSettings();
            await poolConfigContract
                .connect(poolOwner)
                .setPoolSettings({ ...settings, ...{ latePaymentGracePeriodInDays: 5 } });

            await creditManagerContract
                .connect(eaServiceAccount)
                .approveBorrower(
                    borrower.getAddress(),
                    toToken(100_000),
                    remainingPeriods,
                    yieldInBps,
                    toToken(100_000),
                    0,
                    true,
                );
        }

        async function drawdown() {
            const currentTS = (await getLatestBlock()).timestamp;
            drawdownDate = moment.utc(
                (
                    await calendarContract.getStartDateOfNextPeriod(
                        PayPeriodDuration.Monthly,
                        currentTS,
                    )
                ).toNumber() * 1000,
            );
            drawdownDate = drawdownDate
                .add(11, "days")
                .add(13, "hours")
                .add(47, "minutes")
                .add(8, "seconds");
            await setNextBlockTimestamp(drawdownDate.unix());

            borrowAmount = toToken(50_000);
            await creditContract.connect(borrower).drawdown(borrower.address, borrowAmount);

            firstDueDate = moment.utc(
                (
                    await calendarContract.getStartDateOfNextPeriod(
                        PayPeriodDuration.Monthly,
                        drawdownDate.unix(),
                    )
                ).toNumber() * 1000,
            );
        }

        describe("If the borrower does not have a credit line approved", function () {
            it("Should not allow a borrower to make principal payment", async function () {
                await expect(
                    creditContract
                        .connect(borrower)
                        .makePrincipalPayment(borrower.getAddress(), toToken(1)),
                ).to.be.revertedWithCustomError(creditContract, "BorrowerRequired");
            });
        });

        describe("If the borrower has not drawn down from the credit line", function () {
            beforeEach(async function () {
                await loadFixture(approveCredit);
            });

            it("Should not allow the borrower to make principal payment", async function () {
                await expect(
                    creditContract
                        .connect(borrower)
                        .makePrincipalPayment(borrower.getAddress(), toToken(1)),
                ).to.be.revertedWithCustomError(
                    creditContract,
                    "CreditNotInStateForMakingPrincipalPayment",
                );
            });
        });

        describe("If the borrower has drawn down from the credit line", function () {
            async function testMakePrincipalPayment(
                paymentDate: moment.Moment,
                paymentAmount: BN,
                paymentAmountCollected: BN,
                nextDueDate: moment.Moment,
                principalDuePaid: BN,
                unbilledPrincipalPaid: BN,
                expectedNewCR: CreditRecordStruct,
                expectedNewDD: DueDetailStruct,
                paymentInitiator: SignerWithAddress = borrower,
            ) {
                await setNextBlockTimestamp(paymentDate.unix());

                const borrowerBalanceBefore = await mockTokenContract.balanceOf(
                    borrower.getAddress(),
                );
                const poolSafeBalanceBefore = await mockTokenContract.balanceOf(
                    poolSafeContract.address,
                );
                if (paymentAmountCollected.gt(0)) {
                    await expect(
                        creditContract
                            .connect(paymentInitiator)
                            .makePrincipalPayment(borrower.getAddress(), paymentAmount),
                    )
                        .to.emit(creditContract, "PrincipalPaymentMade")
                        .withArgs(
                            await borrower.getAddress(),
                            await borrower.getAddress(),
                            paymentAmountCollected,
                            nextDueDate.unix(),
                            BN.from(expectedNewCR.nextDue).sub(BN.from(expectedNewCR.yieldDue)),
                            expectedNewCR.unbilledPrincipal,
                            principalDuePaid,
                            unbilledPrincipalPaid,
                            await paymentInitiator.getAddress(),
                        );
                } else {
                    await expect(
                        creditContract
                            .connect(paymentInitiator)
                            .makePrincipalPayment(borrower.getAddress(), paymentAmount),
                    ).not.to.emit(creditContract, "PrincipalPaymentMade");
                }
                const borrowerBalanceAfter = await mockTokenContract.balanceOf(
                    borrower.getAddress(),
                );
                expect(borrowerBalanceBefore.sub(borrowerBalanceAfter)).to.equal(
                    paymentAmountCollected,
                );
                const poolSafeBalanceAfter = await mockTokenContract.balanceOf(
                    poolSafeContract.address,
                );
                expect(poolSafeBalanceAfter.sub(poolSafeBalanceBefore)).to.equal(
                    paymentAmountCollected,
                );

                const newCR = await creditContract.getCreditRecord(creditHash);
                await checkCreditRecordsMatch(newCR, expectedNewCR);

                const newDD = await creditContract.getDueDetail(creditHash);
                await checkDueDetailsMatch(newDD, expectedNewDD);
            }

            describe("When principal rate is zero", function () {
                async function prepareForMakePayment() {
                    principalRateInBps = 0;
                    await poolConfigContract.connect(poolOwner).setFeeStructure({
                        yieldInBps,
                        minPrincipalRateInBps: principalRateInBps,
                        lateFeeBps,
                    });
                    await approveCredit();
                    await drawdown();
                }

                beforeEach(async function () {
                    await loadFixture(prepareForMakePayment);
                });

                it("Should allow the borrower to pay for the unbilled principal once in the current billing cycle", async function () {
                    const cr = await creditContract.getCreditRecord(creditHash);
                    const dd = await creditContract.getDueDetail(creditHash);

                    makePaymentDate = drawdownDate
                        .clone()
                        .add(2, "days")
                        .add(22, "hours")
                        .add(14, "seconds");
                    const nextDueDate = firstDueDate;
                    const expectedNewCR = {
                        unbilledPrincipal: 0,
                        nextDueDate: nextDueDate.unix(),
                        nextDue: cr.nextDue,
                        yieldDue: cr.yieldDue,
                        totalPastDue: BN.from(0),
                        missedPeriods: 0,
                        remainingPeriods: cr.remainingPeriods,
                        state: CreditState.GoodStanding,
                    };
                    const expectedNewDD = {
                        lateFeeUpdatedDate: BN.from(0),
                        lateFee: BN.from(0),
                        principalPastDue: BN.from(0),
                        yieldPastDue: BN.from(0),
                        committed: dd.committed,
                        accrued: dd.accrued,
                        paid: BN.from(0),
                    };
                    await testMakePrincipalPayment(
                        makePaymentDate,
                        borrowAmount,
                        borrowAmount,
                        nextDueDate,
                        BN.from(0),
                        borrowAmount,
                        expectedNewCR,
                        expectedNewDD,
                    );
                });

                it("Should allow the borrower to pay for the unbilled principal once in the late payment grace period", async function () {
                    const cr = await creditContract.getCreditRecord(creditHash);
                    const dd = await creditContract.getDueDetail(creditHash);

                    makePaymentDate = moment
                        .utc(cr.nextDueDate.toNumber() * 1000)
                        .add(2, "days")
                        .add(22, "hours")
                        .add(14, "seconds");
                    const nextDueDate = firstDueDate;
                    const expectedNewCR = {
                        unbilledPrincipal: 0,
                        nextDueDate: nextDueDate.unix(),
                        nextDue: cr.nextDue,
                        yieldDue: cr.yieldDue,
                        totalPastDue: BN.from(0),
                        missedPeriods: 0,
                        remainingPeriods: cr.remainingPeriods,
                        state: CreditState.GoodStanding,
                    };
                    const expectedNewDD = {
                        lateFeeUpdatedDate: BN.from(0),
                        lateFee: BN.from(0),
                        principalPastDue: BN.from(0),
                        yieldPastDue: BN.from(0),
                        committed: dd.committed,
                        accrued: dd.accrued,
                        paid: BN.from(0),
                    };
                    await testMakePrincipalPayment(
                        makePaymentDate,
                        borrowAmount,
                        borrowAmount,
                        nextDueDate,
                        BN.from(0),
                        borrowAmount,
                        expectedNewCR,
                        expectedNewDD,
                    );
                });

                it("Should allow the borrower to make multiple payments for the unbilled principal within the same period", async function () {
                    const cr = await creditContract.getCreditRecord(creditHash);
                    const dd = await creditContract.getDueDetail(creditHash);

                    makePaymentDate = drawdownDate
                        .clone()
                        .add(2, "days")
                        .add(22, "hours")
                        .add(14, "seconds");
                    const nextDueDate = firstDueDate;
                    const firstPaymentAmount = toToken(20_000);
                    let expectedNewCR = {
                        unbilledPrincipal: borrowAmount.sub(firstPaymentAmount),
                        nextDueDate: nextDueDate.unix(),
                        nextDue: cr.nextDue,
                        yieldDue: cr.yieldDue,
                        totalPastDue: BN.from(0),
                        missedPeriods: 0,
                        remainingPeriods: cr.remainingPeriods,
                        state: CreditState.GoodStanding,
                    };
                    await testMakePrincipalPayment(
                        makePaymentDate,
                        firstPaymentAmount,
                        firstPaymentAmount,
                        firstDueDate,
                        BN.from(0),
                        firstPaymentAmount,
                        expectedNewCR,
                        dd,
                    );

                    // Second payment pays off the unbilled principal.
                    const secondPaymentDate = makePaymentDate.clone().add(1, "day");
                    const secondPaymentAmount = borrowAmount.sub(toToken(20_000));
                    expectedNewCR = {
                        unbilledPrincipal: BN.from(0),
                        nextDueDate: nextDueDate.unix(),
                        nextDue: cr.nextDue,
                        yieldDue: cr.yieldDue,
                        totalPastDue: BN.from(0),
                        missedPeriods: 0,
                        remainingPeriods: cr.remainingPeriods,
                        state: CreditState.GoodStanding,
                    };
                    await testMakePrincipalPayment(
                        secondPaymentDate,
                        secondPaymentAmount,
                        secondPaymentAmount,
                        nextDueDate,
                        BN.from(0),
                        secondPaymentAmount,
                        expectedNewCR,
                        dd,
                    );

                    // Third payment is a no-op since the principal has already been paid off.
                    const thirdPaymentDate = secondPaymentDate.clone().add(16, "hours");
                    const thirdPaymentAmount = toToken(10_000);
                    await testMakePrincipalPayment(
                        thirdPaymentDate,
                        thirdPaymentAmount,
                        BN.from(0),
                        nextDueDate,
                        BN.from(0),
                        BN.from(0),
                        expectedNewCR,
                        dd,
                    );
                });

                it("Should allow the borrower to payoff the unbilled principal in the last period and close the credit line", async function () {
                    const cc = await creditManagerContract.getCreditConfig(creditHash);
                    const cr = await creditContract.getCreditRecord(creditHash);
                    const dd = await creditContract.getDueDetail(creditHash);
                    const maturityDate = moment.utc(
                        getMaturityDate(
                            cc.periodDuration,
                            cr.remainingPeriods,
                            drawdownDate.unix(),
                        ) * 1000,
                    );

                    // First payment pays off everything except the unbilled principal.
                    makePaymentDate = drawdownDate.clone().add(remainingPeriods - 1, "months");
                    const [
                        yieldPastDue,
                        yieldNextDue,
                        [accruedYieldNextDue, committedYieldNextDue],
                    ] = await calcYieldDueNew(
                        calendarContract,
                        cc,
                        cr,
                        dd,
                        makePaymentDate,
                        latePaymentGracePeriodInDays,
                    );
                    const [, lateFee] = await calcLateFeeNew(
                        poolConfigContract,
                        calendarContract,
                        cc,
                        cr,
                        dd,
                        makePaymentDate,
                        latePaymentGracePeriodInDays,
                    );
                    await setNextBlockTimestamp(makePaymentDate.unix());
                    await creditContract
                        .connect(borrower)
                        .makePayment(
                            borrower.getAddress(),
                            yieldPastDue.add(yieldNextDue).add(lateFee),
                        );

                    // Second payment pays off the unbilled principal.
                    const secondPaymentDate = makePaymentDate.clone().add(1, "day");
                    const nextDueDate = maturityDate;
                    const expectedNewCR = {
                        unbilledPrincipal: BN.from(0),
                        nextDueDate: nextDueDate.unix(),
                        nextDue: BN.from(0),
                        yieldDue: BN.from(0),
                        totalPastDue: BN.from(0),
                        missedPeriods: 0,
                        remainingPeriods: 0,
                        state: CreditState.Deleted,
                    };
                    const expectedNewDD = {
                        lateFeeUpdatedDate: 0,
                        lateFee: BN.from(0),
                        principalPastDue: BN.from(0),
                        yieldPastDue: BN.from(0),
                        committed: committedYieldNextDue,
                        accrued: accruedYieldNextDue,
                        paid: yieldNextDue,
                    };
                    await testMakePrincipalPayment(
                        secondPaymentDate,
                        borrowAmount,
                        borrowAmount,
                        nextDueDate,
                        borrowAmount,
                        BN.from(0),
                        expectedNewCR,
                        expectedNewDD,
                    );

                    // Any further attempt to make principal payment will be rejected since the
                    // credit line is closed.
                    await expect(
                        creditContract
                            .connect(borrower)
                            .makePrincipalPayment(borrower.getAddress(), toToken(1)),
                    ).to.be.revertedWithCustomError(
                        creditContract,
                        "CreditNotInStateForMakingPrincipalPayment",
                    );
                });

                it("Should not allow payment when the protocol is paused or pool is not on", async function () {
                    await humaConfigContract.connect(protocolOwner).pause();
                    await expect(
                        creditContract.makePrincipalPayment(borrower.getAddress(), toToken(1)),
                    ).to.be.revertedWithCustomError(poolConfigContract, "ProtocolIsPaused");
                    await humaConfigContract.connect(protocolOwner).unpause();

                    await poolContract.connect(poolOwner).disablePool();
                    await expect(
                        creditContract.makePrincipalPayment(borrower.getAddress(), toToken(1)),
                    ).to.be.revertedWithCustomError(poolConfigContract, "PoolIsNotOn");
                    await poolContract.connect(poolOwner).enablePool();
                });

                it("Should not allow non-borrowers to make principal payment", async function () {
                    await expect(
                        creditContract
                            .connect(borrower2)
                            .makePrincipalPayment(borrower.getAddress(), toToken(1)),
                    ).to.be.revertedWithCustomError(creditContract, "BorrowerRequired");
                });

                it("Should not allow the borrower to make principal payment with 0 amount", async function () {
                    await expect(
                        creditContract
                            .connect(borrower)
                            .makePrincipalPayment(borrower.getAddress(), 0),
                    ).to.be.revertedWithCustomError(creditContract, "ZeroAmountProvided");
                });

                it("Should not allow the borrower to make principal payment if the bill is delayed", async function () {
                    makePaymentDate = drawdownDate.add(2, "months");
                    await setNextBlockTimestamp(makePaymentDate.unix());
                    await expect(
                        creditContract
                            .connect(borrower)
                            .makePrincipalPayment(borrower.getAddress(), toToken(1)),
                    ).to.be.revertedWithCustomError(
                        creditContract,
                        "CreditNotInStateForMakingPrincipalPayment",
                    );
                });

                it("Should not allow the borrower to make principal payment if the bill is defaulted", async function () {
                    const defaultGracePeriodInDays = 1;
                    const settings = await poolConfigContract.getPoolSettings();
                    await poolConfigContract.connect(poolOwner).setPoolSettings({
                        ...settings,
                        ...{ defaultGracePeriodInDays: defaultGracePeriodInDays },
                    });

                    const oldCR = await creditContract.getCreditRecord(creditHash);
                    const cc = await creditManagerContract.getCreditConfig(creditHash);
                    const startOfNextPeriod = await calendarContract.getStartDateOfNextPeriod(
                        cc.periodDuration,
                        oldCR.nextDueDate,
                    );
                    const triggerDefaultDate =
                        startOfNextPeriod.toNumber() +
                        defaultGracePeriodInDays * CONSTANTS.SECONDS_IN_A_DAY;
                    await setNextBlockTimestamp(triggerDefaultDate);
                    await creditManagerContract
                        .connect(eaServiceAccount)
                        .triggerDefault(borrower.getAddress());
                    const expectedCR = await creditContract.getCreditRecord(creditHash);
                    expect(expectedCR.state).to.equal(CreditState.Defaulted);
                    const expectedDD = await creditContract.getDueDetail(creditHash);

                    await expect(
                        creditContract
                            .connect(borrower)
                            .makePrincipalPayment(borrower.getAddress(), toToken(1)),
                    ).to.be.revertedWithCustomError(
                        creditContract,
                        "CreditNotInStateForMakingPrincipalPayment",
                    );
                    const actualCR = await creditContract.getCreditRecord(creditHash);
                    checkCreditRecordsMatch(actualCR, expectedCR);
                    const actualDD = await creditContract.getDueDetail(creditHash);
                    checkDueDetailsMatch(actualDD, expectedDD);
                });
            });

            describe("When principal rate is non-zero", function () {
                async function prepareForMakePayment() {
                    principalRateInBps = 200;
                    await poolConfigContract.connect(poolOwner).setFeeStructure({
                        yieldInBps,
                        minPrincipalRateInBps: principalRateInBps,
                        lateFeeBps,
                    });
                    await approveCredit();
                    await drawdown();
                }

                beforeEach(async function () {
                    await loadFixture(prepareForMakePayment);
                });

                it("Should allow the borrower to pay for all principal once in the current billing cycle", async function () {
                    const cc = await creditManagerContract.getCreditConfig(creditHash);
                    const cr = await creditContract.getCreditRecord(creditHash);
                    const dd = await creditContract.getDueDetail(creditHash);
                    const maturityDate = moment.utc(
                        getMaturityDate(
                            cc.periodDuration,
                            cr.remainingPeriods,
                            drawdownDate.unix(),
                        ) * 1000,
                    );

                    makePaymentDate = drawdownDate
                        .clone()
                        .add(2, "days")
                        .add(22, "hours")
                        .add(14, "seconds");
                    const nextDueDate = firstDueDate;
                    const [, , principalNextDue] = await calcPrincipalDueNew(
                        calendarContract,
                        cc,
                        cr,
                        dd,
                        makePaymentDate,
                        maturityDate,
                        latePaymentGracePeriodInDays,
                        principalRateInBps,
                    );
                    const expectedNewCR = {
                        unbilledPrincipal: BN.from(0),
                        nextDueDate: nextDueDate.unix(),
                        nextDue: cr.nextDue.sub(principalNextDue),
                        yieldDue: cr.yieldDue,
                        totalPastDue: BN.from(0),
                        missedPeriods: 0,
                        remainingPeriods: cr.remainingPeriods,
                        state: CreditState.GoodStanding,
                    };
                    await testMakePrincipalPayment(
                        makePaymentDate,
                        borrowAmount,
                        borrowAmount,
                        nextDueDate,
                        principalNextDue,
                        borrowAmount.sub(principalNextDue),
                        expectedNewCR,
                        dd,
                    );
                });

                it("Should allow the borrower to make multiple principal payments within the same period", async function () {
                    const cc = await creditManagerContract.getCreditConfig(creditHash);
                    const cr = await creditContract.getCreditRecord(creditHash);
                    const dd = await creditContract.getDueDetail(creditHash);
                    const maturityDate = moment.utc(
                        getMaturityDate(
                            cc.periodDuration,
                            cr.remainingPeriods,
                            drawdownDate.unix(),
                        ) * 1000,
                    );

                    // First payment pays for part of the principal next due in the current billing cycle.
                    makePaymentDate = drawdownDate
                        .clone()
                        .add(2, "days")
                        .add(22, "hours")
                        .add(14, "seconds");
                    const nextDueDate = firstDueDate;
                    const [unbilledPrincipal, , principalNextDue] = await calcPrincipalDueNew(
                        calendarContract,
                        cc,
                        cr,
                        dd,
                        makePaymentDate,
                        maturityDate,
                        latePaymentGracePeriodInDays,
                        principalRateInBps,
                    );
                    // Leave 1 wei unpaid to test partial payment.
                    const firstPaymentDiff = toToken(1);
                    const firstPaymentAmount = principalNextDue.sub(firstPaymentDiff);
                    let expectedNewCR = {
                        unbilledPrincipal: cr.unbilledPrincipal,
                        nextDueDate: nextDueDate.unix(),
                        nextDue: cr.nextDue.sub(firstPaymentAmount),
                        yieldDue: cr.yieldDue,
                        totalPastDue: BN.from(0),
                        missedPeriods: 0,
                        remainingPeriods: cr.remainingPeriods,
                        state: CreditState.GoodStanding,
                    };
                    await testMakePrincipalPayment(
                        makePaymentDate,
                        firstPaymentAmount,
                        firstPaymentAmount,
                        firstDueDate,
                        firstPaymentAmount,
                        BN.from(0),
                        expectedNewCR,
                        dd,
                    );

                    // Second payment pays off the unbilled principal.
                    const secondPaymentDate = makePaymentDate.clone().add(1, "day");
                    // Attempt to pay the entire borrow amount, but only unbilled principal should be charged.
                    const secondPaymentAmount = borrowAmount;
                    expectedNewCR = {
                        unbilledPrincipal: BN.from(0),
                        nextDueDate: nextDueDate.unix(),
                        nextDue: cr.yieldDue,
                        yieldDue: cr.yieldDue,
                        totalPastDue: BN.from(0),
                        missedPeriods: 0,
                        remainingPeriods: cr.remainingPeriods,
                        state: CreditState.GoodStanding,
                    };
                    await testMakePrincipalPayment(
                        secondPaymentDate,
                        secondPaymentAmount,
                        unbilledPrincipal.add(firstPaymentDiff),
                        nextDueDate,
                        firstPaymentDiff,
                        unbilledPrincipal,
                        expectedNewCR,
                        dd,
                    );
                });

                it("Should allow the borrower to payoff the principal in the last period and close the credit line", async function () {
                    const cc = await creditManagerContract.getCreditConfig(creditHash);
                    let cr = await creditContract.getCreditRecord(creditHash);
                    let dd = await creditContract.getDueDetail(creditHash);
                    const maturityDate = moment.utc(
                        getMaturityDate(
                            cc.periodDuration,
                            cr.remainingPeriods,
                            drawdownDate.unix(),
                        ) * 1000,
                    );

                    // First payment pays off the all past due and yield next due.
                    makePaymentDate = drawdownDate.clone().add(remainingPeriods - 1, "months");
                    const [yieldPastDue, yieldNextDue] = await calcYieldDueNew(
                        calendarContract,
                        cc,
                        cr,
                        dd,
                        makePaymentDate,
                        latePaymentGracePeriodInDays,
                    );
                    const [unbilledPrincipal, principalPastDue, principalNextDue] =
                        await calcPrincipalDueNew(
                            calendarContract,
                            cc,
                            cr,
                            dd,
                            makePaymentDate,
                            maturityDate,
                            latePaymentGracePeriodInDays,
                            principalRateInBps,
                        );
                    const [, lateFee] = await calcLateFeeNew(
                        poolConfigContract,
                        calendarContract,
                        cc,
                        cr,
                        dd,
                        makePaymentDate,
                        latePaymentGracePeriodInDays,
                    );
                    await setNextBlockTimestamp(makePaymentDate.unix());
                    await creditContract
                        .connect(borrower)
                        .makePayment(
                            borrower.getAddress(),
                            yieldPastDue.add(principalPastDue).add(lateFee).add(yieldNextDue),
                        );

                    // Second payment pays off the principal due and closes the credit line.
                    const secondPaymentDate = makePaymentDate.clone().add(1, "day");
                    const nextDueDate = maturityDate;
                    const secondPaymentAmount = principalNextDue;
                    dd = await creditContract.getDueDetail(creditHash);
                    let expectedNewCR = {
                        unbilledPrincipal: BN.from(0),
                        nextDueDate: nextDueDate.unix(),
                        nextDue: BN.from(0),
                        yieldDue: BN.from(0),
                        totalPastDue: BN.from(0),
                        missedPeriods: 0,
                        remainingPeriods: 0,
                        state: CreditState.Deleted,
                    };
                    await testMakePrincipalPayment(
                        secondPaymentDate,
                        secondPaymentAmount,
                        secondPaymentAmount,
                        nextDueDate,
                        principalNextDue,
                        BN.from(0),
                        expectedNewCR,
                        dd,
                    );
                    // Further payment attempts will be rejected.
                    await expect(
                        creditContract
                            .connect(borrower)
                            .makePrincipalPayment(borrower.getAddress(), toToken(1)),
                    ).to.be.revertedWithCustomError(
                        creditContract,
                        "CreditNotInStateForMakingPrincipalPayment",
                    );
                });

                it("Should not allow the borrower to pay for the principal if the bill is not in good standing state", async function () {
                    makePaymentDate = drawdownDate.add(2, "months");
                    await setNextBlockTimestamp(makePaymentDate.unix());
                    await expect(
                        creditContract
                            .connect(borrower)
                            .makePrincipalPayment(borrower.getAddress(), toToken(1)),
                    ).to.be.revertedWithCustomError(
                        creditContract,
                        "CreditNotInStateForMakingPrincipalPayment",
                    );
                });
            });
        });
    });

    describe("updateDueInfo", function () {
        let creditHash: string;

        beforeEach(async function () {
            creditHash = await borrowerLevelCreditHash(creditContract, borrower);
        });

        it("Should not allow non-credit manager to update due info", async function () {
            const cr = await creditContract.getCreditRecord(creditHash);
            const dd = await creditContract.getDueDetail(creditHash);

            await expect(
                creditContract.connect(borrower).updateDueInfo(creditHash, cr, dd),
            ).to.be.revertedWithCustomError(creditContract, "AuthorizedContractCallerRequired");
        });
    });

    describe("isDefaultReady", function () {
        let defaultGracePeriodInDays: number;
        let creditHash: string;
        let borrowAmount: BN;

        async function prepare() {
            borrowAmount = toToken(10_000);
            creditHash = await borrowerLevelCreditHash(creditContract, borrower);

            const settings = await poolConfigContract.getPoolSettings();
            await poolConfigContract.connect(poolOwner).setPoolSettings({
                ...settings,
                ...{ defaultGracePeriodInDays: defaultGracePeriodInDays },
            });
            await creditManagerContract
                .connect(eaServiceAccount)
                .approveBorrower(borrower.address, toToken(100_000), 6, 1317, toToken(0), 0, true);
            await creditContract.connect(borrower).drawdown(borrower.getAddress(), borrowAmount);
        }

        describe("If the default grace period is less than the number of days in a period", function () {
            beforeEach(async function () {
                defaultGracePeriodInDays = 10;
                await loadFixture(prepare);
            });

            it("Should return false if default is ready to be triggered yet", async function () {
                const cr = await creditContract.getCreditRecord(creditHash);
                const triggerDefaultDate =
                    cr.nextDueDate.toNumber() +
                    (defaultGracePeriodInDays - 1) * CONSTANTS.SECONDS_IN_A_DAY;
                await mineNextBlockWithTimestamp(triggerDefaultDate);

                expect(await creditManagerContract.isDefaultReady(creditHash)).to.be.false;
            });

            it("Should return true if default is ready to be triggered", async function () {
                const cr = await creditContract.getCreditRecord(creditHash);
                const triggerDefaultDate =
                    cr.nextDueDate.toNumber() +
                    defaultGracePeriodInDays * CONSTANTS.SECONDS_IN_A_DAY;
                await mineNextBlockWithTimestamp(triggerDefaultDate);

                expect(await creditManagerContract.isDefaultReady(creditHash)).to.be.true;
            });
        });

        describe("If the default grace period is more than the number of days in a period", function () {
            beforeEach(async function () {
                defaultGracePeriodInDays = 83;
                await loadFixture(prepare);
            });

            it("Should return false if default is ready to be triggered yet", async function () {
                const cr = await creditContract.getCreditRecord(creditHash);
                const triggerDefaultDate =
                    cr.nextDueDate.toNumber() +
                    (defaultGracePeriodInDays - 1) * CONSTANTS.SECONDS_IN_A_DAY;
                await mineNextBlockWithTimestamp(triggerDefaultDate);

                expect(await creditManagerContract.isDefaultReady(creditHash)).to.be.false;
            });

            it("Should return true if default is ready to be triggered", async function () {
                const cr = await creditContract.getCreditRecord(creditHash);
                const triggerDefaultDate =
                    cr.nextDueDate.toNumber() +
                    defaultGracePeriodInDays * CONSTANTS.SECONDS_IN_A_DAY;
                await mineNextBlockWithTimestamp(triggerDefaultDate);

                expect(await creditManagerContract.isDefaultReady(creditHash)).to.be.true;
            });
        });
    });

    describe("triggerDefault", function () {
        const defaultGracePeriodInDays = 10;
        const numOfPeriods = 6,
            yieldInBps = 1217,
            lateFeeBps = 100;
        let creditHash: string;
        let borrowAmount: BN;

        async function prepare() {
            borrowAmount = toToken(10_000);
            creditHash = await borrowerLevelCreditHash(creditContract, borrower);

            const settings = await poolConfigContract.getPoolSettings();
            await poolConfigContract.connect(poolOwner).setPoolSettings({
                ...settings,
                ...{ defaultGracePeriodInDays: defaultGracePeriodInDays },
            });
            await poolConfigContract.connect(poolOwner).setFeeStructure({
                yieldInBps,
                minPrincipalRateInBps: 50,
                lateFeeBps,
            });
            await creditManagerContract
                .connect(eaServiceAccount)
                .approveBorrower(
                    borrower.address,
                    toToken(100_000),
                    numOfPeriods,
                    yieldInBps,
                    toToken(0),
                    0,
                    true,
                );
        }

        beforeEach(async function () {
            await loadFixture(prepare);
        });

        async function testTriggerDefault(drawdownDate: number) {
            await setNextBlockTimestamp(drawdownDate);
            await creditContract.connect(borrower).drawdown(borrower.address, borrowAmount);

            const oldCR = await creditContract.getCreditRecord(creditHash);
            const cc = await creditManagerContract.getCreditConfig(creditHash);
            const startOfNextPeriod = await calendarContract.getStartDateOfNextPeriod(
                cc.periodDuration,
                drawdownDate,
            );
            const triggerDefaultDate =
                startOfNextPeriod.toNumber() +
                defaultGracePeriodInDays * CONSTANTS.SECONDS_IN_A_DAY;
            await setNextBlockTimestamp(triggerDefaultDate);

            const expectedPrincipalLoss = borrowAmount;
            const startOfDefaultPeriod = await calendarContract.getStartDateOfPeriod(
                cc.periodDuration,
                triggerDefaultDate,
            );
            const daysPassed = await calendarContract.getDaysDiff(
                oldCR.nextDueDate,
                startOfDefaultPeriod,
            );
            const expectedAdditionalYieldPastDue = calcYield(
                borrowAmount,
                yieldInBps,
                daysPassed.toNumber(),
            );
            const expectedYieldDue = calcYield(
                borrowAmount,
                yieldInBps,
                CONSTANTS.DAYS_IN_A_MONTH,
            );
            const expectedYieldLoss = oldCR.yieldDue
                .add(expectedAdditionalYieldPastDue)
                .add(expectedYieldDue);
            // Late fee starts to accrue since the beginning of the second billing cycle until the start of tomorrow.
            const lateFeeDays =
                (
                    await calendarContract.getDaysDiff(oldCR.nextDueDate, triggerDefaultDate)
                ).toNumber() + 1;
            const expectedFeesLoss = await calcYield(borrowAmount, lateFeeBps, lateFeeDays);

            await expect(
                creditManagerContract
                    .connect(eaServiceAccount)
                    .triggerDefault(borrower.getAddress()),
            )
                .to.emit(creditManagerContract, "DefaultTriggered")
                .withArgs(
                    creditHash,
                    expectedPrincipalLoss,
                    expectedYieldLoss,
                    expectedFeesLoss,
                    await eaServiceAccount.getAddress(),
                )
                .to.emit(creditContract, "BillRefreshed")
                .to.emit(poolContract, "ProfitDistributed")
                .to.emit(poolContract, "LossDistributed");

            const cr = await creditContract.getCreditRecord(creditHash);
            expect(cr.state).to.equal(CreditState.Defaulted);

            // Any further attempt to trigger default is disallowed.
            await expect(
                creditManagerContract
                    .connect(eaServiceAccount)
                    .triggerDefault(borrower.getAddress()),
            ).to.be.revertedWithCustomError(
                creditManagerContract,
                "DefaultHasAlreadyBeenTriggered",
            );
        }

        describe("If drawdown happens at the beginning of a full period", function () {
            it("Should allow default to be triggered once", async function () {
                const currentTS = (await getLatestBlock()).timestamp;
                const cc = await creditManagerContract.getCreditConfig(creditHash);
                const drawdownDate = await calendarContract.getStartDateOfNextPeriod(
                    cc.periodDuration,
                    currentTS,
                );
                await testTriggerDefault(drawdownDate.toNumber());
            });
        });

        describe("If drawdown happens in the middle of a full period", function () {
            it("Should allow default to be triggered once", async function () {
                const currentTS = (await getLatestBlock()).timestamp;
                const cc = await creditManagerContract.getCreditConfig(creditHash);
                const drawdownDate = (
                    await calendarContract.getStartDateOfNextPeriod(cc.periodDuration, currentTS)
                ).add(CONSTANTS.SECONDS_IN_A_DAY * 5);
                await testTriggerDefault(drawdownDate.toNumber());
            });
        });

        it("Should not allow default to be triggered when the protocol is paused or pool is not on", async function () {
            await humaConfigContract.connect(protocolOwner).pause();
            await expect(
                creditManagerContract.connect(eaServiceAccount).triggerDefault(borrower.address),
            ).to.be.revertedWithCustomError(poolConfigContract, "ProtocolIsPaused");
            await humaConfigContract.connect(protocolOwner).unpause();

            await poolContract.connect(poolOwner).disablePool();
            await expect(
                creditManagerContract.connect(eaServiceAccount).triggerDefault(borrower.address),
            ).to.be.revertedWithCustomError(poolConfigContract, "PoolIsNotOn");
        });

        it("Should not allow non-EA service account to trigger default", async function () {
            await expect(
                creditManagerContract.triggerDefault(borrower.address),
            ).to.be.revertedWithCustomError(
                creditManagerContract,
                "EvaluationAgentServiceAccountRequired",
            );
        });

        it("Should not allow default to be triggered if the bill is not yet delayed", async function () {
            await creditContract.connect(borrower).drawdown(borrower.address, borrowAmount);

            const drawdownDate = (await getLatestBlock()).timestamp;
            const triggerDefaultDate = drawdownDate + 100;
            await setNextBlockTimestamp(triggerDefaultDate);

            await expect(
                creditManagerContract
                    .connect(eaServiceAccount)
                    .triggerDefault(borrower.getAddress()),
            ).to.be.revertedWithCustomError(creditManagerContract, "DefaultTriggeredTooEarly");
        });

        it("Should not allow default to be triggered if the bill is delayed, but has not passed the default grace period", async function () {
            await creditContract.connect(borrower).drawdown(borrower.address, borrowAmount);

            const drawdownDate = (await getLatestBlock()).timestamp;
            const cc = await creditManagerContract.getCreditConfig(creditHash);
            const startOfNextPeriod = await calendarContract.getStartDateOfNextPeriod(
                cc.periodDuration,
                drawdownDate,
            );
            const triggerDefaultDate =
                startOfNextPeriod.toNumber() +
                (defaultGracePeriodInDays - 1) * CONSTANTS.SECONDS_IN_A_DAY;
            await setNextBlockTimestamp(triggerDefaultDate);

            await expect(
                creditManagerContract
                    .connect(eaServiceAccount)
                    .triggerDefault(borrower.getAddress()),
            ).to.be.revertedWithCustomError(creditManagerContract, "DefaultTriggeredTooEarly");
        });
    });

    describe("closeCredit", function () {
        describe("When the credit is not approved yet", function () {
            it("Should not allow non-borrower or non-EA to close the credit", async function () {
                await expect(
                    creditManagerContract.connect(lender).closeCredit(borrower.getAddress()),
                ).to.be.revertedWithCustomError(creditManagerContract, "BorrowerOrEARequired");
            });

            it("Should not be able to close a non-existent credit", async function () {
                await expect(
                    creditManagerContract.connect(borrower).closeCredit(borrower.getAddress()),
                ).to.be.revertedWithCustomError(creditManagerContract, "BorrowerRequired");
            });

            it("Should not allow closure when the protocol is paused or pool is not on", async function () {
                await humaConfigContract.connect(protocolOwner).pause();
                await expect(
                    creditManagerContract.connect(borrower).closeCredit(borrower.getAddress()),
                ).to.be.revertedWithCustomError(poolConfigContract, "ProtocolIsPaused");
                await humaConfigContract.connect(protocolOwner).unpause();

                await poolContract.connect(poolOwner).disablePool();
                await expect(
                    creditManagerContract.connect(borrower).closeCredit(borrower.getAddress()),
                ).to.be.revertedWithCustomError(poolConfigContract, "PoolIsNotOn");
                await poolContract.connect(poolOwner).enablePool();
            });
        });

        describe("When the credit has been approved", function () {
            let creditHash: string;

            async function approveCredit(
                remainingPeriods: number = 1,
                committedAmount: BN = BN.from(0),
            ) {
                creditHash = await borrowerLevelCreditHash(creditContract, borrower);
                await creditManagerContract
                    .connect(eaServiceAccount)
                    .approveBorrower(
                        borrower.address,
                        toToken(100_000),
                        remainingPeriods,
                        1_000,
                        committedAmount,
                        0,
                        true,
                    );
            }

            beforeEach(async function () {
                await loadFixture(approveCredit);
            });

            async function testCloseCredit(actor: SignerWithAddress) {
                await expect(
                    creditManagerContract.connect(actor).closeCredit(borrower.getAddress()),
                )
                    .to.emit(creditManagerContract, "CreditClosedByAdmin")
                    .withArgs(creditHash, await actor.getAddress());

                // Make sure relevant fields have been reset.
                const cr = await creditContract.getCreditRecord(creditHash);
                expect(cr.state).to.equal(CreditState.Deleted);
                expect(cr.remainingPeriods).to.equal(ethers.constants.Zero);
                const creditConfig = await creditManagerContract.getCreditConfig(creditHash);
                expect(creditConfig.creditLimit).to.equal(ethers.constants.Zero);
            }

            async function testCloseCreditReversion(actor: SignerWithAddress, errorName: string) {
                const oldCreditConfig = await creditManagerContract.getCreditConfig(creditHash);
                const oldCreditRecord = await creditContract.getCreditRecord(creditHash);
                await expect(
                    creditManagerContract.connect(actor).closeCredit(borrower.getAddress()),
                ).to.be.revertedWithCustomError(creditManagerContract, errorName);

                // Make sure neither the credit config nor the credit record has changed.
                const newCreditConfig = await creditManagerContract.getCreditConfig(creditHash);
                checkCreditConfig(
                    newCreditConfig,
                    oldCreditConfig.creditLimit,
                    oldCreditConfig.committedAmount,
                    oldCreditConfig.periodDuration,
                    oldCreditConfig.numOfPeriods,
                    oldCreditConfig.yieldInBps,
                    oldCreditConfig.revolving,
                    oldCreditConfig.advanceRateInBps,
                    oldCreditConfig.receivableAutoApproval,
                );
                const newCreditRecord = await creditContract.getCreditRecord(creditHash);
                checkCreditRecord(
                    newCreditRecord,
                    oldCreditRecord.unbilledPrincipal,
                    oldCreditRecord.nextDueDate,
                    oldCreditRecord.nextDue,
                    oldCreditRecord.yieldDue,
                    oldCreditRecord.totalPastDue,
                    oldCreditRecord.missedPeriods,
                    oldCreditRecord.remainingPeriods,
                    oldCreditRecord.state,
                );
            }

            it("Should allow the borrower to close a newly approved credit", async function () {
                await testCloseCredit(borrower);
            });

            it("Should allow the evaluation agent to close a newly approved credit", async function () {
                await testCloseCredit(eaServiceAccount);
            });

            it("Should allow the borrower to close a credit that's fully paid back", async function () {
                const amount = toToken(1_000);
                await creditContract.connect(borrower).drawdown(borrower.getAddress(), amount);
                const cr = await creditContract.getCreditRecord(creditHash);
                await creditContract
                    .connect(borrower)
                    .makePayment(borrower.getAddress(), cr.nextDue.add(cr.unbilledPrincipal));
                await testCloseCredit(borrower);
            });

            it("Should allow the borrower to close a credit that has commitment but has reached maturity", async function () {
                // Close the approved credit then open a new one with a different committed amount.
                await creditManagerContract.connect(borrower).closeCredit(borrower.getAddress());
                await approveCredit(1, toToken(100_000));
                // Make one round of drawdown so that the borrower have a credit record, and then pay off the credit.
                const amount = toToken(1_000);
                await creditContract.connect(borrower).drawdown(borrower.getAddress(), amount);
                const cr = await creditContract.getCreditRecord(creditHash);
                await creditContract
                    .connect(borrower)
                    .makePayment(borrower.getAddress(), amount.add(cr.nextDue));
                await testCloseCredit(borrower);
            });

            it("Should not allow the borrower to close a newly approved credit that has unfulfilled commitment", async function () {
                // Close the approved credit then open a new one with a different committed amount.
                await creditManagerContract.connect(borrower).closeCredit(borrower.getAddress());
                await approveCredit(3, toToken(100_000));
                await testCloseCredit(borrower);
            });

            it("Should not allow the borrower to close a credit that has upcoming yield due", async function () {
                const amount = toToken(1_000);
                await creditContract.connect(borrower).drawdown(borrower.getAddress(), amount);
                // Only pay back the total principal outstanding.
                const oldCR = await creditContract.getCreditRecord(creditHash);
                const totalPrincipal = oldCR.nextDue
                    .sub(oldCR.yieldDue)
                    .add(oldCR.unbilledPrincipal);
                await creditContract
                    .connect(borrower)
                    .makePrincipalPayment(borrower.getAddress(), totalPrincipal);

                const newCR = await creditContract.getCreditRecord(creditHash);
                expect(newCR.yieldDue).to.be.gt(0);
                expect(newCR.nextDue).to.equal(newCR.yieldDue);
                expect(newCR.unbilledPrincipal).to.equal(0);
                await testCloseCreditReversion(borrower, "CreditHasOutstandingBalance");
            });

            it("Should not allow the borrower to close a credit that has past due only", async function () {
                const amount = toToken(10_000);
                await creditContract.connect(borrower).drawdown(borrower.getAddress(), amount);

                const poolSettings = await poolConfigContract.getPoolSettings();
                const oldCR = await creditContract.getCreditRecord(creditHash);
                const paymentAmount = oldCR.unbilledPrincipal.add(
                    oldCR.nextDue.sub(oldCR.yieldDue),
                );
                await creditContract
                    .connect(borrower)
                    .makePrincipalPayment(borrower.getAddress(), paymentAmount);
                await creditManagerContract
                    .connect(eaServiceAccount)
                    .updateYield(borrower.getAddress(), 0);

                const cc = await creditManagerContract.getCreditConfig(creditHash);
                const currentBlockTS = (await getLatestBlock()).timestamp;
                const nextPeriodStartDate = await calendarContract.getStartDateOfNextPeriod(
                    cc.periodDuration,
                    currentBlockTS,
                );
                await setNextBlockTimestamp(
                    nextPeriodStartDate.add(
                        (poolSettings.latePaymentGracePeriodInDays + 1) *
                            CONSTANTS.SECONDS_IN_A_DAY,
                    ),
                );
                await creditManagerContract.refreshCredit(borrower.getAddress());

                const newCR = await creditContract.getCreditRecord(creditHash);
                expect(newCR.nextDue).to.equal(0);
                expect(newCR.totalPastDue).to.be.gt(0);
                expect(newCR.unbilledPrincipal).to.equal(0);
                await testCloseCreditReversion(borrower, "CreditHasOutstandingBalance");
            });

            it("Should not allow the borrower to close a credit that has outstanding unbilled principal", async function () {
                // Close the approved credit then open a new one with a different committed amount.
                await creditManagerContract.connect(borrower).closeCredit(borrower.getAddress());
                const amount = toToken(1_000);
                await approveCredit(3, toToken(100_000));
                await creditContract.connect(borrower).drawdown(borrower.getAddress(), amount);
                // Only pay back the yield next due and have principal due outstanding.
                const oldCR = await creditContract.getCreditRecord(creditHash);
                await creditContract
                    .connect(borrower)
                    .makePayment(borrower.getAddress(), oldCR.nextDue);

                const newCR = await creditContract.getCreditRecord(creditHash);
                expect(newCR.nextDue).to.equal(0);
                expect(newCR.totalPastDue).to.equal(0);
                expect(newCR.unbilledPrincipal).to.be.gt(0);
                await testCloseCreditReversion(borrower, "CreditHasOutstandingBalance");
            });

            it("Should not allow the borrower to close a used credit that has unfulfilled commitment", async function () {
                // Close the approved credit then open a new one with a different committed amount.
                await creditManagerContract.connect(borrower).closeCredit(borrower.getAddress());
                await approveCredit(3, toToken(100_000));
                await creditContract
                    .connect(borrower)
                    .drawdown(borrower.getAddress(), toToken(10_000));
                const cr = await creditContract.getCreditRecord(creditHash);
                await creditContract
                    .connect(borrower)
                    .makePayment(borrower.getAddress(), cr.nextDue.add(cr.unbilledPrincipal));
                await testCloseCreditReversion(borrower, "CreditHasUnfulfilledCommitment");
            });
        });
    });

    describe("extendRemainingPeriod", function () {
        let creditHash: string;
        const numOfPeriods = 2;

        async function approveCredit() {
            creditHash = await borrowerLevelCreditHash(creditContract, borrower);
            await creditManagerContract
                .connect(eaServiceAccount)
                .approveBorrower(
                    borrower.address,
                    toToken(100_000),
                    1,
                    1_000,
                    toToken(0),
                    0,
                    true,
                );
        }

        beforeEach(async function () {
            await loadFixture(approveCredit);
        });

        it("Should allow the EA to extend the remaining periods of a credit line", async function () {
            await creditContract.connect(borrower).drawdown(borrower.address, toToken(5_000));

            const oldCR = await creditContract.getCreditRecord(creditHash);
            const newRemainingPeriods = oldCR.remainingPeriods + numOfPeriods;
            await expect(
                creditManagerContract
                    .connect(eaServiceAccount)
                    .extendRemainingPeriod(borrower.getAddress(), numOfPeriods),
            )
                .to.emit(creditManagerContract, "RemainingPeriodsExtended")
                .withArgs(
                    creditHash,
                    oldCR.remainingPeriods,
                    newRemainingPeriods,
                    await eaServiceAccount.getAddress(),
                );
            const newCR = await creditContract.getCreditRecord(creditHash);
            expect(newCR.remainingPeriods).to.equal(newRemainingPeriods);
        });

        it("Should not allow extension when the protocol is paused or pool is not on", async function () {
            await humaConfigContract.connect(protocolOwner).pause();
            await expect(
                creditManagerContract
                    .connect(eaServiceAccount)
                    .extendRemainingPeriod(borrower.getAddress(), numOfPeriods),
            ).to.be.revertedWithCustomError(poolConfigContract, "ProtocolIsPaused");
            await humaConfigContract.connect(protocolOwner).unpause();

            await poolContract.connect(poolOwner).disablePool();
            await expect(
                creditManagerContract
                    .connect(eaServiceAccount)
                    .extendRemainingPeriod(borrower.getAddress(), numOfPeriods),
            ).to.be.revertedWithCustomError(poolConfigContract, "PoolIsNotOn");
            await poolContract.connect(poolOwner).enablePool();
        });

        it("Should not allow non-EAs to extend the remaining period", async function () {
            await expect(
                creditManagerContract
                    .connect(borrower)
                    .extendRemainingPeriod(borrower.getAddress(), numOfPeriods),
            ).to.be.revertedWithCustomError(
                creditManagerContract,
                "EvaluationAgentServiceAccountRequired",
            );
        });

        it("Should not allow extension on a newly approved credit line", async function () {
            const oldCR = await creditContract.getCreditRecord(creditHash);
            expect(oldCR.state).to.equal(CreditState.Approved);

            await expect(
                creditManagerContract
                    .connect(eaServiceAccount)
                    .extendRemainingPeriod(borrower.getAddress(), 1),
            ).to.be.revertedWithCustomError(creditManagerContract, "CreditNotInStateForUpdate");
        });

        it("Should not allow extension on a delayed credit line", async function () {
            await creditContract.connect(borrower).drawdown(borrower.address, toToken(5_000));

            const oldCR = await creditContract.getCreditRecord(creditHash);
            const settings = await poolConfigContract.getPoolSettings();
            const latePaymentDeadline =
                oldCR.nextDueDate.toNumber() +
                settings.latePaymentGracePeriodInDays * CONSTANTS.SECONDS_IN_A_DAY;
            const nextTime = latePaymentDeadline + 100;
            await setNextBlockTimestamp(nextTime);

            await creditManagerContract.refreshCredit(borrower.getAddress());
            const newCR = await creditContract.getCreditRecord(creditHash);
            expect(newCR.state).to.equal(CreditState.Delayed);

            await expect(
                creditManagerContract
                    .connect(eaServiceAccount)
                    .extendRemainingPeriod(borrower.getAddress(), 1),
            ).to.be.revertedWithCustomError(creditManagerContract, "CreditNotInStateForUpdate");
        });

        it("Should not allow extension on a credit line that becomes delayed after refresh", async function () {
            await creditContract.connect(borrower).drawdown(borrower.address, toToken(5_000));
            const oldCR = await creditContract.getCreditRecord(creditHash);
            // All principal and yield is due in the first period since there is only 1 period,
            // so pay slightly less than the amount next due so that the bill can become past due
            // when refreshed.
            await creditContract
                .connect(borrower)
                .makePayment(borrower.getAddress(), oldCR.nextDue.sub(toToken(1)));

            const extensionDate =
                oldCR.nextDueDate.toNumber() +
                2 * CONSTANTS.DAYS_IN_A_MONTH * CONSTANTS.SECONDS_IN_A_DAY;
            await setNextBlockTimestamp(extensionDate);

            await expect(
                creditManagerContract
                    .connect(eaServiceAccount)
                    .extendRemainingPeriod(borrower.getAddress(), 1),
            ).to.be.revertedWithCustomError(creditManagerContract, "CreditNotInStateForUpdate");
        });

        it("Should not allow extension on a defaulted credit line", async function () {
            await creditContract.connect(borrower).drawdown(borrower.address, toToken(5_000));

            const oldCR = await creditContract.getCreditRecord(creditHash);
            const settings = await poolConfigContract.getPoolSettings();
            const refreshDate =
                oldCR.nextDueDate.toNumber() +
                (settings.defaultGracePeriodInDays + 1) *
                    CONSTANTS.DAYS_IN_A_MONTH *
                    CONSTANTS.SECONDS_IN_A_DAY;
            await setNextBlockTimestamp(refreshDate);
            await creditManagerContract.refreshCredit(borrower.getAddress());
            await creditManagerContract
                .connect(eaServiceAccount)
                .triggerDefault(borrower.getAddress());
            const newCR = await creditContract.getCreditRecord(creditHash);
            expect(newCR.state).to.equal(CreditState.Defaulted);

            await expect(
                creditManagerContract
                    .connect(eaServiceAccount)
                    .extendRemainingPeriod(borrower.getAddress(), 1),
            ).to.be.revertedWithCustomError(creditManagerContract, "CreditNotInStateForUpdate");
        });
    });

    describe("updateYield", function () {
        const yieldInBps = 1317;
        let borrowAmount: BN, committedAmount: BN, newYieldInBps: number;
        let drawdownDate: number;
        let creditHash: string;

        async function approveCredit() {
            creditHash = await borrowerLevelCreditHash(creditContract, borrower);

            await creditManagerContract
                .connect(eaServiceAccount)
                .approveBorrower(
                    await borrower.getAddress(),
                    toToken(100_000),
                    1,
                    yieldInBps,
                    committedAmount,
                    0,
                    true,
                );
        }

        async function drawdown() {
            drawdownDate = await getStartOfNextMonth();
            await setNextBlockTimestamp(drawdownDate);
            await creditContract.connect(borrower).drawdown(borrower.getAddress(), borrowAmount);
        }

        async function makePayment(paymentAmount: BN) {
            const paymentDate = drawdownDate + 600;
            await setNextBlockTimestamp(paymentDate);
            await creditContract
                .connect(borrower)
                .makePayment(borrower.getAddress(), paymentAmount);
        }

        async function testUpdate() {
            const updateDate: number = drawdownDate + CONSTANTS.SECONDS_IN_A_DAY;
            await setNextBlockTimestamp(updateDate);
            const oldCR = await creditContract.getCreditRecord(creditHash);
            const oldDD = await creditContract.getDueDetail(creditHash);
            await expect(
                creditManagerContract
                    .connect(eaServiceAccount)
                    .updateYield(borrower.getAddress(), newYieldInBps),
            )
                .to.emit(creditManagerContract, "YieldUpdated")
                .withArgs(
                    creditHash,
                    yieldInBps,
                    newYieldInBps,
                    await eaServiceAccount.getAddress(),
                );

            const cc = await creditManagerContract.getCreditConfig(creditHash);
            expect(cc.yieldInBps).to.equal(newYieldInBps);
            const actualCR = await creditContract.getCreditRecord(creditHash);
            checkCreditRecordsMatch(actualCR, oldCR);
            const actualDD = await creditContract.getDueDetail(creditHash);
            checkDueDetailsMatch(actualDD, oldDD);
        }

        beforeEach(async function () {
            borrowAmount = toToken(50_000);
            committedAmount = toToken(40_000);
            await loadFixture(approveCredit);
        });

        describe("If the yield is updated to a higher value", function () {
            beforeEach(async function () {
                newYieldInBps = 1517;
            });

            it("Should update the yield due", async function () {
                await drawdown();

                await testUpdate();
            });

            it("Should allow more than one update within a period", async function () {
                await drawdown();

                // First update.
                const firstYieldInBps = 1517;
                const firstUpdateDate = drawdownDate + CONSTANTS.SECONDS_IN_A_DAY;
                await setNextBlockTimestamp(firstUpdateDate);
                await creditManagerContract
                    .connect(eaServiceAccount)
                    .updateYield(borrower.getAddress(), firstYieldInBps);

                // Second update.
                const oldCR = await creditContract.getCreditRecord(creditHash);
                const oldDD = await creditContract.getDueDetail(creditHash);
                const secondYieldInBps = 1717;
                const secondUpdateDate = firstUpdateDate + 12 * CONSTANTS.SECONDS_IN_A_DAY;
                await setNextBlockTimestamp(secondUpdateDate);

                await expect(
                    creditManagerContract
                        .connect(eaServiceAccount)
                        .updateYield(borrower.getAddress(), secondYieldInBps),
                )
                    .to.emit(creditManagerContract, "YieldUpdated")
                    .withArgs(
                        creditHash,
                        firstYieldInBps,
                        secondYieldInBps,
                        await eaServiceAccount.getAddress(),
                    );

                const cc = await creditManagerContract.getCreditConfig(creditHash);
                expect(cc.yieldInBps).to.equal(secondYieldInBps);
                const actualCR = await creditContract.getCreditRecord(creditHash);
                checkCreditRecordsMatch(actualCR, oldCR);
                const actualDD = await creditContract.getDueDetail(creditHash);
                checkDueDetailsMatch(actualDD, oldDD);
            });
        });

        describe("If the yield is updated to a lower value", function () {
            beforeEach(async function () {
                newYieldInBps = 1117;
            });

            it("Should update the yield due", async function () {
                await drawdown();

                await testUpdate();
            });
        });

        it("Should not allow update when the protocol is paused or pool is not on", async function () {
            await humaConfigContract.connect(protocolOwner).pause();
            await expect(
                creditManagerContract
                    .connect(eaServiceAccount)
                    .updateYield(await borrower.getAddress(), 1517),
            ).to.be.revertedWithCustomError(poolConfigContract, "ProtocolIsPaused");
            await humaConfigContract.connect(protocolOwner).unpause();

            await poolContract.connect(poolOwner).disablePool();
            await expect(
                creditManagerContract
                    .connect(eaServiceAccount)
                    .updateYield(await borrower.getAddress(), 1517),
            ).to.be.revertedWithCustomError(poolConfigContract, "PoolIsNotOn");
            await poolContract.connect(poolOwner).enablePool();
        });

        it("Should not allow non-EAs to perform the update", async function () {
            await expect(
                creditManagerContract.updateYield(await borrower.getAddress(), 1517),
            ).to.be.revertedWithCustomError(
                creditManagerContract,
                "EvaluationAgentServiceAccountRequired",
            );
        });

        it("Should not allow the EA to update the yield if the credit is newly approved", async function () {
            const cr = await creditContract.getCreditRecord(creditHash);
            expect(cr.state).to.eq(CreditState.Approved);

            await expect(
                creditManagerContract
                    .connect(eaServiceAccount)
                    .updateYield(borrower.getAddress(), 1517),
            ).to.be.revertedWithCustomError(creditManagerContract, "CreditNotInStateForUpdate");
        });

        it("Should not allow the EA to update the yield if the credit is closed", async function () {
            await creditManagerContract
                .connect(eaServiceAccount)
                .closeCredit(borrower.getAddress());
            const cr = await creditContract.getCreditRecord(creditHash);
            expect(cr.state).to.eq(CreditState.Deleted);

            await expect(
                creditManagerContract
                    .connect(eaServiceAccount)
                    .updateYield(borrower.getAddress(), 1517),
            ).to.be.revertedWithCustomError(creditManagerContract, "CreditNotInStateForUpdate");
        });
    });

    describe("updateLimitAndCommitment", function () {
        const yieldInBps = 1317;
        let creditLimit: BN, committedAmount: BN, borrowAmount: BN, newCommittedAmount: BN;
        let drawdownDate: number;
        let creditHash: string;

        async function approveCredit() {
            creditLimit = toToken(100_000);
            creditHash = await borrowerLevelCreditHash(creditContract, borrower);

            await creditManagerContract
                .connect(eaServiceAccount)
                .approveBorrower(
                    borrower.address,
                    creditLimit,
                    1,
                    yieldInBps,
                    committedAmount,
                    0,
                    true,
                );
        }

        async function drawdown() {
            borrowAmount = toToken(50_000);
            drawdownDate = await getStartOfNextMonth();
            await setNextBlockTimestamp(drawdownDate);
            await creditContract.connect(borrower).drawdown(borrower.getAddress(), borrowAmount);
        }

        async function makePayment(paymentAmount: BN) {
            const paymentDate = drawdownDate + 600;
            await setNextBlockTimestamp(paymentDate);
            await creditContract
                .connect(borrower)
                .makePayment(borrower.getAddress(), paymentAmount);
        }

        async function testUpdate() {
            const updateDate = drawdownDate + CONSTANTS.SECONDS_IN_A_DAY;
            await setNextBlockTimestamp(updateDate);
            const oldCR = await creditContract.getCreditRecord(creditHash);
            const oldDD = await creditContract.getDueDetail(creditHash);
            await expect(
                creditManagerContract
                    .connect(eaServiceAccount)
                    .updateLimitAndCommitment(
                        borrower.getAddress(),
                        creditLimit,
                        newCommittedAmount,
                    ),
            )
                .to.emit(creditManagerContract, "LimitAndCommitmentUpdated")
                .withArgs(
                    creditHash,
                    creditLimit,
                    creditLimit,
                    committedAmount,
                    newCommittedAmount,
                    await eaServiceAccount.getAddress(),
                );

            const cc = await creditManagerContract.getCreditConfig(creditHash);
            expect(cc.creditLimit).to.equal(creditLimit);
            expect(cc.committedAmount).to.equal(newCommittedAmount);
            const actualCR = await creditContract.getCreditRecord(creditHash);
            checkCreditRecordsMatch(actualCR, oldCR);
            const actualDD = await creditContract.getDueDetail(creditHash);
            checkDueDetailsMatch(actualDD, oldDD);
        }

        describe("Without drawdown", function () {
            beforeEach(async function () {
                committedAmount = toToken(0);
                newCommittedAmount = toToken(25_000);
                await loadFixture(approveCredit);
            });

            it("Should not allow the EA to update the credit limit and commitment if the credit is newly approved", async function () {
                const cr = await creditContract.getCreditRecord(creditHash);
                expect(cr.state).to.equal(CreditState.Approved);

                await expect(
                    creditManagerContract
                        .connect(eaServiceAccount)
                        .updateLimitAndCommitment(
                            await borrower.getAddress(),
                            toToken(200_000),
                            toToken(100_000),
                        ),
                ).to.be.revertedWithCustomError(
                    creditManagerContract,
                    "CreditNotInStateForUpdate",
                );
            });

            it("Should not allow the EA to update the credit limit and commitment if the credit is closed", async function () {
                await creditManagerContract
                    .connect(eaServiceAccount)
                    .closeCredit(borrower.getAddress());
                const cr = await creditContract.getCreditRecord(creditHash);
                expect(cr.state).to.equal(CreditState.Deleted);

                await expect(
                    creditManagerContract
                        .connect(eaServiceAccount)
                        .updateLimitAndCommitment(
                            await borrower.getAddress(),
                            toToken(200_000),
                            toToken(100_000),
                        ),
                ).to.be.revertedWithCustomError(
                    creditManagerContract,
                    "CreditNotInStateForUpdate",
                );
            });
        });

        describe("With drawdown", function () {
            describe("If the credit limit is updated to 0", function () {
                beforeEach(async function () {
                    creditLimit = BN.from(0);
                    committedAmount = toToken(75_000);
                    newCommittedAmount = committedAmount;
                    await loadFixture(approveCredit);
                    await loadFixture(drawdown);
                });

                it("Should allow a non-zero committed amount", async function () {
                    const oldCR = await creditContract.getCreditRecord(creditHash);
                    const oldDD = await creditContract.getDueDetail(creditHash);

                    await testUpdate(
                        oldDD.committed,
                        oldDD.committed,
                        oldCR.nextDue,
                        oldCR.yieldDue,
                    );
                });
            });

            describe("If the updated committed yield stays below the accrued yield", function () {
                beforeEach(async function () {
                    committedAmount = toToken(0);
                    newCommittedAmount = toToken(25_000);
                    await loadFixture(approveCredit);
                    await loadFixture(drawdown);
                });

<<<<<<< HEAD
                it("Should update the committed amount but not the yield due", async function () {
                    await drawdown();
=======
                describe("If the yield hasn't been paid yet", function () {
                    it("Should update the committed amount but not the yield due", async function () {
                        const oldCR = await creditContract.getCreditRecord(creditHash);
                        const oldDD = await creditContract.getDueDetail(creditHash);
                        await testUpdate(
                            oldDD.accrued,
                            oldDD.accrued,
                            oldCR.nextDue,
                            oldCR.yieldDue,
                        );
                    });
                });

                describe("If the yield has been partially paid", function () {
                    it("Should update the committed amount but not the yield due", async function () {
                        // Make partial payment towards the yield due.
                        const yieldDue = calcYield(
                            borrowAmount,
                            yieldInBps,
                            CONSTANTS.DAYS_IN_A_MONTH,
                        );
                        expect(yieldDue).to.be.gt(0);
                        await makePayment(yieldDue.div(2));

                        const oldCR = await creditContract.getCreditRecord(creditHash);
                        const oldDD = await creditContract.getDueDetail(creditHash);
                        expect(oldDD.paid).to.be.gt(0);
                        await testUpdate(
                            oldDD.accrued.sub(oldDD.paid),
                            oldDD.accrued.sub(oldDD.paid),
                            oldCR.nextDue,
                            oldCR.yieldDue,
                        );
                    });
                });

                describe("If the yield has been paid off", function () {
                    it("Should update the committed amount but not the yield due", async function () {
                        // Make full payment towards the yield due.
                        const yieldDue = calcYield(
                            borrowAmount,
                            yieldInBps,
                            CONSTANTS.DAYS_IN_A_MONTH,
                        );
                        expect(yieldDue).to.be.gt(0);
                        await makePayment(yieldDue);
>>>>>>> c6d4197f

                    await testUpdate();
                });
            });

            describe("If the updated committed yield becomes higher than the accrued yield", function () {
                beforeEach(async function () {
                    committedAmount = toToken(0);
                    newCommittedAmount = toToken(75_000);
                    await loadFixture(approveCredit);
                    await loadFixture(drawdown);
                });

                it("Should update the committed amount and the yield due", async function () {
                    await testUpdate();
                });

                it("Should not allow update when the protocol is paused or pool is not on", async function () {
                    await humaConfigContract.connect(protocolOwner).pause();
                    await expect(
                        creditManagerContract
                            .connect(eaServiceAccount)
                            .updateLimitAndCommitment(
                                await borrower.getAddress(),
                                toToken(200_000),
                                toToken(100_000),
                            ),
                    ).to.be.revertedWithCustomError(poolConfigContract, "ProtocolIsPaused");
                    await humaConfigContract.connect(protocolOwner).unpause();

                    await poolContract.connect(poolOwner).disablePool();
                    await expect(
                        creditManagerContract
                            .connect(eaServiceAccount)
                            .updateLimitAndCommitment(
                                await borrower.getAddress(),
                                toToken(200_000),
                                toToken(100_000),
                            ),
                    ).to.be.revertedWithCustomError(poolConfigContract, "PoolIsNotOn");
                    await poolContract.connect(poolOwner).enablePool();
                });

                it("Should not allow non-EAs to perform the update", async function () {
                    await expect(
                        creditManagerContract.updateLimitAndCommitment(
                            await borrower.getAddress(),
                            toToken(200_000),
                            toToken(100_000),
                        ),
                    ).to.be.revertedWithCustomError(
                        creditManagerContract,
                        "EvaluationAgentServiceAccountRequired",
                    );
                });

                it("Should not allow the updated committed amount to exceed the credit limit", async function () {
                    await expect(
                        creditManagerContract
                            .connect(eaServiceAccount)
                            .updateLimitAndCommitment(
                                await borrower.getAddress(),
                                toToken(100_000),
                                toToken(200_000),
                            ),
                    ).to.be.revertedWithCustomError(
                        creditManagerContract,
                        "CommittedAmountGreaterThanCreditLimit",
                    );
                });

                it("Should not allow the updated credit limit to exceed the max credit limit in poolSettings", async function () {
                    const maxCreditLine = toToken(200_000);
                    const poolSettings = await poolConfigContract.getPoolSettings();
                    await poolConfigContract.connect(poolOwner).setPoolSettings({
                        ...poolSettings,
                        ...{
                            maxCreditLine,
                        },
                    });

                    await expect(
                        creditManagerContract
                            .connect(eaServiceAccount)
                            .updateLimitAndCommitment(
                                await borrower.getAddress(),
                                maxCreditLine.add(toToken(1)),
                                maxCreditLine,
                            ),
                    ).to.be.revertedWithCustomError(creditManagerContract, "CreditLimitTooHigh");
                });
            });

            describe("If the updated committed yield becomes lower than the accrued yield", function () {
                beforeEach(async function () {
                    committedAmount = toToken(75_000);
                    newCommittedAmount = toToken(25_000);
                    await loadFixture(approveCredit);
                    await loadFixture(drawdown);
                });

                it("Should update the committed amount and the yield due", async function () {
                    await testUpdate();
                });
            });
        });
    });

    describe("waiveLateFee", function () {
        let drawdownDate: number;
        const lateFeeBps = 300,
            latePaymentGracePeriodInDays = 5,
            yieldInBps = 1317;
        let borrowAmount: BN;
        let creditHash: string;

        async function approveCredit() {
            const settings = await poolConfigContract.getPoolSettings();
            await poolConfigContract.connect(poolOwner).setPoolSettings({
                ...settings,
                ...{ latePaymentGracePeriodInDays: latePaymentGracePeriodInDays },
            });
            await poolConfigContract.connect(poolOwner).setFeeStructure({
                yieldInBps,
                minPrincipalRateInBps: 50,
                lateFeeBps,
            });

            borrowAmount = toToken(50_000);
            creditHash = await borrowerLevelCreditHash(creditContract, borrower);
            await creditManagerContract
                .connect(eaServiceAccount)
                .approveBorrower(
                    borrower.address,
                    toToken(100_000),
                    1,
                    yieldInBps,
                    toToken(0),
                    0,
                    true,
                );
        }

        async function drawDownAndRefresh() {
            drawdownDate = await getStartOfNextMonth();
            await setNextBlockTimestamp(drawdownDate);
            await creditContract.connect(borrower).drawdown(borrower.getAddress(), borrowAmount);

            const cc = await creditManagerContract.getCreditConfig(creditHash);
            const refreshDate =
                (
                    await calendarContract.getStartDateOfNextPeriod(
                        cc.periodDuration,
                        drawdownDate,
                    )
                ).toNumber() +
                latePaymentGracePeriodInDays * CONSTANTS.SECONDS_IN_A_DAY +
                600;
            await setNextBlockTimestamp(refreshDate);
            await creditManagerContract.refreshCredit(borrower.getAddress());
        }

        describe("When the credit is not delayed yet", function () {
            beforeEach(async function () {
                await loadFixture(approveCredit);
            });

            it("Should not allow the EA to waive late if the credit is newly approved", async function () {
                const cr = await creditContract.getCreditRecord(creditHash);
                expect(cr.state).to.eq(CreditState.Approved);
                await expect(
                    creditManagerContract
                        .connect(eaServiceAccount)
                        .waiveLateFee(borrower.getAddress(), toToken(1)),
                ).to.be.revertedWithCustomError(
                    creditManagerContract,
                    "CreditNotInStateForUpdate",
                );
            });

            it("Should not allow the EA to waive late if the credit is closed", async function () {
                await creditManagerContract
                    .connect(eaServiceAccount)
                    .closeCredit(borrower.getAddress());
                const cr = await creditContract.getCreditRecord(creditHash);
                expect(cr.state).to.eq(CreditState.Deleted);
                await expect(
                    creditManagerContract
                        .connect(eaServiceAccount)
                        .waiveLateFee(borrower.getAddress(), toToken(1)),
                ).to.be.revertedWithCustomError(
                    creditManagerContract,
                    "CreditNotInStateForUpdate",
                );
            });
        });

        describe("After the credit is delayed", function () {
            async function prepare() {
                await approveCredit();
                await drawDownAndRefresh();
            }

            beforeEach(async function () {
                await loadFixture(prepare);
            });

            async function testWaiveLateFee(waivedAmount: BN, expectedNewLateFee: BN) {
                const oldCR = await creditContract.getCreditRecord(creditHash);
                expect(oldCR.totalPastDue).to.be.gt(0);
                const oldDD = await creditContract.getDueDetail(creditHash);
                expect(oldDD.lateFee).to.be.gt(0);
                await expect(
                    creditManagerContract
                        .connect(eaServiceAccount)
                        .waiveLateFee(borrower.getAddress(), waivedAmount),
                )
                    .to.emit(creditManagerContract, "LateFeeWaived")
                    .withArgs(
                        creditHash,
                        oldDD.lateFee,
                        expectedNewLateFee,
                        await eaServiceAccount.getAddress(),
                    );

                const actualCR = await creditContract.getCreditRecord(creditHash);
                const expectedCR = {
                    ...oldCR,
                    ...{
                        totalPastDue: oldCR.totalPastDue
                            .sub(oldDD.lateFee)
                            .add(expectedNewLateFee),
                    },
                };
                checkCreditRecordsMatch(actualCR, expectedCR);
                const actualDD = await creditContract.getDueDetail(creditHash);
                const expectedDD = {
                    ...oldDD,
                    ...{
                        lateFee: expectedNewLateFee,
                    },
                };
                checkDueDetailsMatch(actualDD, expectedDD);
            }

            it("Should allow the EA to partially waive late fees", async function () {
                const oldDD = await creditContract.getDueDetail(creditHash);
                const waivedAmount = oldDD.lateFee.sub(toToken(1));
                const expectedNewLateFee = toToken(1);
                await testWaiveLateFee(waivedAmount, expectedNewLateFee);
            });

            it("Should allow the EA to fully waive late fees", async function () {
                const oldDD = await creditContract.getDueDetail(creditHash);
                const waivedAmount = oldDD.lateFee.add(toToken(1));
                const expectedNewLateFee = toToken(0);
                await testWaiveLateFee(waivedAmount, expectedNewLateFee);
            });

            it("Should not allow update when the protocol is paused or pool is not on", async function () {
                await humaConfigContract.connect(protocolOwner).pause();
                await expect(
                    creditManagerContract
                        .connect(eaServiceAccount)
                        .waiveLateFee(borrower.getAddress(), toToken(1)),
                ).to.be.revertedWithCustomError(poolConfigContract, "ProtocolIsPaused");
                await humaConfigContract.connect(protocolOwner).unpause();

                await poolContract.connect(poolOwner).disablePool();
                await expect(
                    creditManagerContract
                        .connect(eaServiceAccount)
                        .waiveLateFee(borrower.getAddress(), toToken(1)),
                ).to.be.revertedWithCustomError(poolConfigContract, "PoolIsNotOn");
                await poolContract.connect(poolOwner).enablePool();
            });

            it("Should not allow non-EAs to waive the late fee", async function () {
                await expect(
                    creditManagerContract.waiveLateFee(borrower.getAddress(), toToken(1)),
                ).to.be.revertedWithCustomError(
                    creditManagerContract,
                    "EvaluationAgentServiceAccountRequired",
                );
            });
        });
    });
});<|MERGE_RESOLUTION|>--- conflicted
+++ resolved
@@ -9160,15 +9160,7 @@
                 });
 
                 it("Should allow a non-zero committed amount", async function () {
-                    const oldCR = await creditContract.getCreditRecord(creditHash);
-                    const oldDD = await creditContract.getDueDetail(creditHash);
-
-                    await testUpdate(
-                        oldDD.committed,
-                        oldDD.committed,
-                        oldCR.nextDue,
-                        oldCR.yieldDue,
-                    );
+                    await testUpdate();
                 });
             });
 
@@ -9180,58 +9172,7 @@
                     await loadFixture(drawdown);
                 });
 
-<<<<<<< HEAD
                 it("Should update the committed amount but not the yield due", async function () {
-                    await drawdown();
-=======
-                describe("If the yield hasn't been paid yet", function () {
-                    it("Should update the committed amount but not the yield due", async function () {
-                        const oldCR = await creditContract.getCreditRecord(creditHash);
-                        const oldDD = await creditContract.getDueDetail(creditHash);
-                        await testUpdate(
-                            oldDD.accrued,
-                            oldDD.accrued,
-                            oldCR.nextDue,
-                            oldCR.yieldDue,
-                        );
-                    });
-                });
-
-                describe("If the yield has been partially paid", function () {
-                    it("Should update the committed amount but not the yield due", async function () {
-                        // Make partial payment towards the yield due.
-                        const yieldDue = calcYield(
-                            borrowAmount,
-                            yieldInBps,
-                            CONSTANTS.DAYS_IN_A_MONTH,
-                        );
-                        expect(yieldDue).to.be.gt(0);
-                        await makePayment(yieldDue.div(2));
-
-                        const oldCR = await creditContract.getCreditRecord(creditHash);
-                        const oldDD = await creditContract.getDueDetail(creditHash);
-                        expect(oldDD.paid).to.be.gt(0);
-                        await testUpdate(
-                            oldDD.accrued.sub(oldDD.paid),
-                            oldDD.accrued.sub(oldDD.paid),
-                            oldCR.nextDue,
-                            oldCR.yieldDue,
-                        );
-                    });
-                });
-
-                describe("If the yield has been paid off", function () {
-                    it("Should update the committed amount but not the yield due", async function () {
-                        // Make full payment towards the yield due.
-                        const yieldDue = calcYield(
-                            borrowAmount,
-                            yieldInBps,
-                            CONSTANTS.DAYS_IN_A_MONTH,
-                        );
-                        expect(yieldDue).to.be.gt(0);
-                        await makePayment(yieldDue);
->>>>>>> c6d4197f
-
                     await testUpdate();
                 });
             });
