--- conflicted
+++ resolved
@@ -549,16 +549,11 @@
             await loadFixture(prepareForDecreaseAvailableCredit);
         });
 
-<<<<<<< HEAD
-        it("Should allow the credit contract to decrease the credit limit", async function () {
-            await creditManagerContract.decreaseAvailableCredit(creditHash, receivableAmount);
-=======
         it("Should allow the credit contract to decrease the available credit", async function () {
             await poolConfigContract.connect(poolOwner).setCredit(defaultDeployer.getAddress());
             await creditManagerContract.connect(poolOwner).updatePoolConfigData();
 
-            await creditManagerContract.decreaseCreditLimit(creditHash, receivableAmount);
->>>>>>> bace5562
+            await creditManagerContract.decreaseAvailableCredit(creditHash, receivableAmount);
             const availableCredit = await creditManagerContract.getAvailableCredit(creditHash);
             expect(availableCredit).to.equal(0);
         });
@@ -592,19 +587,16 @@
         it("Should not decrease the available credit if the amount exceeds the credit limit", async function () {
             await creditContract
                 .connect(borrower)
-                .drawdownWithReceivable(
-                    receivableId,
-                    receivableAmount.sub(toToken(1)),
-                );
+                .drawdownWithReceivable(receivableId, receivableAmount.sub(toToken(1)));
             await creditManagerContract
-                .connect(eaServiceAccount)
+                .connect(evaluationAgent)
                 .updateLimitAndCommitment(borrower.getAddress(), 0, 0);
 
             await poolConfigContract.connect(poolOwner).setCredit(defaultDeployer.getAddress());
             await creditManagerContract.connect(poolOwner).updatePoolConfigData();
 
             await expect(
-                creditManagerContract.decreaseCreditLimit(creditHash, toToken(1)),
+                creditManagerContract.decreaseAvailableCredit(creditHash, toToken(1)),
             ).to.be.revertedWithCustomError(creditManagerContract, "CreditLimitExceeded");
         });
     });
