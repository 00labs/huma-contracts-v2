--- conflicted
+++ resolved
@@ -262,7 +262,7 @@
 
         it("Should not approve if the receivable ID is 0", async function () {
             await expect(
-                creditManagerContract.connect(eaServiceAccount).approveReceivable(
+                creditManagerContract.connect(evaluationAgent).approveReceivable(
                     borrower.address,
                     {
                         receivableAmount: creditLimit,
@@ -734,14 +734,7 @@
                     creditHash,
                     yieldInBps,
                     newYieldInBps,
-<<<<<<< HEAD
-                    oldYieldDue,
-                    (actualNewYieldDue: BN) =>
-                        isCloseTo(actualNewYieldDue, newYieldDue, BN.from(1)),
                     await evaluationAgent.getAddress(),
-=======
-                    await eaServiceAccount.getAddress(),
->>>>>>> 44922a14
                 );
 
             const cc = await creditManagerContract.getCreditConfig(creditHash);
