import { SignerWithAddress } from "@nomiclabs/hardhat-ethers/signers";
import { expect } from "chai";
import { BigNumber as BN } from "ethers";
import { ethers } from "hardhat";
import moment from "moment";
import {
    Calendar,
    CreditDueManager,
    CreditLine,
    CreditLineManager,
    EpochManager,
    FirstLossCover,
    HumaConfig,
    MockToken,
    Pool,
    PoolConfig,
    PoolFeeManager,
    PoolSafe,
    Receivable,
    RiskAdjustedTranchesPolicy,
    TrancheVault,
} from "../../../typechain-types";
import {
    CreditState,
    FeeCalculator,
    FirstLossCoverInfo,
    PayPeriodDuration,
    PnLCalculator,
    calcPoolFees,
    calcPrincipalDueForFullPeriods,
    calcPrincipalDueForPartialPeriod,
    calcYield,
    calcYieldDue,
    checkCreditConfig,
    checkCreditConfigsMatch,
    checkCreditRecordsMatch,
    checkDueDetailsMatch,
    deployAndSetupPoolContracts,
    deployProtocolContracts,
    genDueDetail,
    getPrincipal,
} from "../../BaseTest";
import {
    borrowerLevelCreditHash,
    evmRevert,
    evmSnapshot,
    getFirstLossCoverInfo,
    overrideFirstLossCoverConfig,
    overrideLPConfig,
    setNextBlockTimestamp,
    sumBNArray,
    toToken,
} from "../../TestUtils";
import { CONSTANTS } from "../../constants";

let defaultDeployer: SignerWithAddress,
    protocolOwner: SignerWithAddress,
    treasury: SignerWithAddress,
    sentinelServiceAccount: SignerWithAddress;
let poolOwner: SignerWithAddress,
    poolOwnerTreasury: SignerWithAddress,
    evaluationAgent: SignerWithAddress,
    poolOperator: SignerWithAddress;
let juniorLender: SignerWithAddress, seniorLender: SignerWithAddress, borrower: SignerWithAddress;

let humaConfigContract: HumaConfig, mockTokenContract: MockToken;
let poolConfigContract: PoolConfig,
    poolFeeManagerContract: PoolFeeManager,
    poolSafeContract: PoolSafe,
    calendarContract: Calendar,
    borrowerFirstLossCoverContract: FirstLossCover,
    adminFirstLossCoverContract: FirstLossCover,
    tranchesPolicyContract: RiskAdjustedTranchesPolicy,
    poolContract: Pool,
    epochManagerContract: EpochManager,
    seniorTrancheVaultContract: TrancheVault,
    juniorTrancheVaultContract: TrancheVault,
    creditContract: CreditLine,
    creditDueManagerContract: CreditDueManager,
    creditManagerContract: CreditLineManager,
    receivableContract: Receivable;

let feeCalculator: FeeCalculator;

describe("CreditLine Integration Test", function () {
    let creditHash: string;
    let creditLimit: BN,
        committedAmount: BN,
        newCommittedAmount: BN,
        frontLoadingFeeFlat: BN,
        coverCapPerLoss: BN;
    let nextYear: number, designatedStartDate: moment.Moment;
    const yieldInBps = 1200,
        newYieldInBps = 600,
        lateFeeBps = 2400,
        principalRateInBps = 200,
        numPeriods = 12,
        riskAdjustment = 8000,
        coverRatePerLossInBps = 5_000;
    let payPeriodDuration: PayPeriodDuration;
    const latePaymentGracePeriodInDays = 5,
        defaultGracePeriodInDays = 10;
    let snapshotId: unknown;

    async function getAssetsAfterPnLDistribution(
        profit: BN,
        loss: BN = BN.from(0),
        lossRecovery: BN = BN.from(0),
    ) {
        await overrideLPConfig(poolConfigContract, poolOwner, {
            tranchesRiskAdjustmentInBps: riskAdjustment,
        });
        const assetInfo = await poolContract.tranchesAssets();
        const assets = [assetInfo[CONSTANTS.SENIOR_TRANCHE], assetInfo[CONSTANTS.JUNIOR_TRANCHE]];
        const lossInfo = await poolContract.tranchesLosses();
        const losses = [lossInfo[CONSTANTS.SENIOR_TRANCHE], lossInfo[CONSTANTS.JUNIOR_TRANCHE]];
        const profitAfterFees = await feeCalculator.calcPoolFeeDistribution(profit);
        const firstLossCoverInfos = await Promise.all(
            [borrowerFirstLossCoverContract, adminFirstLossCoverContract].map(
                async (contract) => await getFirstLossCoverInfo(contract, poolConfigContract),
            ),
        );

        return await PnLCalculator.calcRiskAdjustedProfitAndLoss(
            profitAfterFees,
            loss,
            lossRecovery,
            assets,
            losses,
            BN.from(riskAdjustment),
            firstLossCoverInfos,
        );
    }

    async function getFirstLossCoverInfos() {
        return await Promise.all(
            [borrowerFirstLossCoverContract, adminFirstLossCoverContract].map((contract) =>
                getFirstLossCoverInfo(contract, poolConfigContract),
            ),
        );
    }

    async function testPoolFees(
        profit: BN,
        oldAccruedIncomes: PoolFeeManager.AccruedIncomesStructOutput,
    ) {
        const protocolFeeInBps = await humaConfigContract.protocolFeeInBps();
        expect(protocolFeeInBps).to.be.gt(0);
        const adminRnR = await poolConfigContract.getAdminRnR();
        expect(adminRnR.rewardRateInBpsForPoolOwner).to.be.gt(0);
        expect(adminRnR.rewardRateInBpsForEA).to.be.gt(0);
        const actualAccruedIncomes = await poolFeeManagerContract.getAccruedIncomes();
        const [additionalAccruedIncomes] = calcPoolFees(
            profit,
            protocolFeeInBps,
            adminRnR.rewardRateInBpsForPoolOwner,
            adminRnR.rewardRateInBpsForEA,
        );
        expect(
            actualAccruedIncomes.protocolIncome.sub(oldAccruedIncomes.protocolIncome),
        ).to.be.equal(additionalAccruedIncomes.protocolIncome);
        expect(
            actualAccruedIncomes.poolOwnerIncome.sub(oldAccruedIncomes.poolOwnerIncome),
        ).to.be.equal(additionalAccruedIncomes.poolOwnerIncome);
        expect(actualAccruedIncomes.eaIncome.sub(oldAccruedIncomes.eaIncome)).to.be.equal(
            additionalAccruedIncomes.eaIncome,
        );
    }

    async function testTranchesAssets(assets: BN[]) {
        const seniorAssets = await poolContract.trancheTotalAssets(CONSTANTS.SENIOR_TRANCHE);
        expect(seniorAssets).to.equal(assets[CONSTANTS.SENIOR_TRANCHE]);
        const juniorAssets = await poolContract.trancheTotalAssets(CONSTANTS.JUNIOR_TRANCHE);
        expect(juniorAssets).to.equal(assets[CONSTANTS.JUNIOR_TRANCHE]);
        const totalAssets = await poolContract.totalAssets();
        expect(totalAssets).to.equal(seniorAssets.add(juniorAssets));
    }

    async function testFirstLossCoverAssets(
        profits: BN[],
        oldFirstLossCoverInfos: FirstLossCoverInfo[],
        losses: BN[] = [BN.from(0), BN.from(0)],
        lossRecoveries: BN[] = [BN.from(0), BN.from(0)],
    ) {
        const actualFirstLossCoverInfos = await getFirstLossCoverInfos();
        actualFirstLossCoverInfos.forEach((info, index) => {
            expect(info.asset).to.equal(
                oldFirstLossCoverInfos[index].asset
                    .add(profits[index])
                    .sub(losses[index])
                    .add(lossRecoveries[index]),
            );
        });
    }

    async function prepare() {
        [humaConfigContract, mockTokenContract] = await deployProtocolContracts(
            protocolOwner,
            treasury,
            sentinelServiceAccount,
            poolOwner,
        );

        [
            poolConfigContract,
            poolFeeManagerContract,
            poolSafeContract,
            calendarContract,
            borrowerFirstLossCoverContract,
            adminFirstLossCoverContract,
            tranchesPolicyContract,
            poolContract,
            epochManagerContract,
            seniorTrancheVaultContract,
            juniorTrancheVaultContract,
            creditContract as unknown,
            creditDueManagerContract,
            creditManagerContract as unknown,
        ] = await deployAndSetupPoolContracts(
            humaConfigContract,
            mockTokenContract,
            "RiskAdjustedTranchesPolicy",
            defaultDeployer,
            poolOwner,
            "CreditLine",
            "CreditLineManager",
            evaluationAgent,
            treasury,
            poolOwnerTreasury,
            poolOperator,
            [juniorLender, seniorLender, borrower],
        );

        creditLimit = toToken(1_000_000);
        committedAmount = toToken(300_000);
        newCommittedAmount = toToken(500_000);
        frontLoadingFeeFlat = toToken(1_000);
        nextYear = moment.utc().year() + 1;
        designatedStartDate = moment.utc({
            year: nextYear + 1,
            month: 0,
            day: 2,
        });
        payPeriodDuration = PayPeriodDuration.Monthly;
        coverCapPerLoss = toToken(3_000_000);
        feeCalculator = new FeeCalculator(humaConfigContract, poolConfigContract);

        await borrowerFirstLossCoverContract.connect(poolOwner).addCoverProvider(borrower.address);
        await mockTokenContract
            .connect(borrower)
            .approve(borrowerFirstLossCoverContract.address, ethers.constants.MaxUint256);

        const firstLossCoverMaxLiquidity = toToken(1_000_000);
        await overrideFirstLossCoverConfig(
            borrowerFirstLossCoverContract,
            CONSTANTS.BORROWER_LOSS_COVER_INDEX,
            poolConfigContract,
            poolOwner,
            {
                coverRatePerLossInBps,
                coverCapPerLoss,
                maxLiquidity: firstLossCoverMaxLiquidity,
            },
        );
        await borrowerFirstLossCoverContract
            .connect(borrower)
            .depositCover(firstLossCoverMaxLiquidity);

        await overrideFirstLossCoverConfig(
            adminFirstLossCoverContract,
            CONSTANTS.ADMIN_LOSS_COVER_INDEX,
            poolConfigContract,
            poolOwner,
            {
                coverRatePerLossInBps,
                coverCapPerLoss,
                maxLiquidity: firstLossCoverMaxLiquidity,
            },
        );
        await adminFirstLossCoverContract
            .connect(poolOwnerTreasury)
            .depositCover(firstLossCoverMaxLiquidity.div(2));

        await juniorTrancheVaultContract.connect(juniorLender).deposit(toToken(500_000));
        await seniorTrancheVaultContract.connect(seniorLender).deposit(toToken(1_500_000));

        creditHash = await borrowerLevelCreditHash(creditContract, borrower);

        let settings = await poolConfigContract.getPoolSettings();
        await poolConfigContract.connect(poolOwner).setPoolSettings({
            ...settings,
            ...{
                payPeriodDuration: payPeriodDuration,
                latePaymentGracePeriodInDays: latePaymentGracePeriodInDays,
                defaultGracePeriodInDays: defaultGracePeriodInDays,
            },
        });
        await poolConfigContract.connect(poolOwner).setFeeStructure({
            yieldInBps,
            minPrincipalRateInBps: principalRateInBps,
            lateFeeBps,
        });
        await poolConfigContract.connect(poolOwner).setFrontLoadingFees({
            frontLoadingFeeFlat,
            frontLoadingFeeBps: BN.from(0),
        });
        await overrideLPConfig(poolConfigContract, poolOwner, {
            tranchesRiskAdjustmentInBps: riskAdjustment,
        });
    }

    before(async function () {
        [
            defaultDeployer,
            protocolOwner,
            treasury,
            sentinelServiceAccount,
            poolOwner,
            poolOwnerTreasury,
            evaluationAgent,
            poolOperator,
            juniorLender,
            seniorLender,
            borrower,
        ] = await ethers.getSigners();

        await prepare();
        snapshotId = await evmSnapshot();
    });

    after(async function () {
        if (snapshotId) {
            await evmRevert(snapshotId);
        }
    });

    it("1/1: Approve the credit line", async function () {
        const dateOfApproval = moment.utc({
            year: nextYear + 1,
            month: 0,
            day: 1,
            hour: 9,
            minute: 27,
            second: 31,
        });
        await setNextBlockTimestamp(dateOfApproval.unix());
        await creditManagerContract
            .connect(evaluationAgent)
            .approveBorrower(
                borrower.getAddress(),
                creditLimit,
                numPeriods,
                yieldInBps,
                committedAmount,
                designatedStartDate.unix(),
                true,
            );

        const poolSettings = await poolConfigContract.getPoolSettings();
        const actualCC = await creditManagerContract.getCreditConfig(creditHash);
        checkCreditConfig(
            actualCC,
            creditLimit,
            committedAmount,
            payPeriodDuration,
            numPeriods,
            yieldInBps,
            true,
            poolSettings.advanceRateInBps,
            poolSettings.receivableAutoApproval,
        );

        const actualCR = await creditContract.getCreditRecord(creditHash);
        const expectedCR = {
            nextDueDate: designatedStartDate.unix(),
            unbilledPrincipal: 0,
            nextDue: 0,
            yieldDue: 0,
            totalPastDue: 0,
            missedPeriods: 0,
            remainingPeriods: numPeriods,
            state: CreditState.Approved,
        };
        checkCreditRecordsMatch(actualCR, expectedCR);
        expect(await creditManagerContract.getCreditBorrower(creditHash)).to.equal(
            await borrower.getAddress(),
        );
    });

    it("1/5: Start committed credit and 1st bill", async function () {
        const runDate = moment.utc({
            year: nextYear + 1,
            month: 0,
            day: 5,
            hour: 5,
            minute: 17,
            second: 5,
        });
        await setNextBlockTimestamp(runDate.unix());
        await expect(
            creditManagerContract
                .connect(sentinelServiceAccount)
                .startCommittedCredit(borrower.getAddress()),
        )
            .to.emit(creditManagerContract, "CommittedCreditStarted")
            .withArgs(creditHash);

        const actualCR = await creditContract.getCreditRecord(creditHash);
        const expectedNextDueDate = await calendarContract.getStartDateOfNextPeriod(
            PayPeriodDuration.Monthly,
            designatedStartDate.unix(),
        );
        const daysPassed = await calendarContract.getDaysDiff(
            designatedStartDate.unix(),
            expectedNextDueDate,
        );
        expect(daysPassed).to.be.lt(CONSTANTS.DAYS_IN_A_MONTH);
        const expectedYieldDue = calcYield(committedAmount, yieldInBps, daysPassed.toNumber());
        const expectedCR = {
            unbilledPrincipal: BN.from(0),
            nextDueDate: expectedNextDueDate,
            nextDue: expectedYieldDue,
            yieldDue: expectedYieldDue,
            totalPastDue: BN.from(0),
            missedPeriods: 0,
            remainingPeriods: numPeriods - 1,
            state: CreditState.GoodStanding,
        };
        checkCreditRecordsMatch(actualCR, expectedCR);
        const actualDD = await creditContract.getDueDetail(creditHash);
        const expectedDD = genDueDetail({
            committed: expectedYieldDue,
        });
        checkDueDetailsMatch(actualDD, expectedDD);
    });

    it("1/10: Initial drawdown", async function () {
        const dateOfDrawdown = moment.utc({
            year: nextYear + 1,
            month: 0,
            day: 10,
            hour: 0,
            minute: 1,
            second: 21,
        });
        await setNextBlockTimestamp(dateOfDrawdown.unix());

        const borrowAmount = committedAmount.add(toToken(200_000));
        const netBorrowAmount = borrowAmount.sub(frontLoadingFeeFlat);

        const nextDueDate = moment.utc({
            year: nextYear + 1,
            month: 1,
            day: 1,
        });
        const daysUntilNextDue = 21;
        const accruedYieldDue = calcYield(borrowAmount, yieldInBps, daysUntilNextDue);
        // Committed yield should be calculated since the designated credit start date, not the drawdown date,
        // hence 29.
        const committedYieldDue = calcYield(BN.from(committedAmount), yieldInBps, 29);
        expect(accruedYieldDue).to.be.gt(committedYieldDue);
        const principalDue = calcPrincipalDueForPartialPeriod(
            borrowAmount,
            principalRateInBps,
            daysUntilNextDue,
            CONSTANTS.DAYS_IN_A_MONTH,
        );
        const [assets, , profitsForFirstLossCovers] =
            await getAssetsAfterPnLDistribution(frontLoadingFeeFlat);
        const totalProfitsForFirstLossCovers = sumBNArray(profitsForFirstLossCovers);
        expect(totalProfitsForFirstLossCovers).to.be.gt(0);
        const oldFirstLossCoverInfos = await getFirstLossCoverInfos();
        const oldAccruedIncomes = await poolFeeManagerContract.getAccruedIncomes();

        const oldBorrowerBalance = await mockTokenContract.balanceOf(borrower.address);
        const oldPoolSafeBalance = await mockTokenContract.balanceOf(poolSafeContract.address);
        await expect(
            creditContract.connect(borrower).drawdown(borrower.getAddress(), borrowAmount),
        )
            .to.emit(creditContract, "DrawdownMade")
            .withArgs(await borrower.getAddress(), borrowAmount, netBorrowAmount)
            .to.emit(creditContract, "BillRefreshed")
            .withArgs(creditHash, nextDueDate.unix(), accruedYieldDue.add(principalDue))
            .to.emit(poolContract, "ProfitDistributed")
            .withArgs(
                frontLoadingFeeFlat,
                assets[CONSTANTS.SENIOR_TRANCHE],
                assets[CONSTANTS.JUNIOR_TRANCHE],
            );
        const newBorrowerBalance = await mockTokenContract.balanceOf(borrower.getAddress());
        const newPoolSafeBalance = await mockTokenContract.balanceOf(poolSafeContract.address);
        expect(newBorrowerBalance.sub(oldBorrowerBalance)).to.equal(netBorrowAmount);
        expect(oldPoolSafeBalance.sub(newPoolSafeBalance)).to.equal(
            netBorrowAmount.add(totalProfitsForFirstLossCovers),
        );

        const actualCR = await creditContract.getCreditRecord(creditHash);
        const expectedCR = {
            unbilledPrincipal: borrowAmount.sub(principalDue),
            nextDueDate: nextDueDate.unix(),
            nextDue: accruedYieldDue.add(principalDue),
            yieldDue: accruedYieldDue,
            totalPastDue: 0,
            missedPeriods: 0,
            remainingPeriods: numPeriods - 1,
            state: CreditState.GoodStanding,
        };
        checkCreditRecordsMatch(actualCR, expectedCR);

        const actualDD = await creditContract.getDueDetail(creditHash);
        const expectedDD = genDueDetail({
            accrued: accruedYieldDue,
            committed: committedYieldDue,
        });
        checkDueDetailsMatch(actualDD, expectedDD);

        await testPoolFees(frontLoadingFeeFlat, oldAccruedIncomes);
        await testTranchesAssets(assets);
        await testFirstLossCoverAssets(profitsForFirstLossCovers, oldFirstLossCoverInfos);
    });

    it("1/15: 2nd drawdown within the same period", async function () {
        const dateOfDrawdown = moment.utc({
            year: nextYear + 1,
            month: 0,
            day: 15,
            hour: 0,
            minute: 1,
            second: 21,
        });
        await setNextBlockTimestamp(dateOfDrawdown.unix());

        const borrowAmount = toToken(250_000);
        const netBorrowAmount = borrowAmount.sub(frontLoadingFeeFlat);

        const oldCR = await creditContract.getCreditRecord(creditHash);
        const oldDD = await creditContract.getDueDetail(creditHash);
        const daysUntilNextDue = 16;
        const additionalAccruedYieldDue = calcYield(borrowAmount, yieldInBps, daysUntilNextDue);
        expect(additionalAccruedYieldDue).to.be.gt(0);
        const additionalPrincipalDue = calcPrincipalDueForPartialPeriod(
            borrowAmount,
            principalRateInBps,
            daysUntilNextDue,
            CONSTANTS.DAYS_IN_A_MONTH,
        );
        expect(additionalPrincipalDue).to.be.gt(0);
        const nextDue = oldCR.nextDue.add(additionalAccruedYieldDue).add(additionalPrincipalDue);
        const [assets, , profitsForFirstLossCovers] =
            await getAssetsAfterPnLDistribution(frontLoadingFeeFlat);
        const totalProfitsForFirstLossCovers = sumBNArray(profitsForFirstLossCovers);
        expect(totalProfitsForFirstLossCovers).to.be.gt(0);
        const oldFirstLossCoverInfos = await getFirstLossCoverInfos();
        const oldAccruedIncomes = await poolFeeManagerContract.getAccruedIncomes();

        const oldBorrowerBalance = await mockTokenContract.balanceOf(borrower.address);
        const oldPoolSafeBalance = await mockTokenContract.balanceOf(poolSafeContract.address);
        await expect(
            creditContract.connect(borrower).drawdown(borrower.getAddress(), borrowAmount),
        )
            .to.emit(creditContract, "DrawdownMade")
            .withArgs(await borrower.getAddress(), borrowAmount, netBorrowAmount)
            .to.emit(creditContract, "BillRefreshed")
            .withArgs(creditHash, oldCR.nextDueDate, nextDue)
            .to.emit(poolContract, "ProfitDistributed")
            .withArgs(
                frontLoadingFeeFlat,
                assets[CONSTANTS.SENIOR_TRANCHE],
                assets[CONSTANTS.JUNIOR_TRANCHE],
            );
        const newBorrowerBalance = await mockTokenContract.balanceOf(borrower.getAddress());
        const newPoolSafeBalance = await mockTokenContract.balanceOf(poolSafeContract.address);
        expect(newBorrowerBalance.sub(oldBorrowerBalance)).to.equal(netBorrowAmount);
        expect(oldPoolSafeBalance.sub(newPoolSafeBalance)).to.equal(
            netBorrowAmount.add(totalProfitsForFirstLossCovers),
        );

        const actualCR = await creditContract.getCreditRecord(creditHash);
        const expectedCR = {
            unbilledPrincipal: oldCR.unbilledPrincipal
                .add(borrowAmount)
                .sub(additionalPrincipalDue),
            nextDueDate: oldCR.nextDueDate,
            nextDue: nextDue,
            yieldDue: oldCR.yieldDue.add(additionalAccruedYieldDue),
            totalPastDue: 0,
            missedPeriods: 0,
            remainingPeriods: numPeriods - 1,
            state: CreditState.GoodStanding,
        };
        checkCreditRecordsMatch(actualCR, expectedCR);

        const actualDD = await creditContract.getDueDetail(creditHash);
        const expectedDD = {
            ...oldDD,
            ...{
                accrued: oldDD.accrued.add(additionalAccruedYieldDue),
            },
        };
        checkDueDetailsMatch(actualDD, expectedDD);

        await testPoolFees(frontLoadingFeeFlat, oldAccruedIncomes);
        await testTranchesAssets(assets);
        await testFirstLossCoverAssets(profitsForFirstLossCovers, oldFirstLossCoverInfos);
    });

    it("1/20: 1st full payment for all due", async function () {
        const dateOfPayment = moment.utc({
            year: nextYear + 1,
            month: 0,
            day: 20,
            hour: 23,
            minute: 0,
            second: 40,
        });
        await setNextBlockTimestamp(dateOfPayment.unix());

        const oldCR = await creditContract.getCreditRecord(creditHash);
        const oldDD = await creditContract.getDueDetail(creditHash);
        const paymentAmount = oldCR.nextDue;
        const [assets, , profitsForFirstLossCovers] = await getAssetsAfterPnLDistribution(
            oldCR.yieldDue,
        );
        const totalProfitsForFirstLossCovers = sumBNArray(profitsForFirstLossCovers);
        expect(totalProfitsForFirstLossCovers).to.be.gt(0);
        const oldFirstLossCoverInfos = await getFirstLossCoverInfos();
        const oldAccruedIncomes = await poolFeeManagerContract.getAccruedIncomes();

        const oldBorrowerBalance = await mockTokenContract.balanceOf(borrower.address);
        const oldPoolSafeBalance = await mockTokenContract.balanceOf(poolSafeContract.address);
        await expect(
            creditContract.connect(borrower).makePayment(borrower.getAddress(), paymentAmount),
        )
            .to.emit(creditContract, "PaymentMade")
            .withArgs(
                await borrower.getAddress(),
                await borrower.getAddress(),
                paymentAmount,
                oldCR.yieldDue,
                oldCR.nextDue.sub(oldCR.yieldDue),
                0,
                0,
                0,
                0,
                await borrower.getAddress(),
            )
            .to.emit(poolContract, "ProfitDistributed")
            .withArgs(
                oldCR.yieldDue,
                assets[CONSTANTS.SENIOR_TRANCHE],
                assets[CONSTANTS.JUNIOR_TRANCHE],
            );
        const newBorrowerBalance = await mockTokenContract.balanceOf(borrower.getAddress());
        const newPoolSafeBalance = await mockTokenContract.balanceOf(poolSafeContract.address);
        expect(oldBorrowerBalance.sub(newBorrowerBalance)).to.equal(paymentAmount);
        expect(newPoolSafeBalance.sub(oldPoolSafeBalance)).to.equal(
            paymentAmount.sub(totalProfitsForFirstLossCovers),
        );

        const actualCR = await creditContract.getCreditRecord(creditHash);
        const expectedCR = {
            unbilledPrincipal: oldCR.unbilledPrincipal,
            nextDueDate: oldCR.nextDueDate,
            nextDue: 0,
            yieldDue: 0,
            totalPastDue: 0,
            missedPeriods: 0,
            remainingPeriods: numPeriods - 1,
            state: CreditState.GoodStanding,
        };
        checkCreditRecordsMatch(actualCR, expectedCR);

        const actualDD = await creditContract.getDueDetail(creditHash);
        const expectedDD = {
            ...oldDD,
            ...{
                paid: oldCR.yieldDue,
            },
        };
        checkDueDetailsMatch(actualDD, expectedDD);

        await testPoolFees(oldCR.yieldDue, oldAccruedIncomes);
        await testTranchesAssets(assets);
        await testFirstLossCoverAssets(profitsForFirstLossCovers, oldFirstLossCoverInfos);
    });

    it("2/1: 2nd bill", async function () {
        const dateOfRefresh = moment.utc({
            year: nextYear + 1,
            month: 1,
            day: 1,
            hour: 23,
            minute: 23,
            second: 43,
        });
        await setNextBlockTimestamp(dateOfRefresh.unix());

        const nextDueDate = moment.utc({
            year: nextYear + 1,
            month: 2,
            day: 1,
        });
        const daysUntilNextDue = CONSTANTS.DAYS_IN_A_MONTH;
        const cc = await creditManagerContract.getCreditConfig(creditHash);
        const oldCR = await creditContract.getCreditRecord(creditHash);
        const [accruedYieldDue, committedYieldDue] = calcYieldDue(
            cc,
            oldCR.unbilledPrincipal,
            daysUntilNextDue,
        );
        expect(accruedYieldDue).to.be.gt(committedYieldDue);
        const principalDue = calcPrincipalDueForFullPeriods(
            oldCR.unbilledPrincipal,
            principalRateInBps,
            1,
        );
        expect(principalDue).to.be.gt(0);
        const nextDue = accruedYieldDue.add(principalDue);

        await expect(creditManagerContract.refreshCredit(borrower.address))
            .to.emit(creditContract, "BillRefreshed")
            .withArgs(creditHash, nextDueDate.unix(), nextDue);

        const actualCR = await creditContract.getCreditRecord(creditHash);
        const expectedCR = {
            unbilledPrincipal: oldCR.unbilledPrincipal.sub(principalDue),
            nextDueDate: nextDueDate.unix(),
            nextDue: nextDue,
            yieldDue: accruedYieldDue,
            totalPastDue: 0,
            missedPeriods: 0,
            remainingPeriods: numPeriods - 2,
            state: CreditState.GoodStanding,
        };
        checkCreditRecordsMatch(actualCR, expectedCR);

        const actualDD = await creditContract.getDueDetail(creditHash);
        const expectedDD = genDueDetail({
            accrued: accruedYieldDue,
            committed: committedYieldDue,
        });
        checkDueDetailsMatch(actualDD, expectedDD);
    });

    it("3/2: 2nd full payment for all due within the late payment grace period and the generation of the 3rd bill", async function () {
        const dateOfPayment = moment.utc({
            year: nextYear + 1,
            month: 2,
            day: 2,
            hour: 22,
            minute: 45,
            second: 23,
        });
        await setNextBlockTimestamp(dateOfPayment.unix());

        const oldCR = await creditContract.getCreditRecord(creditHash);
        const oldDD = await creditContract.getDueDetail(creditHash);
        const paymentAmount = oldCR.nextDue;
        const [assets, , profitsForFirstLossCovers] = await getAssetsAfterPnLDistribution(
            oldCR.yieldDue,
        );
        const totalProfitsForFirstLossCovers = sumBNArray(profitsForFirstLossCovers);
        expect(totalProfitsForFirstLossCovers).to.be.gt(0);
        const oldFirstLossCoverInfos = await getFirstLossCoverInfos();
        const oldAccruedIncomes = await poolFeeManagerContract.getAccruedIncomes();

        const oldBorrowerBalance = await mockTokenContract.balanceOf(borrower.address);
        const oldPoolSafeBalance = await mockTokenContract.balanceOf(poolSafeContract.address);
        await expect(
            creditContract.connect(borrower).makePayment(borrower.getAddress(), paymentAmount),
        )
            .to.emit(creditContract, "PaymentMade")
            .withArgs(
                await borrower.getAddress(),
                await borrower.getAddress(),
                paymentAmount,
                oldCR.yieldDue,
                oldCR.nextDue.sub(oldCR.yieldDue),
                0,
                0,
                0,
                0,
                await borrower.getAddress(),
            )
            .to.emit(poolContract, "ProfitDistributed")
            .withArgs(
                oldCR.yieldDue,
                assets[CONSTANTS.SENIOR_TRANCHE],
                assets[CONSTANTS.JUNIOR_TRANCHE],
            );
        const newBorrowerBalance = await mockTokenContract.balanceOf(borrower.getAddress());
        const newPoolSafeBalance = await mockTokenContract.balanceOf(poolSafeContract.address);
        expect(oldBorrowerBalance.sub(newBorrowerBalance)).to.equal(paymentAmount);
        expect(newPoolSafeBalance.sub(oldPoolSafeBalance)).to.equal(
            paymentAmount.sub(totalProfitsForFirstLossCovers),
        );

        // A new bill is generated since all next due is paid off in the late payment grace period.
        const cc = await creditManagerContract.getCreditConfig(creditHash);
        const nextDueDate = moment.utc({
            year: nextYear + 1,
            month: 3,
            day: 1,
        });
        const [accruedYieldDue, committedYieldDue] = calcYieldDue(
            cc,
            oldCR.unbilledPrincipal,
            CONSTANTS.DAYS_IN_A_MONTH,
        );
        expect(accruedYieldDue).to.be.gt(committedYieldDue);
        const principalDue = calcPrincipalDueForFullPeriods(
            oldCR.unbilledPrincipal,
            principalRateInBps,
            1,
        );
        expect(principalDue).to.be.gt(0);
        const nextDue = accruedYieldDue.add(principalDue);
        const actualCR = await creditContract.getCreditRecord(creditHash);
        const expectedCR = {
            unbilledPrincipal: oldCR.unbilledPrincipal.sub(principalDue),
            nextDueDate: nextDueDate.unix(),
            nextDue: nextDue,
            yieldDue: accruedYieldDue,
            totalPastDue: 0,
            missedPeriods: 0,
            remainingPeriods: numPeriods - 3,
            state: CreditState.GoodStanding,
        };
        checkCreditRecordsMatch(actualCR, expectedCR);

        const actualDD = await creditContract.getDueDetail(creditHash);
        const expectedDD = {
            ...oldDD,
            ...{
                accrued: accruedYieldDue,
                committed: committedYieldDue,
            },
        };
        checkDueDetailsMatch(actualDD, expectedDD);

        await testPoolFees(oldCR.yieldDue, oldAccruedIncomes);
        await testTranchesAssets(assets);
        await testFirstLossCoverAssets(profitsForFirstLossCovers, oldFirstLossCoverInfos);
    });

    it("3/5: 3rd partial payment for part of yield due", async function () {
        const dateOfPayment = moment.utc({
            year: nextYear + 1,
            month: 2,
            day: 5,
            hour: 22,
            minute: 29,
            second: 52,
        });
        await setNextBlockTimestamp(dateOfPayment.unix());

        const oldCR = await creditContract.getCreditRecord(creditHash);
        const oldDD = await creditContract.getDueDetail(creditHash);
        const paymentAmount = toToken(100);
        expect(paymentAmount).to.be.lt(oldCR.yieldDue);
        const [assets, , profitsForFirstLossCovers] =
            await getAssetsAfterPnLDistribution(paymentAmount);
        const totalProfitsForFirstLossCovers = sumBNArray(profitsForFirstLossCovers);
        expect(totalProfitsForFirstLossCovers).to.be.gt(0);
        const oldFirstLossCoverInfos = await getFirstLossCoverInfos();
        const oldAccruedIncomes = await poolFeeManagerContract.getAccruedIncomes();

        const oldBorrowerBalance = await mockTokenContract.balanceOf(borrower.address);
        const oldPoolSafeBalance = await mockTokenContract.balanceOf(poolSafeContract.address);
        await expect(
            creditContract.connect(borrower).makePayment(borrower.getAddress(), paymentAmount),
        )
            .to.emit(creditContract, "PaymentMade")
            .withArgs(
                await borrower.getAddress(),
                await borrower.getAddress(),
                paymentAmount,
                paymentAmount,
                0,
                0,
                0,
                0,
                0,
                await borrower.getAddress(),
            )
            .to.emit(poolContract, "ProfitDistributed")
            .withArgs(
                paymentAmount,
                assets[CONSTANTS.SENIOR_TRANCHE],
                assets[CONSTANTS.JUNIOR_TRANCHE],
            );
        const newBorrowerBalance = await mockTokenContract.balanceOf(borrower.getAddress());
        const newPoolSafeBalance = await mockTokenContract.balanceOf(poolSafeContract.address);
        expect(oldBorrowerBalance.sub(newBorrowerBalance)).to.equal(paymentAmount);
        expect(newPoolSafeBalance.sub(oldPoolSafeBalance)).to.equal(
            paymentAmount.sub(totalProfitsForFirstLossCovers),
        );

        const actualCR = await creditContract.getCreditRecord(creditHash);
        const expectedCR = {
            unbilledPrincipal: oldCR.unbilledPrincipal,
            nextDueDate: oldCR.nextDueDate,
            nextDue: oldCR.nextDue.sub(paymentAmount),
            yieldDue: oldCR.yieldDue.sub(paymentAmount),
            totalPastDue: 0,
            missedPeriods: 0,
            remainingPeriods: numPeriods - 3,
            state: CreditState.GoodStanding,
        };
        checkCreditRecordsMatch(actualCR, expectedCR);

        const actualDD = await creditContract.getDueDetail(creditHash);
        const expectedDD = {
            ...oldDD,
            ...{
                paid: paymentAmount,
            },
        };
        checkDueDetailsMatch(actualDD, expectedDD);

        await testPoolFees(paymentAmount, oldAccruedIncomes);
        await testTranchesAssets(assets);
        await testFirstLossCoverAssets(profitsForFirstLossCovers, oldFirstLossCoverInfos);
    });

    it("4/8: 4th full payment covering all past due and the generation of the 4th bill", async function () {
        const dateOfPayment = moment.utc({
            year: nextYear + 1,
            month: 3,
            day: 8,
            hour: 18,
            minute: 1,
            second: 43,
        });
        await setNextBlockTimestamp(dateOfPayment.unix());

        const oldCR = await creditContract.getCreditRecord(creditHash);
        const oldDD = await creditContract.getDueDetail(creditHash);
        // All next due in the bill prior to payment now becomes past due.
        const totalPrincipal = getPrincipal(oldCR, oldDD);
        const lateFee = calcYield(totalPrincipal, lateFeeBps, 8);
        expect(lateFee).to.be.gt(0);
        const paymentAmount = oldCR.nextDue.add(lateFee);
        const poolProfit = oldCR.yieldDue.add(lateFee);
        const [assets, , profitsForFirstLossCovers] =
            await getAssetsAfterPnLDistribution(poolProfit);
        const totalProfitsForFirstLossCovers = sumBNArray(profitsForFirstLossCovers);
        expect(totalProfitsForFirstLossCovers).to.be.gt(0);
        const oldFirstLossCoverInfos = await getFirstLossCoverInfos();
        const oldAccruedIncomes = await poolFeeManagerContract.getAccruedIncomes();

        const oldBorrowerBalance = await mockTokenContract.balanceOf(borrower.address);
        const oldPoolSafeBalance = await mockTokenContract.balanceOf(poolSafeContract.address);
        await expect(
            creditContract.connect(borrower).makePayment(borrower.getAddress(), paymentAmount),
        )
            .to.emit(creditContract, "PaymentMade")
            .withArgs(
                await borrower.getAddress(),
                await borrower.getAddress(),
                paymentAmount,
                0,
                0,
                0,
                oldCR.yieldDue,
                lateFee,
                oldCR.nextDue.sub(oldCR.yieldDue),
                await borrower.getAddress(),
            )
            .to.emit(poolContract, "ProfitDistributed")
            .withArgs(
                poolProfit,
                assets[CONSTANTS.SENIOR_TRANCHE],
                assets[CONSTANTS.JUNIOR_TRANCHE],
            );
        const newBorrowerBalance = await mockTokenContract.balanceOf(borrower.getAddress());
        const newPoolSafeBalance = await mockTokenContract.balanceOf(poolSafeContract.address);
        expect(oldBorrowerBalance.sub(newBorrowerBalance)).to.equal(paymentAmount);
        expect(newPoolSafeBalance.sub(oldPoolSafeBalance)).to.equal(
            paymentAmount.sub(totalProfitsForFirstLossCovers),
        );

        const cc = await creditManagerContract.getCreditConfig(creditHash);
        const nextDueDate = moment.utc({
            year: nextYear + 1,
            month: 4,
            day: 1,
        });
        const [accruedYieldDue, committedYieldDue] = calcYieldDue(
            cc,
            totalPrincipal,
            CONSTANTS.DAYS_IN_A_MONTH,
        );
        expect(accruedYieldDue).to.be.gt(committedYieldDue);
        const principalDue = calcPrincipalDueForFullPeriods(
            oldCR.unbilledPrincipal,
            principalRateInBps,
            1,
        );
        expect(principalDue).to.be.gt(0);
        const nextDue = accruedYieldDue.add(principalDue);
        const actualCR = await creditContract.getCreditRecord(creditHash);
        const expectedCR = {
            unbilledPrincipal: oldCR.unbilledPrincipal.sub(principalDue),
            nextDueDate: nextDueDate.unix(),
            nextDue: nextDue,
            yieldDue: accruedYieldDue,
            totalPastDue: 0,
            missedPeriods: 0,
            remainingPeriods: numPeriods - 4,
            state: CreditState.GoodStanding,
        };
        checkCreditRecordsMatch(actualCR, expectedCR);

        const actualDD = await creditContract.getDueDetail(creditHash);
        const expectedDD = genDueDetail({
            lateFeeUpdatedDate: 0,
            accrued: accruedYieldDue,
            committed: committedYieldDue,
        });
        checkDueDetailsMatch(actualDD, expectedDD);

        await testPoolFees(poolProfit, oldAccruedIncomes);
        await testTranchesAssets(assets);
        await testFirstLossCoverAssets(profitsForFirstLossCovers, oldFirstLossCoverInfos);
    });

    it("4/15: 5th payment covering all of next due and part of unbilled principal", async function () {
        const dateOfPayment = moment.utc({
            year: nextYear + 1,
            month: 3,
            day: 15,
            hour: 23,
            minute: 24,
            second: 59,
        });
        await setNextBlockTimestamp(dateOfPayment.unix());

        const oldCR = await creditContract.getCreditRecord(creditHash);
        const oldDD = await creditContract.getDueDetail(creditHash);
        const amountPrincipalPaid = toToken(1_000);
        const paymentAmount = oldCR.nextDue.add(amountPrincipalPaid);
        const [assets, , profitsForFirstLossCovers] = await getAssetsAfterPnLDistribution(
            oldCR.yieldDue,
        );
        const totalProfitsForFirstLossCovers = sumBNArray(profitsForFirstLossCovers);
        expect(totalProfitsForFirstLossCovers).to.be.gt(0);
        const oldFirstLossCoverInfos = await getFirstLossCoverInfos();
        const oldAccruedIncomes = await poolFeeManagerContract.getAccruedIncomes();

        const oldBorrowerBalance = await mockTokenContract.balanceOf(borrower.address);
        const oldPoolSafeBalance = await mockTokenContract.balanceOf(poolSafeContract.address);
        await expect(
            creditContract.connect(borrower).makePayment(borrower.getAddress(), paymentAmount),
        )
            .to.emit(creditContract, "PaymentMade")
            .withArgs(
                await borrower.getAddress(),
                await borrower.getAddress(),
                paymentAmount,
                oldCR.yieldDue,
                oldCR.nextDue.sub(oldCR.yieldDue),
                amountPrincipalPaid,
                0,
                0,
                0,
                await borrower.getAddress(),
            )
            .to.emit(poolContract, "ProfitDistributed")
            .withArgs(
                oldCR.yieldDue,
                assets[CONSTANTS.SENIOR_TRANCHE],
                assets[CONSTANTS.JUNIOR_TRANCHE],
            );
        const newBorrowerBalance = await mockTokenContract.balanceOf(borrower.getAddress());
        const newPoolSafeBalance = await mockTokenContract.balanceOf(poolSafeContract.address);
        expect(oldBorrowerBalance.sub(newBorrowerBalance)).to.equal(paymentAmount);
        expect(newPoolSafeBalance.sub(oldPoolSafeBalance)).to.equal(
            paymentAmount.sub(totalProfitsForFirstLossCovers),
        );

        const actualCR = await creditContract.getCreditRecord(creditHash);
        const expectedCR = {
            unbilledPrincipal: oldCR.unbilledPrincipal.sub(amountPrincipalPaid),
            nextDueDate: oldCR.nextDueDate,
            nextDue: 0,
            yieldDue: 0,
            totalPastDue: 0,
            missedPeriods: 0,
            remainingPeriods: numPeriods - 4,
            state: CreditState.GoodStanding,
        };
        checkCreditRecordsMatch(actualCR, expectedCR);

        const actualDD = await creditContract.getDueDetail(creditHash);
        const expectedDD = {
            ...oldDD,
            ...{
                paid: oldCR.yieldDue,
            },
        };
        checkDueDetailsMatch(actualDD, expectedDD);

        await testPoolFees(oldCR.yieldDue, oldAccruedIncomes);
        await testTranchesAssets(assets);
        await testFirstLossCoverAssets(profitsForFirstLossCovers, oldFirstLossCoverInfos);
    });

    it("4/20: 6th payment: extra principal payment using `makePayment`", async function () {
        const dateOfPayment = moment.utc({
            year: nextYear + 1,
            month: 3,
            day: 20,
            hour: 15,
            minute: 5,
            second: 47,
        });
        await setNextBlockTimestamp(dateOfPayment.unix());

        const oldCR = await creditContract.getCreditRecord(creditHash);
        const oldDD = await creditContract.getDueDetail(creditHash);
        const paymentAmount = toToken(2_000);
        const [assets] = await getAssetsAfterPnLDistribution(BN.from(0));
        const oldFirstLossCoverInfos = await getFirstLossCoverInfos();
        const oldAccruedIncomes = await poolFeeManagerContract.getAccruedIncomes();

        const oldBorrowerBalance = await mockTokenContract.balanceOf(borrower.address);
        const oldPoolSafeBalance = await mockTokenContract.balanceOf(poolSafeContract.address);
        await expect(
            creditContract.connect(borrower).makePayment(borrower.getAddress(), paymentAmount),
        )
            .to.emit(creditContract, "PaymentMade")
            .withArgs(
                await borrower.getAddress(),
                await borrower.getAddress(),
                paymentAmount,
                0,
                0,
                paymentAmount,
                0,
                0,
                0,
                await borrower.getAddress(),
            )
            .not.to.emit(poolContract, "ProfitDistributed");
        const newBorrowerBalance = await mockTokenContract.balanceOf(borrower.getAddress());
        const newPoolSafeBalance = await mockTokenContract.balanceOf(poolSafeContract.address);
        expect(oldBorrowerBalance.sub(newBorrowerBalance)).to.equal(paymentAmount);
        expect(newPoolSafeBalance.sub(oldPoolSafeBalance)).to.equal(paymentAmount);

        const actualCR = await creditContract.getCreditRecord(creditHash);
        const expectedCR = {
            unbilledPrincipal: oldCR.unbilledPrincipal.sub(paymentAmount),
            nextDueDate: oldCR.nextDueDate,
            nextDue: 0,
            yieldDue: 0,
            totalPastDue: 0,
            missedPeriods: 0,
            remainingPeriods: numPeriods - 4,
            state: CreditState.GoodStanding,
        };
        checkCreditRecordsMatch(actualCR, expectedCR);

        const actualDD = await creditContract.getDueDetail(creditHash);
        const expectedDD = oldDD;
        checkDueDetailsMatch(actualDD, expectedDD);

        await testPoolFees(BN.from(0), oldAccruedIncomes);
        await testTranchesAssets(assets);
        await testFirstLossCoverAssets([BN.from(0), BN.from(0)], oldFirstLossCoverInfos);
    });

    it("6/1: 6th bill. 5th bill wasn't generated, and is now late", async function () {
        const dateOfRefresh = moment.utc({
            year: nextYear + 1,
            month: 5,
            day: 1,
            hour: 2,
            minute: 32,
            second: 56,
        });
        await setNextBlockTimestamp(dateOfRefresh.unix());

        const cc = await creditManagerContract.getCreditConfig(creditHash);
        const oldCR = await creditContract.getCreditRecord(creditHash);
        const nextDueDate = moment.utc({
            year: nextYear + 1,
            month: 6,
            day: 1,
        });
        const daysOverdue = CONSTANTS.DAYS_IN_A_MONTH;
        const [accruedYieldPastDue, committedYieldPastDue] = calcYieldDue(
            cc,
            oldCR.unbilledPrincipal,
            daysOverdue,
        );
        expect(accruedYieldPastDue).to.be.gt(committedYieldPastDue);
        const principalPastDue = calcPrincipalDueForFullPeriods(
            oldCR.unbilledPrincipal,
            principalRateInBps,
            1,
        );
        expect(principalPastDue).to.be.gt(0);
        const lateFee = calcYield(oldCR.unbilledPrincipal, lateFeeBps, 1);
        expect(lateFee).to.be.gt(0);
        const totalPastDue = accruedYieldPastDue.add(lateFee).add(principalPastDue);

        const daysUntilNextDue = CONSTANTS.DAYS_IN_A_MONTH;
        const [accruedYieldDue, committedYieldDue] = calcYieldDue(
            cc,
            oldCR.unbilledPrincipal,
            daysUntilNextDue,
        );
        expect(accruedYieldDue).to.be.gt(committedYieldDue);
        const principalDue = calcPrincipalDueForFullPeriods(
            oldCR.unbilledPrincipal.sub(principalPastDue),
            principalRateInBps,
            1,
        );
        expect(principalDue).to.be.gt(0);
        const nextDue = accruedYieldDue.add(principalDue);

        await expect(creditManagerContract.refreshCredit(borrower.address))
            .to.emit(creditContract, "BillRefreshed")
            .withArgs(creditHash, nextDueDate.unix(), nextDue);

        const actualCR = await creditContract.getCreditRecord(creditHash);
        const expectedCR = {
            unbilledPrincipal: oldCR.unbilledPrincipal.sub(principalPastDue).sub(principalDue),
            nextDueDate: nextDueDate.unix(),
            nextDue: nextDue,
            yieldDue: accruedYieldDue,
            totalPastDue: totalPastDue,
            missedPeriods: 1,
            remainingPeriods: numPeriods - 6,
            state: CreditState.Delayed,
        };
        checkCreditRecordsMatch(actualCR, expectedCR);

        const actualDD = await creditContract.getDueDetail(creditHash);
        const lateFeeUpdatedDate = moment.utc({
            year: nextYear + 1,
            month: 5,
            day: 2,
        });
        const expectedDD = genDueDetail({
            lateFeeUpdatedDate: lateFeeUpdatedDate.unix(),
            lateFee: lateFee,
            yieldPastDue: accruedYieldPastDue,
            principalPastDue: principalPastDue,
            accrued: accruedYieldDue,
            committed: committedYieldDue,
        });
        checkDueDetailsMatch(actualDD, expectedDD);
    });

    it("7/1: 7th bill. 6th bill is also late", async function () {
        const dateOfRefresh = moment.utc({
            year: nextYear + 1,
            month: 6,
            day: 1,
            hour: 23,
            minute: 52,
            second: 40,
        });
        await setNextBlockTimestamp(dateOfRefresh.unix());

        const cc = await creditManagerContract.getCreditConfig(creditHash);
        const oldCR = await creditContract.getCreditRecord(creditHash);
        const oldDD = await creditContract.getDueDetail(creditHash);
        const nextDueDate = moment.utc({
            year: nextYear + 1,
            month: 7,
            day: 1,
        });
        const totalPrincipal = getPrincipal(oldCR, oldDD);
        const additionalLateFee = calcYield(totalPrincipal, lateFeeBps, CONSTANTS.DAYS_IN_A_MONTH);
        expect(additionalLateFee).to.be.gt(0);
        const totalPastDue = oldCR.totalPastDue.add(oldCR.nextDue).add(additionalLateFee);

        const daysUntilNextDue = CONSTANTS.DAYS_IN_A_MONTH;
        const [accruedYieldDue, committedYieldDue] = calcYieldDue(
            cc,
            totalPrincipal,
            daysUntilNextDue,
        );
        expect(accruedYieldDue).to.be.gt(committedYieldDue);
        const principalDue = calcPrincipalDueForFullPeriods(
            oldCR.unbilledPrincipal,
            principalRateInBps,
            1,
        );
        expect(principalDue).to.be.gt(0);
        const nextDue = accruedYieldDue.add(principalDue);

        await expect(creditManagerContract.refreshCredit(borrower.address))
            .to.emit(creditContract, "BillRefreshed")
            .withArgs(creditHash, nextDueDate.unix(), nextDue);

        const actualCR = await creditContract.getCreditRecord(creditHash);
        const expectedCR = {
            unbilledPrincipal: oldCR.unbilledPrincipal.sub(principalDue),
            nextDueDate: nextDueDate.unix(),
            nextDue: nextDue,
            yieldDue: accruedYieldDue,
            totalPastDue: totalPastDue,
            missedPeriods: 2,
            remainingPeriods: numPeriods - 7,
            state: CreditState.Delayed,
        };
        checkCreditRecordsMatch(actualCR, expectedCR);

        const actualDD = await creditContract.getDueDetail(creditHash);
        const lateFeeUpdatedDate = moment.utc({
            year: nextYear + 1,
            month: 6,
            day: 2,
        });
        const expectedDD = genDueDetail({
            lateFeeUpdatedDate: lateFeeUpdatedDate.unix(),
            lateFee: oldDD.lateFee.add(additionalLateFee),
            yieldPastDue: oldDD.yieldPastDue.add(oldCR.yieldDue),
            principalPastDue: oldDD.principalPastDue.add(oldCR.nextDue).sub(oldCR.yieldDue),
            accrued: accruedYieldDue,
            committed: committedYieldDue,
        });
        checkDueDetailsMatch(actualDD, expectedDD);
    });

    it("7/3: Additional late fee assessed within the same billing cycle", async function () {
        const dateOfRefresh = moment.utc({
            year: nextYear + 1,
            month: 6,
            day: 3,
            hour: 20,
            minute: 3,
            second: 55,
        });
        await setNextBlockTimestamp(dateOfRefresh.unix());

        const oldCR = await creditContract.getCreditRecord(creditHash);
        const oldDD = await creditContract.getDueDetail(creditHash);
        const totalPrincipal = getPrincipal(oldCR, oldDD);
        const additionalLateFee = calcYield(totalPrincipal, lateFeeBps, 2);
        expect(additionalLateFee).to.be.gt(0);
        const totalPastDue = oldCR.totalPastDue.add(additionalLateFee);

        await expect(creditManagerContract.refreshCredit(borrower.address))
            .to.emit(creditContract, "BillRefreshed")
            .withArgs(creditHash, oldCR.nextDueDate, oldCR.nextDue);

        const actualCR = await creditContract.getCreditRecord(creditHash);
        const expectedCR = {
            ...oldCR,
            ...{
                totalPastDue: totalPastDue,
            },
        };
        checkCreditRecordsMatch(actualCR, expectedCR);

        const actualDD = await creditContract.getDueDetail(creditHash);
        const lateFeeUpdatedDate = moment.utc({
            year: nextYear + 1,
            month: 6,
            day: 4,
        });
        const expectedDD = genDueDetail({
            ...oldDD,
            ...{
                lateFeeUpdatedDate: lateFeeUpdatedDate.unix(),
                lateFee: oldDD.lateFee.add(additionalLateFee),
            },
        });
        checkDueDetailsMatch(actualDD, expectedDD);
    });

    it("7/5: Default triggered. Bill no longer refreshed afterwards", async function () {
        const dateOfDefault = moment.utc({
            year: nextYear + 1,
            month: 6,
            day: 5,
            hour: 20,
            minute: 29,
            second: 51,
        });
        await setNextBlockTimestamp(dateOfDefault.unix());

        const oldCR = await creditContract.getCreditRecord(creditHash);
        const oldDD = await creditContract.getDueDetail(creditHash);
        const totalPrincipal = getPrincipal(oldCR, oldDD);
        const additionalLateFee = calcYield(totalPrincipal, lateFeeBps, 2);
        expect(additionalLateFee).to.be.gt(0);
        const totalLateFee = oldDD.lateFee.add(additionalLateFee);
        const totalProfit = oldCR.yieldDue.add(oldDD.yieldPastDue).add(totalLateFee);
        const totalLoss = totalProfit.add(totalPrincipal);
        const [assets, losses, profitsForFirstLossCovers, , lossesCoveredByFirstLossCovers] =
            await getAssetsAfterPnLDistribution(totalProfit, totalLoss);
        const totalProfitsForFirstLossCovers = sumBNArray(profitsForFirstLossCovers);
        expect(totalProfitsForFirstLossCovers).to.be.gt(0);
        const totalLossesCoveredByFirstLossCovers = sumBNArray(lossesCoveredByFirstLossCovers);
        expect(totalLossesCoveredByFirstLossCovers).to.be.gt(0);
        const oldFirstLossCoverInfos = await getFirstLossCoverInfos();
        const oldAccruedIncomes = await poolFeeManagerContract.getAccruedIncomes();

        const oldPoolSafeBalance = await mockTokenContract.balanceOf(poolSafeContract.address);
        await expect(
            creditManagerContract.connect(evaluationAgent).triggerDefault(borrower.getAddress()),
        )
            .to.emit(creditManagerContract, "DefaultTriggered")
            .withArgs(
                creditHash,
                totalPrincipal,
                oldCR.yieldDue.add(oldDD.yieldPastDue),
                totalLateFee,
                await evaluationAgent.getAddress(),
            )
            .to.emit(creditContract, "BillRefreshed")
            .withArgs(creditHash, oldCR.nextDueDate, oldCR.nextDue)
            .to.emit(poolContract, "ProfitDistributed")
            .withArgs(
                totalProfit,
                assets[CONSTANTS.SENIOR_TRANCHE],
                assets[CONSTANTS.JUNIOR_TRANCHE].add(losses[CONSTANTS.JUNIOR_TRANCHE]),
            )
            .to.emit(poolContract, "LossDistributed")
            .withArgs(
                totalLoss.sub(totalLossesCoveredByFirstLossCovers),
                assets[CONSTANTS.SENIOR_TRANCHE],
                assets[CONSTANTS.JUNIOR_TRANCHE],
                losses[CONSTANTS.SENIOR_TRANCHE],
                losses[CONSTANTS.JUNIOR_TRANCHE],
            );
        const newPoolSafeBalance = await mockTokenContract.balanceOf(poolSafeContract.address);
        expect(newPoolSafeBalance.sub(oldPoolSafeBalance)).to.equal(
            totalLossesCoveredByFirstLossCovers.sub(totalProfitsForFirstLossCovers),
        );

        const actualCR = await creditContract.getCreditRecord(creditHash);
        const expectedCR = {
            ...oldCR,
            ...{
                totalPastDue: oldCR.totalPastDue.add(additionalLateFee),
                state: CreditState.Defaulted,
            },
        };
        checkCreditRecordsMatch(actualCR, expectedCR);

        const actualDD = await creditContract.getDueDetail(creditHash);
        const lateFeeUpdatedDate = moment.utc({
            year: nextYear + 1,
            month: 6,
            day: 6,
        });
        const expectedDD = {
            ...oldDD,
            ...{
                lateFeeUpdatedDate: lateFeeUpdatedDate.unix(),
                lateFee: totalLateFee,
            },
        };
        checkDueDetailsMatch(actualDD, expectedDD);

        await testPoolFees(totalProfit, oldAccruedIncomes);
        await testTranchesAssets(assets);
        await testFirstLossCoverAssets(
            profitsForFirstLossCovers,
            oldFirstLossCoverInfos,
            lossesCoveredByFirstLossCovers,
        );

        // Any further refresh should be no-op.
        const dateOfRefresh = moment.utc({
            year: nextYear + 1,
            month: 6,
            day: 5,
            hour: 21,
            minute: 17,
            second: 4,
        });
        await setNextBlockTimestamp(dateOfRefresh.unix());

        await expect(creditManagerContract.refreshCredit(borrower.address)).not.to.emit(
            creditContract,
            "BillRefreshed",
        );
        const crAfterRefresh = await creditContract.getCreditRecord(creditHash);
        checkCreditRecordsMatch(crAfterRefresh, actualCR);
        const ddAfterRefresh = await creditContract.getDueDetail(creditHash);
        checkDueDetailsMatch(ddAfterRefresh, actualDD);
    });

    it("7/10: Late fee waived", async function () {
        const dateOfWaiving = moment.utc({
            year: nextYear + 1,
            month: 6,
            day: 10,
            hour: 7,
            minute: 26,
            second: 20,
        });
        await setNextBlockTimestamp(dateOfWaiving.unix());

        const oldCR = await creditContract.getCreditRecord(creditHash);
        expect(oldCR.totalPastDue).to.be.gt(0);
        const oldDD = await creditContract.getDueDetail(creditHash);
        expect(oldDD.lateFee).to.be.gt(0);
        const waivedAmount = oldDD.lateFee.add(toToken(1_000));

        await expect(
            creditManagerContract
                .connect(evaluationAgent)
                .waiveLateFee(borrower.getAddress(), waivedAmount),
        )
            .to.emit(creditManagerContract, "LateFeeWaived")
            .withArgs(creditHash, oldDD.lateFee, 0, await evaluationAgent.getAddress());

        const actualCR = await creditContract.getCreditRecord(creditHash);
        const expectedCR = {
            ...oldCR,
            ...{
                totalPastDue: oldCR.totalPastDue.sub(oldDD.lateFee),
            },
        };
        checkCreditRecordsMatch(actualCR, expectedCR);
        const actualDD = await creditContract.getDueDetail(creditHash);
        const expectedDD = {
            ...oldDD,
            ...{
                lateFee: 0,
            },
        };
        checkDueDetailsMatch(actualDD, expectedDD);
    });

    it("7/20: Pay off. Bill back to good standing", async function () {
        // Turn off the pool first so that we can adjust the pool cap, then turn the pool back on
        // to allow payment.
        const dateOfPoolCapAdjustment = moment.utc({
            year: nextYear + 1,
            month: 6,
            day: 20,
            hour: 10,
        });
        await setNextBlockTimestamp(dateOfPoolCapAdjustment.unix());
        await poolContract.connect(poolOwner).disablePool();

        // Lower the pool and first loss cover liquidity cap.
        const existingLpConfig = await poolConfigContract.getLPConfig();
        await poolConfigContract.connect(poolOwner).setLPConfig({
            ...existingLpConfig,
            ...{
                liquidityCap: 0,
            },
        });
        const firstLossCoverConfigs = [];
        const firstLossCovers = [borrowerFirstLossCoverContract, adminFirstLossCoverContract];
        for (let i = 0; i < firstLossCovers.length; ++i) {
            const config = await poolConfigContract.getFirstLossCoverConfig(
                firstLossCovers[i].address,
            );
            firstLossCoverConfigs.push(config);
            await poolConfigContract
                .connect(poolOwner)
                .setFirstLossCover(i, firstLossCovers[i].address, {
                    ...config,
                    ...{
                        maxLiquidity: 0,
                    },
                });
        }

        await poolContract.connect(poolOwner).enablePool();

        // Any further deposit attempts by lenders should fail.
        const poolSettings = await poolConfigContract.getPoolSettings();
        await expect(
            juniorTrancheVaultContract
                .connect(juniorLender)
                .deposit(poolSettings.minDepositAmount),
        ).to.be.revertedWithCustomError(juniorTrancheVaultContract, "TrancheLiquidityCapExceeded");
        // So do first loss covers.
        await expect(
            borrowerFirstLossCoverContract
                .connect(borrower)
                .depositCover(poolSettings.minDepositAmount),
        ).to.be.revertedWithCustomError(
            borrowerFirstLossCoverContract,
            "FirstLossCoverLiquidityCapExceeded",
        );
        await expect(
            adminFirstLossCoverContract
                .connect(poolOwnerTreasury)
                .depositCover(poolSettings.minDepositAmount),
        ).to.be.revertedWithCustomError(
            borrowerFirstLossCoverContract,
            "FirstLossCoverLiquidityCapExceeded",
        );
        await expect(
            adminFirstLossCoverContract
                .connect(evaluationAgent)
                .depositCover(poolSettings.minDepositAmount),
        ).to.be.revertedWithCustomError(
            borrowerFirstLossCoverContract,
            "FirstLossCoverLiquidityCapExceeded",
        );

        // Allow payment to go through.
        const dateOfPayment = moment.utc({
            year: nextYear + 1,
            month: 6,
            day: 20,
            hour: 11,
            minute: 38,
            second: 31,
        });
        await setNextBlockTimestamp(dateOfPayment.unix());

        const oldCR = await creditContract.getCreditRecord(creditHash);
        const oldDD = await creditContract.getDueDetail(creditHash);
        const paymentAmount = oldCR.unbilledPrincipal.add(oldCR.nextDue).add(oldCR.totalPastDue);
        const [assets, losses, , lossesRecoveredByFirstLossCovers] =
            await getAssetsAfterPnLDistribution(BN.from(0), BN.from(0), paymentAmount);
        const totalLossRecoveredByFirstLossCovers = sumBNArray(lossesRecoveredByFirstLossCovers);
        expect(totalLossRecoveredByFirstLossCovers).to.be.gt(0);
        const oldFirstLossCoverInfos = await getFirstLossCoverInfos();
        const oldAccruedIncomes = await poolFeeManagerContract.getAccruedIncomes();

        const oldBorrowerBalance = await mockTokenContract.balanceOf(borrower.address);
        const oldPoolSafeBalance = await mockTokenContract.balanceOf(poolSafeContract.address);
        await expect(
            creditContract.connect(borrower).makePayment(borrower.getAddress(), paymentAmount),
        )
            .to.emit(creditContract, "PaymentMade")
            .withArgs(
                await borrower.getAddress(),
                await borrower.getAddress(),
                paymentAmount,
                oldCR.yieldDue,
                oldCR.nextDue.sub(oldCR.yieldDue),
                oldCR.unbilledPrincipal,
                oldDD.yieldPastDue,
                0,
                oldDD.principalPastDue,
                await borrower.getAddress(),
            )
            .to.emit(poolContract, "LossRecoveryDistributed")
            .withArgs(
                paymentAmount.sub(totalLossRecoveredByFirstLossCovers),
                assets[CONSTANTS.SENIOR_TRANCHE],
                assets[CONSTANTS.JUNIOR_TRANCHE],
                losses[CONSTANTS.SENIOR_TRANCHE],
                losses[CONSTANTS.JUNIOR_TRANCHE],
            );
        const newBorrowerBalance = await mockTokenContract.balanceOf(borrower.getAddress());
        const newPoolSafeBalance = await mockTokenContract.balanceOf(poolSafeContract.address);
        expect(oldBorrowerBalance.sub(newBorrowerBalance)).to.equal(paymentAmount);
        expect(newPoolSafeBalance.sub(oldPoolSafeBalance)).to.equal(
            paymentAmount.sub(totalLossRecoveredByFirstLossCovers),
        );

        const actualCR = await creditContract.getCreditRecord(creditHash);
        const expectedCR = {
            unbilledPrincipal: 0,
            nextDueDate: oldCR.nextDueDate,
            nextDue: 0,
            yieldDue: 0,
            totalPastDue: 0,
            missedPeriods: 0,
            remainingPeriods: numPeriods - 7,
            state: CreditState.GoodStanding,
        };
        checkCreditRecordsMatch(actualCR, expectedCR);

        const actualDD = await creditContract.getDueDetail(creditHash);
        const expectedDD = genDueDetail({
            accrued: oldDD.accrued,
            committed: oldDD.committed,
            paid: oldDD.accrued,
        });
        checkDueDetailsMatch(actualDD, expectedDD);

        await testPoolFees(BN.from(0), oldAccruedIncomes);
        await testTranchesAssets(assets);
        await testFirstLossCoverAssets(
            [BN.from(0), BN.from(0)],
            oldFirstLossCoverInfos,
            [BN.from(0), BN.from(0)],
            lossesRecoveredByFirstLossCovers,
        );

        const dateOfPoolCapRestoration = moment.utc({
            year: nextYear + 1,
            month: 6,
            day: 20,
            hour: 12,
        });
        await setNextBlockTimestamp(dateOfPoolCapRestoration.unix());
        // Restore the original liquidity caps.
        await poolContract.connect(poolOwner).disablePool();
        await poolConfigContract.connect(poolOwner).setLPConfig(existingLpConfig);
        for (let i = 0; i < firstLossCovers.length; ++i) {
            await poolConfigContract
                .connect(poolOwner)
                .setFirstLossCover(i, firstLossCovers[i].address, firstLossCoverConfigs[i]);
        }
        await poolContract.connect(poolOwner).enablePool();
    });

    it("8/1: 8th bill generated because of outstanding commitment", async function () {
        const dateOfRefresh = moment.utc({
            year: nextYear + 1,
            month: 7,
            day: 1,
            hour: 14,
            minute: 39,
            second: 36,
        });
        await setNextBlockTimestamp(dateOfRefresh.unix());

        const cc = await creditManagerContract.getCreditConfig(creditHash);
        const oldCR = await creditContract.getCreditRecord(creditHash);
        const oldDD = await creditContract.getDueDetail(creditHash);
        const nextDueDate = moment.utc({
            year: nextYear + 1,
            month: 8,
            day: 1,
        });
        const totalPrincipal = getPrincipal(oldCR, oldDD);
        expect(totalPrincipal).to.equal(0);

        const daysUntilNextDue = CONSTANTS.DAYS_IN_A_MONTH;
        const [accruedYieldDue, committedYieldDue] = calcYieldDue(
            cc,
            totalPrincipal,
            daysUntilNextDue,
        );
        expect(accruedYieldDue).to.equal(0);
        expect(committedYieldDue).to.be.gt(0);
        const nextDue = committedYieldDue;

        await expect(creditManagerContract.refreshCredit(borrower.address))
            .to.emit(creditContract, "BillRefreshed")
            .withArgs(creditHash, nextDueDate.unix(), nextDue);

        const actualCR = await creditContract.getCreditRecord(creditHash);
        const expectedCR = {
            unbilledPrincipal: 0,
            nextDueDate: nextDueDate.unix(),
            nextDue: nextDue,
            yieldDue: committedYieldDue,
            totalPastDue: 0,
            missedPeriods: 0,
            remainingPeriods: numPeriods - 8,
            state: CreditState.GoodStanding,
        };
        checkCreditRecordsMatch(actualCR, expectedCR);

        const actualDD = await creditContract.getDueDetail(creditHash);
        const expectedDD = genDueDetail({
            committed: committedYieldDue,
        });
        checkDueDetailsMatch(actualDD, expectedDD);
    });

    it("9/6: 9th bill generated because of outstanding commitment, now with committed yield past due", async function () {
        const dateOfRefresh = moment.utc({
            year: nextYear + 1,
            month: 8,
            day: 6,
            hour: 7,
            minute: 26,
            second: 40,
        });
        await setNextBlockTimestamp(dateOfRefresh.unix());

        const cc = await creditManagerContract.getCreditConfig(creditHash);
        const oldCR = await creditContract.getCreditRecord(creditHash);
        const oldDD = await creditContract.getDueDetail(creditHash);
        const nextDueDate = moment.utc({
            year: nextYear + 1,
            month: 9,
            day: 1,
        });
        const totalPrincipal = getPrincipal(oldCR, oldDD);
        expect(totalPrincipal).to.equal(0);
        const daysUntilNextDue = CONSTANTS.DAYS_IN_A_MONTH;
        const [accruedYieldDue, committedYieldDue] = calcYieldDue(
            cc,
            totalPrincipal,
            daysUntilNextDue,
        );
        expect(accruedYieldDue).to.equal(0);
        expect(committedYieldDue).to.be.gt(0);
        const nextDue = committedYieldDue;
        const lateFee = calcYield(committedAmount, lateFeeBps, 6);
        expect(lateFee).to.be.gt(0);
        const totalPastDue = oldCR.yieldDue.add(lateFee);

        await expect(creditManagerContract.refreshCredit(borrower.address))
            .to.emit(creditContract, "BillRefreshed")
            .withArgs(creditHash, nextDueDate.unix(), nextDue);

        const actualCR = await creditContract.getCreditRecord(creditHash);
        const expectedCR = {
            unbilledPrincipal: 0,
            nextDueDate: nextDueDate.unix(),
            nextDue: nextDue,
            yieldDue: committedYieldDue,
            totalPastDue: totalPastDue,
            missedPeriods: 1,
            remainingPeriods: numPeriods - 9,
            state: CreditState.Delayed,
        };
        checkCreditRecordsMatch(actualCR, expectedCR);

        const actualDD = await creditContract.getDueDetail(creditHash);
        const lateFeeUpdatedDate = moment.utc({
            year: nextYear + 1,
            month: 8,
            day: 7,
        });
        const expectedDD = genDueDetail({
            lateFeeUpdatedDate: lateFeeUpdatedDate.unix(),
            lateFee: lateFee,
            yieldPastDue: oldCR.yieldDue,
            committed: committedYieldDue,
        });
        checkDueDetailsMatch(actualDD, expectedDD);
    });

    it("10/1: 10th bill generated because of outstanding commitment, also with committed yield past due", async function () {
        const dateOfRefresh = moment.utc({
            year: nextYear + 1,
            month: 9,
            day: 1,
            hour: 10,
            minute: 36,
            second: 38,
        });
        await setNextBlockTimestamp(dateOfRefresh.unix());

        const cc = await creditManagerContract.getCreditConfig(creditHash);
        const oldCR = await creditContract.getCreditRecord(creditHash);
        const oldDD = await creditContract.getDueDetail(creditHash);
        const nextDueDate = moment.utc({
            year: nextYear + 1,
            month: 10,
            day: 1,
        });
        const totalPrincipal = getPrincipal(oldCR, oldDD);
        expect(totalPrincipal).to.equal(0);
        const daysUntilNextDue = CONSTANTS.DAYS_IN_A_MONTH;
        const [accruedYieldDue, committedYieldDue] = calcYieldDue(
            cc,
            totalPrincipal,
            daysUntilNextDue,
        );
        expect(accruedYieldDue).to.equal(0);
        expect(committedYieldDue).to.be.gt(0);
        const nextDue = committedYieldDue;
        const additionalLateFee = calcYield(committedAmount, lateFeeBps, 25);
        expect(additionalLateFee).to.be.gt(0);
        const totalPastDue = oldCR.totalPastDue.add(oldCR.yieldDue).add(additionalLateFee);

        await expect(creditManagerContract.refreshCredit(borrower.address))
            .to.emit(creditContract, "BillRefreshed")
            .withArgs(creditHash, nextDueDate.unix(), nextDue);

        const actualCR = await creditContract.getCreditRecord(creditHash);
        const expectedCR = {
            unbilledPrincipal: 0,
            nextDueDate: nextDueDate.unix(),
            nextDue: nextDue,
            yieldDue: committedYieldDue,
            totalPastDue: totalPastDue,
            missedPeriods: 2,
            remainingPeriods: numPeriods - 10,
            state: CreditState.Delayed,
        };
        checkCreditRecordsMatch(actualCR, expectedCR);

        const actualDD = await creditContract.getDueDetail(creditHash);
        const lateFeeUpdatedDate = moment.utc({
            year: nextYear + 1,
            month: 9,
            day: 2,
        });
        const expectedDD = genDueDetail({
            lateFeeUpdatedDate: lateFeeUpdatedDate.unix(),
            lateFee: oldDD.lateFee.add(additionalLateFee),
            yieldPastDue: oldDD.yieldPastDue.add(oldCR.yieldDue),
            committed: committedYieldDue,
        });
        checkDueDetailsMatch(actualDD, expectedDD);
    });

    it("10/5: New drawdown attempt blocked due to the bill being late. Then all due paid off", async function () {
        const dateOfDrawdown = moment.utc({
            year: nextYear + 1,
            month: 9,
            day: 5,
            hour: 0,
            minute: 1,
            second: 59,
        });
        await setNextBlockTimestamp(dateOfDrawdown.unix());
        await expect(
            creditContract.connect(borrower).drawdown(borrower.getAddress(), toToken(10_000)),
        ).to.be.revertedWithCustomError(creditContract, "CreditNotInStateForDrawdown");

        const dateOfPayment = moment.utc({
            year: nextYear + 1,
            month: 9,
            day: 5,
            hour: 17,
            minute: 17,
            second: 52,
        });
        await setNextBlockTimestamp(dateOfPayment.unix());

        const oldCR = await creditContract.getCreditRecord(creditHash);
        const oldDD = await creditContract.getDueDetail(creditHash);
        const additionalLateFee = calcYield(committedAmount, lateFeeBps, 4);
        expect(additionalLateFee).to.be.gt(0);
        const paymentAmount = oldCR.nextDue.add(oldCR.totalPastDue).add(additionalLateFee);
        const totalProfit = oldCR.yieldDue
            .add(oldDD.yieldPastDue)
            .add(oldDD.lateFee)
            .add(additionalLateFee);
        const [assets, , profitsForFirstLossCovers] =
            await getAssetsAfterPnLDistribution(totalProfit);
        const totalProfitsForFirstLossCovers = sumBNArray(profitsForFirstLossCovers);
        expect(totalProfitsForFirstLossCovers).to.be.gt(0);
        const oldFirstLossCoverInfos = await getFirstLossCoverInfos();
        const oldAccruedIncomes = await poolFeeManagerContract.getAccruedIncomes();

        const oldBorrowerBalance = await mockTokenContract.balanceOf(borrower.address);
        const oldPoolSafeBalance = await mockTokenContract.balanceOf(poolSafeContract.address);
        await expect(
            creditContract.connect(borrower).makePayment(borrower.getAddress(), paymentAmount),
        )
            .to.emit(creditContract, "PaymentMade")
            .withArgs(
                await borrower.getAddress(),
                await borrower.getAddress(),
                paymentAmount,
                oldCR.yieldDue,
                0,
                0,
                oldDD.yieldPastDue,
                oldDD.lateFee.add(additionalLateFee),
                0,
                await borrower.getAddress(),
            )
            .to.emit(poolContract, "ProfitDistributed")
            .withArgs(
                totalProfit,
                assets[CONSTANTS.SENIOR_TRANCHE],
                assets[CONSTANTS.JUNIOR_TRANCHE],
            );
        const newBorrowerBalance = await mockTokenContract.balanceOf(borrower.getAddress());
        const newPoolSafeBalance = await mockTokenContract.balanceOf(poolSafeContract.address);
        expect(oldBorrowerBalance.sub(newBorrowerBalance)).to.equal(paymentAmount);
        expect(newPoolSafeBalance.sub(oldPoolSafeBalance)).to.equal(
            paymentAmount.sub(totalProfitsForFirstLossCovers),
        );

        const actualCR = await creditContract.getCreditRecord(creditHash);
        const expectedCR = {
            unbilledPrincipal: 0,
            nextDueDate: oldCR.nextDueDate,
            nextDue: 0,
            yieldDue: 0,
            totalPastDue: 0,
            missedPeriods: 0,
            remainingPeriods: numPeriods - 10,
            state: CreditState.GoodStanding,
        };
        checkCreditRecordsMatch(actualCR, expectedCR);

        const actualDD = await creditContract.getDueDetail(creditHash);
        const expectedDD = genDueDetail({
            committed: oldDD.committed,
            paid: oldDD.committed,
        });
        checkDueDetailsMatch(actualDD, expectedDD);

        await testPoolFees(totalProfit, oldAccruedIncomes);
        await testTranchesAssets(assets);
        await testFirstLossCoverAssets(profitsForFirstLossCovers, oldFirstLossCoverInfos);
    });

    it("10/15: New drawdown", async function () {
        const dateOfDrawdown = moment.utc({
            year: nextYear + 1,
            month: 9,
            day: 15,
            hour: 6,
            minute: 27,
            second: 23,
        });
        await setNextBlockTimestamp(dateOfDrawdown.unix());

        const borrowAmount = committedAmount.add(toToken(300_000));
        const netBorrowAmount = borrowAmount.sub(frontLoadingFeeFlat);
        const oldCR = await creditContract.getCreditRecord(creditHash);
        const oldDD = await creditContract.getDueDetail(creditHash);
        expect(oldDD.committed).to.equal(oldDD.paid);
        const daysUntilNextDue = 16;
        const accruedYieldDue = calcYield(borrowAmount, yieldInBps, daysUntilNextDue);
        const principalDue = calcPrincipalDueForPartialPeriod(
            borrowAmount,
            principalRateInBps,
            daysUntilNextDue,
            CONSTANTS.DAYS_IN_A_MONTH,
        );
        expect(accruedYieldDue).to.be.gt(oldDD.committed);
        const [assets, , profitsForFirstLossCovers] =
            await getAssetsAfterPnLDistribution(frontLoadingFeeFlat);
        const totalProfitsForFirstLossCovers = sumBNArray(profitsForFirstLossCovers);
        const oldFirstLossCoverInfos = await getFirstLossCoverInfos();
        const oldAccruedIncomes = await poolFeeManagerContract.getAccruedIncomes();

        const oldBorrowerBalance = await mockTokenContract.balanceOf(borrower.address);
        const oldPoolSafeBalance = await mockTokenContract.balanceOf(poolSafeContract.address);
        await expect(
            creditContract.connect(borrower).drawdown(borrower.getAddress(), borrowAmount),
        )
            .to.emit(creditContract, "DrawdownMade")
            .withArgs(await borrower.getAddress(), borrowAmount, netBorrowAmount)
            .to.emit(creditContract, "BillRefreshed")
            .withArgs(
                creditHash,
                oldCR.nextDueDate,
                accruedYieldDue.add(principalDue).sub(oldDD.paid),
            )
            .to.emit(poolContract, "ProfitDistributed")
            .withArgs(
                frontLoadingFeeFlat,
                assets[CONSTANTS.SENIOR_TRANCHE],
                assets[CONSTANTS.JUNIOR_TRANCHE],
            );
        const newBorrowerBalance = await mockTokenContract.balanceOf(borrower.getAddress());
        const newPoolSafeBalance = await mockTokenContract.balanceOf(poolSafeContract.address);
        expect(newBorrowerBalance.sub(oldBorrowerBalance)).to.equal(netBorrowAmount);
        expect(oldPoolSafeBalance.sub(newPoolSafeBalance)).to.equal(
            netBorrowAmount.add(totalProfitsForFirstLossCovers),
        );

        const actualCR = await creditContract.getCreditRecord(creditHash);
        const expectedCR = {
            ...oldCR,
            ...{
                unbilledPrincipal: borrowAmount.sub(principalDue),
                nextDue: accruedYieldDue.add(principalDue).sub(oldDD.paid),
                yieldDue: accruedYieldDue.sub(oldDD.paid),
            },
        };
        checkCreditRecordsMatch(actualCR, expectedCR);

        const actualDD = await creditContract.getDueDetail(creditHash);
        const expectedDD = {
            ...oldDD,
            ...{
                accrued: accruedYieldDue,
            },
        };
        checkDueDetailsMatch(actualDD, expectedDD);

        await testPoolFees(frontLoadingFeeFlat, oldAccruedIncomes);
        await testTranchesAssets(assets);
        await testFirstLossCoverAssets(profitsForFirstLossCovers, oldFirstLossCoverInfos);
    });

    it("10/20: Committed amount adjusted to be above the drawdown amount", async function () {
        const dateOfAdjustment = moment.utc({
            year: nextYear + 1,
            month: 9,
            day: 20,
            hour: 8,
            minute: 49,
            second: 36,
        });
        await setNextBlockTimestamp(dateOfAdjustment.unix());

        const oldCC = await creditManagerContract.getCreditConfig(creditHash);
        const oldCR = await creditContract.getCreditRecord(creditHash);
        const oldDD = await creditContract.getDueDetail(creditHash);
        const newCommittedYield = calcYield(oldCC.committedAmount, yieldInBps, 20).add(
            calcYield(newCommittedAmount, yieldInBps, 10),
        );
        expect(newCommittedYield).to.be.gt(oldDD.accrued);

        await expect(
            creditManagerContract
                .connect(evaluationAgent)
                .updateLimitAndCommitment(borrower.getAddress(), creditLimit, newCommittedAmount),
        )
            .to.emit(creditManagerContract, "LimitAndCommitmentUpdated")
            .withArgs(
                creditHash,
                creditLimit,
                creditLimit,
                committedAmount,
                newCommittedAmount,
<<<<<<< HEAD
                oldCR.yieldDue,
                newCommittedYield.sub(oldDD.paid),
                await evaluationAgent.getAddress(),
=======
                await eaServiceAccount.getAddress(),
>>>>>>> 44922a14
            );

        const actualCC = await creditManagerContract.getCreditConfig(creditHash);
        const expectedCC = {
            ...oldCC,
            ...{
                committedAmount: newCommittedAmount,
            },
        };
        checkCreditConfigsMatch(actualCC, expectedCC);
        const actualCR = await creditContract.getCreditRecord(creditHash);
        checkCreditRecordsMatch(actualCR, oldCR);
        const actualDD = await creditContract.getDueDetail(creditHash);
        checkDueDetailsMatch(actualDD, oldDD);
    });

    it("11/2: Full payment within late payment grace period and 11th bill", async function () {
        const dateOfPayment = moment.utc({
            year: nextYear + 1,
            month: 10,
            day: 2,
            hour: 6,
            minute: 50,
            second: 24,
        });
        await setNextBlockTimestamp(dateOfPayment.unix());

        const oldCR = await creditContract.getCreditRecord(creditHash);
        const paymentAmount = oldCR.nextDue;

        const oldBorrowerBalance = await mockTokenContract.balanceOf(borrower.address);
        const oldPoolSafeBalance = await mockTokenContract.balanceOf(poolSafeContract.address);
        await expect(
            creditContract.connect(borrower).makePayment(borrower.getAddress(), paymentAmount),
        )
            .to.emit(creditContract, "PaymentMade")
            .withArgs(
                await borrower.getAddress(),
                await borrower.getAddress(),
                paymentAmount,
                oldCR.yieldDue,
                oldCR.nextDue.sub(oldCR.yieldDue),
                0,
                0,
                0,
                0,
                await borrower.getAddress(),
            )
            .to.emit(poolContract, "ProfitDistributed");
        const newBorrowerBalance = await mockTokenContract.balanceOf(borrower.getAddress());
        const newPoolSafeBalance = await mockTokenContract.balanceOf(poolSafeContract.address);
        expect(oldBorrowerBalance.sub(newBorrowerBalance)).to.equal(paymentAmount);
        // expect(newPoolSafeBalance.add(oldPoolSafeBalance)).to.equal(paymentAmount);

        // A new bill is generated since all next due is paid off in the late payment grace period.
        const cc = await creditManagerContract.getCreditConfig(creditHash);
        const nextDueDate = moment.utc({
            year: nextYear + 1,
            month: 11,
            day: 1,
        });
        const [accruedYieldDue, committedYieldDue] = calcYieldDue(
            cc,
            oldCR.unbilledPrincipal,
            CONSTANTS.DAYS_IN_A_MONTH,
        );
        expect(accruedYieldDue).to.be.gt(committedYieldDue);
        const principalDue = calcPrincipalDueForFullPeriods(
            oldCR.unbilledPrincipal,
            principalRateInBps,
            1,
        );
        expect(principalDue).to.be.gt(0);
        const nextDue = accruedYieldDue.add(principalDue);
        const actualCR = await creditContract.getCreditRecord(creditHash);
        const expectedCR = {
            unbilledPrincipal: oldCR.unbilledPrincipal.sub(principalDue),
            nextDueDate: nextDueDate.unix(),
            nextDue: nextDue,
            yieldDue: accruedYieldDue,
            totalPastDue: 0,
            missedPeriods: 0,
            remainingPeriods: numPeriods - 11,
            state: CreditState.GoodStanding,
        };
        checkCreditRecordsMatch(actualCR, expectedCR);

        const actualDD = await creditContract.getDueDetail(creditHash);
        const expectedDD = genDueDetail({
            accrued: accruedYieldDue,
            committed: committedYieldDue,
        });
        checkDueDetailsMatch(actualDD, expectedDD);
    });

    it("11/4: Yield adjusted downwards", async function () {
        const dateOfUpdate = moment.utc({
            year: nextYear + 1,
            month: 10,
            day: 4,
            hour: 0,
            minute: 57,
            second: 56,
        });
        await setNextBlockTimestamp(dateOfUpdate.unix());

        const oldCC = await creditManagerContract.getCreditConfig(creditHash);
        const oldCR = await creditContract.getCreditRecord(creditHash);
        const oldDD = await creditContract.getDueDetail(creditHash);
        const totalPrincipal = getPrincipal(oldCR, oldDD);
        const daysPassed = 4;
        const accruedYieldDue = calcYield(totalPrincipal, yieldInBps, daysPassed).add(
            calcYield(totalPrincipal, newYieldInBps, CONSTANTS.DAYS_IN_A_MONTH - daysPassed),
        );
        const committedYieldDue = calcYield(newCommittedAmount, yieldInBps, daysPassed).add(
            calcYield(newCommittedAmount, newYieldInBps, CONSTANTS.DAYS_IN_A_MONTH - daysPassed),
        );
        expect(accruedYieldDue).to.be.gt(committedYieldDue);

        await expect(
            creditManagerContract
                .connect(evaluationAgent)
                .updateYield(borrower.getAddress(), newYieldInBps),
        )
            .to.emit(creditManagerContract, "YieldUpdated")
<<<<<<< HEAD
            .withArgs(
                creditHash,
                yieldInBps,
                newYieldInBps,
                oldCR.yieldDue,
                (actualAccruedYieldDue: BN) =>
                    isCloseTo(actualAccruedYieldDue, accruedYieldDue, BN.from(1)),
                await evaluationAgent.getAddress(),
            );
=======
            .withArgs(creditHash, yieldInBps, newYieldInBps, await eaServiceAccount.getAddress());
>>>>>>> 44922a14

        const actualCC = await creditManagerContract.getCreditConfig(creditHash);
        const expectedCC = {
            ...oldCC,
            ...{
                yieldInBps: newYieldInBps,
            },
        };
        checkCreditConfigsMatch(actualCC, expectedCC);

        const actualCR = await creditContract.getCreditRecord(creditHash);
        checkCreditRecordsMatch(actualCR, oldCR);

        const actualDD = await creditContract.getDueDetail(creditHash);
        checkDueDetailsMatch(actualDD, oldDD, BN.from(1));
    });

    it("11/12: Additional drawdown", async function () {
        const dateOfDrawdown = moment.utc({
            year: nextYear + 1,
            month: 10,
            day: 12,
            hour: 1,
            minute: 47,
            second: 46,
        });
        await setNextBlockTimestamp(dateOfDrawdown.unix());

        const borrowAmount = toToken(100_000);
        const netBorrowAmount = borrowAmount.sub(frontLoadingFeeFlat);
        const oldCR = await creditContract.getCreditRecord(creditHash);
        const oldDD = await creditContract.getDueDetail(creditHash);
        const daysUntilNextDue = 19;
        // New drawdown within the same cycle should incur additional yield using the new APY value.
        const additionalAccruedYieldDue = calcYield(borrowAmount, newYieldInBps, daysUntilNextDue);
        const additionalPrincipalDue = calcPrincipalDueForPartialPeriod(
            borrowAmount,
            principalRateInBps,
            daysUntilNextDue,
            CONSTANTS.DAYS_IN_A_MONTH,
        );
        const nextDue = oldCR.nextDue.add(additionalAccruedYieldDue).add(additionalPrincipalDue);
        const [assets, , profitsForFirstLossCovers] =
            await getAssetsAfterPnLDistribution(frontLoadingFeeFlat);
        const totalProfitsForFirstLossCovers = sumBNArray(profitsForFirstLossCovers);
        const oldFirstLossCoverInfos = await getFirstLossCoverInfos();
        const oldAccruedIncomes = await poolFeeManagerContract.getAccruedIncomes();

        const oldBorrowerBalance = await mockTokenContract.balanceOf(borrower.address);
        const oldPoolSafeBalance = await mockTokenContract.balanceOf(poolSafeContract.address);
        await expect(
            creditContract.connect(borrower).drawdown(borrower.getAddress(), borrowAmount),
        )
            .to.emit(creditContract, "DrawdownMade")
            .withArgs(await borrower.getAddress(), borrowAmount, netBorrowAmount)
            .to.emit(creditContract, "BillRefreshed")
            .withArgs(creditHash, oldCR.nextDueDate, nextDue)
            .to.emit(poolContract, "ProfitDistributed")
            .withArgs(
                frontLoadingFeeFlat,
                assets[CONSTANTS.SENIOR_TRANCHE],
                assets[CONSTANTS.JUNIOR_TRANCHE],
            );
        const newBorrowerBalance = await mockTokenContract.balanceOf(borrower.getAddress());
        const newPoolSafeBalance = await mockTokenContract.balanceOf(poolSafeContract.address);
        expect(newBorrowerBalance.sub(oldBorrowerBalance)).to.equal(netBorrowAmount);
        expect(oldPoolSafeBalance.sub(newPoolSafeBalance)).to.equal(
            netBorrowAmount.add(totalProfitsForFirstLossCovers),
        );

        const actualCR = await creditContract.getCreditRecord(creditHash);
        const expectedCR = {
            ...oldCR,
            ...{
                unbilledPrincipal: oldCR.unbilledPrincipal
                    .add(borrowAmount)
                    .sub(additionalPrincipalDue),
                nextDue: nextDue,
                yieldDue: oldCR.yieldDue.add(additionalAccruedYieldDue),
            },
        };
        checkCreditRecordsMatch(actualCR, expectedCR);

        const actualDD = await creditContract.getDueDetail(creditHash);
        const expectedDD = {
            ...oldDD,
            ...{
                accrued: oldDD.accrued.add(additionalAccruedYieldDue),
            },
        };
        checkDueDetailsMatch(actualDD, expectedDD);

        await testPoolFees(frontLoadingFeeFlat, oldAccruedIncomes);
        await testTranchesAssets(assets);
        await testFirstLossCoverAssets(profitsForFirstLossCovers, oldFirstLossCoverInfos);
    });

    it("11/15: Partial principal payment with `makePrincipalPayment`", async function () {
        const dateOfPayment = moment.utc({
            year: nextYear + 1,
            month: 10,
            day: 15,
            hour: 21,
            minute: 6,
            second: 30,
        });
        await setNextBlockTimestamp(dateOfPayment.unix());

        const oldCR = await creditContract.getCreditRecord(creditHash);
        const oldDD = await creditContract.getDueDetail(creditHash);
        const paymentAmount = toToken(150_000);
        const principalDuePaid = oldCR.nextDue.sub(oldCR.yieldDue);
        const unbilledPrincipalPaid = paymentAmount.sub(principalDuePaid);

        const oldBorrowerBalance = await mockTokenContract.balanceOf(borrower.address);
        const oldPoolSafeBalance = await mockTokenContract.balanceOf(poolSafeContract.address);
        await expect(
            creditContract
                .connect(borrower)
                .makePrincipalPayment(borrower.getAddress(), paymentAmount),
        )
            .to.emit(creditContract, "PrincipalPaymentMade")
            .withArgs(
                await borrower.getAddress(),
                await borrower.getAddress(),
                paymentAmount,
                oldCR.nextDueDate,
                0,
                oldCR.unbilledPrincipal.sub(unbilledPrincipalPaid),
                principalDuePaid,
                unbilledPrincipalPaid,
                await borrower.getAddress(),
            )
            .not.to.emit(poolContract, "ProfitDistributed");
        const newBorrowerBalance = await mockTokenContract.balanceOf(borrower.getAddress());
        const newPoolSafeBalance = await mockTokenContract.balanceOf(poolSafeContract.address);
        expect(oldBorrowerBalance.sub(newBorrowerBalance)).to.equal(paymentAmount);
        expect(newPoolSafeBalance.sub(oldPoolSafeBalance)).to.equal(paymentAmount);

        const actualCR = await creditContract.getCreditRecord(creditHash);
        const expectedCR = {
            ...oldCR,
            ...{
                unbilledPrincipal: oldCR.unbilledPrincipal.sub(unbilledPrincipalPaid),
                nextDue: oldCR.yieldDue,
                yieldDue: oldCR.yieldDue,
            },
        };
        checkCreditRecordsMatch(actualCR, expectedCR);

        const actualDD = await creditContract.getDueDetail(creditHash);
        const expectedDD = oldDD;
        checkDueDetailsMatch(actualDD, expectedDD);
    });

    it("11/20: Full payment for all due", async function () {
        const dateOfPayment = moment.utc({
            year: nextYear + 1,
            month: 10,
            day: 20,
            hour: 16,
            minute: 19,
            second: 57,
        });
        await setNextBlockTimestamp(dateOfPayment.unix());

        const oldCR = await creditContract.getCreditRecord(creditHash);
        const oldDD = await creditContract.getDueDetail(creditHash);
        const paymentAmount = oldCR.nextDue;
        const [assets, , profitsForFirstLossCovers] = await getAssetsAfterPnLDistribution(
            oldCR.yieldDue,
        );
        const totalProfitsForFirstLossCovers = sumBNArray(profitsForFirstLossCovers);
        expect(totalProfitsForFirstLossCovers).to.be.gt(0);
        const oldFirstLossCoverInfos = await getFirstLossCoverInfos();
        const oldAccruedIncomes = await poolFeeManagerContract.getAccruedIncomes();

        const oldBorrowerBalance = await mockTokenContract.balanceOf(borrower.address);
        const oldPoolSafeBalance = await mockTokenContract.balanceOf(poolSafeContract.address);
        await expect(
            creditContract.connect(borrower).makePayment(borrower.getAddress(), paymentAmount),
        )
            .to.emit(creditContract, "PaymentMade")
            .withArgs(
                await borrower.getAddress(),
                await borrower.getAddress(),
                paymentAmount,
                oldCR.yieldDue,
                oldCR.nextDue.sub(oldCR.yieldDue),
                0,
                0,
                0,
                0,
                await borrower.getAddress(),
            )
            .to.emit(poolContract, "ProfitDistributed")
            .withArgs(
                oldCR.yieldDue,
                assets[CONSTANTS.SENIOR_TRANCHE],
                assets[CONSTANTS.JUNIOR_TRANCHE],
            );
        const newBorrowerBalance = await mockTokenContract.balanceOf(borrower.getAddress());
        const newPoolSafeBalance = await mockTokenContract.balanceOf(poolSafeContract.address);
        expect(oldBorrowerBalance.sub(newBorrowerBalance)).to.equal(paymentAmount);
        expect(newPoolSafeBalance.sub(oldPoolSafeBalance)).to.equal(
            paymentAmount.sub(totalProfitsForFirstLossCovers),
        );

        const actualCR = await creditContract.getCreditRecord(creditHash);
        const expectedCR = {
            ...oldCR,
            ...{
                nextDue: 0,
                yieldDue: 0,
            },
        };
        checkCreditRecordsMatch(actualCR, expectedCR);

        const actualDD = await creditContract.getDueDetail(creditHash);
        const expectedDD = {
            ...oldDD,
            ...{
                paid: oldCR.yieldDue,
            },
        };
        checkDueDetailsMatch(actualDD, expectedDD);

        await testPoolFees(oldCR.yieldDue, oldAccruedIncomes);
        await testTranchesAssets(assets);
        await testFirstLossCoverAssets(profitsForFirstLossCovers, oldFirstLossCoverInfos);
    });

    it("12/1: 12th bill", async function () {
        const dateOfRefresh = moment.utc({
            year: nextYear + 1,
            month: 11,
            day: 1,
            hour: 3,
            minute: 47,
            second: 28,
        });
        await setNextBlockTimestamp(dateOfRefresh.unix());

        const nextDueDate = moment.utc({
            year: nextYear + 2,
            month: 0,
            day: 1,
        });
        const daysUntilNextDue = CONSTANTS.DAYS_IN_A_MONTH;
        const cc = await creditManagerContract.getCreditConfig(creditHash);
        const oldCR = await creditContract.getCreditRecord(creditHash);
        const [accruedYieldDue, committedYieldDue] = calcYieldDue(
            cc,
            oldCR.unbilledPrincipal,
            daysUntilNextDue,
        );
        expect(accruedYieldDue).to.be.gt(committedYieldDue);
        // This is the last period, so all principal is due.
        const nextDue = accruedYieldDue.add(oldCR.unbilledPrincipal);

        await expect(creditManagerContract.refreshCredit(borrower.address))
            .to.emit(creditContract, "BillRefreshed")
            .withArgs(creditHash, nextDueDate.unix(), nextDue);

        const actualCR = await creditContract.getCreditRecord(creditHash);
        const expectedCR = {
            unbilledPrincipal: 0,
            nextDueDate: nextDueDate.unix(),
            nextDue: nextDue,
            yieldDue: accruedYieldDue,
            totalPastDue: 0,
            missedPeriods: 0,
            remainingPeriods: 0,
            state: CreditState.GoodStanding,
        };
        checkCreditRecordsMatch(actualCR, expectedCR);

        const actualDD = await creditContract.getDueDetail(creditHash);
        const expectedDD = genDueDetail({
            accrued: accruedYieldDue,
            committed: committedYieldDue,
        });
        checkDueDetailsMatch(actualDD, expectedDD);
    });

    it("12/5: Credit line extended for 1 more period", async function () {
        const dateOfExtension = moment.utc({
            year: nextYear + 1,
            month: 11,
            day: 5,
            hour: 0,
            minute: 21,
            second: 22,
        });
        await setNextBlockTimestamp(dateOfExtension.unix());

        const oldCC = await creditManagerContract.getCreditConfig(creditHash);
        const oldCR = await creditContract.getCreditRecord(creditHash);
        const oldDD = await creditContract.getDueDetail(creditHash);
        const numExtendedPeriods = 1;

        await expect(
            creditManagerContract
                .connect(evaluationAgent)
                .extendRemainingPeriod(borrower.getAddress(), numExtendedPeriods),
        )
            .to.emit(creditManagerContract, "RemainingPeriodsExtended")
            .withArgs(creditHash, 0, numExtendedPeriods, await evaluationAgent.getAddress());

        const actualCC = await creditManagerContract.getCreditConfig(creditHash);
        const expectedCC = {
            ...oldCC,
            ...{
                numOfPeriods: numPeriods + numExtendedPeriods,
            },
        };
        checkCreditConfigsMatch(actualCC, expectedCC);

        const actualCR = await creditContract.getCreditRecord(creditHash);
        const expectedCR = {
            ...oldCR,
            ...{
                remainingPeriods: 1,
            },
        };
        checkCreditRecordsMatch(actualCR, expectedCR);

        const actualDD = await creditContract.getDueDetail(creditHash);
        const expectedDD = oldDD;
        checkDueDetailsMatch(actualDD, expectedDD);
    });

    it("2/6: Bill passes the maturity date", async function () {
        const dateOfRefresh = moment.utc({
            year: nextYear + 2,
            month: 1,
            day: 6,
            hour: 15,
            minute: 18,
            second: 5,
        });
        await setNextBlockTimestamp(dateOfRefresh.unix());

        const nextDueDate = moment.utc({
            year: nextYear + 2,
            month: 2,
            day: 1,
        });
        const cc = await creditManagerContract.getCreditConfig(creditHash);
        const oldCR = await creditContract.getCreditRecord(creditHash);
        const oldDD = await creditContract.getDueDetail(creditHash);
        const totalPrincipal = getPrincipal(oldCR, oldDD);
        const daysOverdue = CONSTANTS.DAYS_IN_A_MONTH;
        const [accruedYieldDue, committedYieldDue] = calcYieldDue(
            cc,
            totalPrincipal,
            CONSTANTS.DAYS_IN_A_MONTH,
        );
        expect(accruedYieldDue).to.be.gt(committedYieldDue);
        const [accruedYieldPastDue, committedYieldPastDue] = calcYieldDue(
            cc,
            totalPrincipal,
            daysOverdue,
        );
        expect(accruedYieldPastDue).to.be.gt(committedYieldPastDue);
        const lateFee = calcYield(totalPrincipal, lateFeeBps, CONSTANTS.DAYS_IN_A_MONTH + 6);
        expect(lateFee).to.be.gt(0);

        await expect(creditManagerContract.refreshCredit(borrower.address))
            .to.emit(creditContract, "BillRefreshed")
            .withArgs(creditHash, nextDueDate.unix(), accruedYieldDue);

        const actualCR = await creditContract.getCreditRecord(creditHash);
        const expectedCR = {
            unbilledPrincipal: 0,
            nextDueDate: nextDueDate.unix(),
            nextDue: accruedYieldDue,
            yieldDue: accruedYieldDue,
            totalPastDue: oldCR.nextDue
                .add(oldCR.unbilledPrincipal)
                .add(accruedYieldPastDue)
                .add(lateFee),
            missedPeriods: 2,
            remainingPeriods: 0,
            state: CreditState.Delayed,
        };
        checkCreditRecordsMatch(actualCR, expectedCR);

        const actualDD = await creditContract.getDueDetail(creditHash);
        const lateFeeUpdatedDate = moment.utc({
            year: nextYear + 2,
            month: 1,
            day: 7,
        });
        const expectedDD = genDueDetail({
            lateFeeUpdatedDate: lateFeeUpdatedDate.unix(),
            lateFee: lateFee,
            principalPastDue: oldCR.unbilledPrincipal.add(oldCR.nextDue).sub(oldCR.yieldDue),
            yieldPastDue: oldCR.yieldDue.add(accruedYieldPastDue),
            accrued: accruedYieldDue,
            committed: committedYieldDue,
        });
        checkDueDetailsMatch(actualDD, expectedDD);
    });

    it("3/1: Bill refresh post maturity", async function () {
        const dateOfRefresh = moment.utc({
            year: nextYear + 2,
            month: 2,
            day: 1,
            hour: 23,
            minute: 8,
            second: 57,
        });
        await setNextBlockTimestamp(dateOfRefresh.unix());

        const nextDueDate = moment.utc({
            year: nextYear + 2,
            month: 3,
            day: 1,
        });
        const cc = await creditManagerContract.getCreditConfig(creditHash);
        const oldCR = await creditContract.getCreditRecord(creditHash);
        const oldDD = await creditContract.getDueDetail(creditHash);
        const totalPrincipal = getPrincipal(oldCR, oldDD);
        const [accruedYieldDue, committedYieldDue] = calcYieldDue(
            cc,
            totalPrincipal,
            CONSTANTS.DAYS_IN_A_MONTH,
        );
        expect(accruedYieldDue).to.be.gt(committedYieldDue);
        const additionalLateFee = calcYield(totalPrincipal, lateFeeBps, 25);
        expect(additionalLateFee).to.be.gt(0);

        await expect(creditManagerContract.refreshCredit(borrower.address))
            .to.emit(creditContract, "BillRefreshed")
            .withArgs(creditHash, nextDueDate.unix(), accruedYieldDue);

        const actualCR = await creditContract.getCreditRecord(creditHash);
        const expectedCR = {
            ...oldCR,
            ...{
                nextDueDate: nextDueDate.unix(),
                nextDue: accruedYieldDue,
                yieldDue: accruedYieldDue,
                totalPastDue: oldCR.totalPastDue.add(oldCR.nextDue).add(additionalLateFee),
                missedPeriods: 3,
            },
        };
        checkCreditRecordsMatch(actualCR, expectedCR);

        const actualDD = await creditContract.getDueDetail(creditHash);
        const lateFeeUpdatedDate = moment.utc({
            year: nextYear + 2,
            month: 2,
            day: 2,
        });
        const expectedDD = {
            ...oldDD,
            ...{
                lateFeeUpdatedDate: lateFeeUpdatedDate.unix(),
                lateFee: oldDD.lateFee.add(additionalLateFee),
                yieldPastDue: oldDD.yieldPastDue.add(oldCR.yieldDue),
                accrued: accruedYieldDue,
                committedYieldDue: committedYieldDue,
            },
        };
        checkDueDetailsMatch(actualDD, expectedDD);

        // Any further drawdown attempt should be blocked since the bill has gone past maturity.
        await expect(
            creditContract.connect(borrower).drawdown(borrower.getAddress(), toToken(1)),
        ).to.be.revertedWithCustomError(
            creditContract,
            "DrawdownNotAllowedInFinalPeriodAndBeyond",
        );
    });

    it("3/2: Borrower pays for all total past due", async function () {
        const dateOfPayment = moment.utc({
            year: nextYear + 2,
            month: 2,
            day: 2,
            hour: 18,
            minute: 52,
            second: 43,
        });
        await setNextBlockTimestamp(dateOfPayment.unix());

        const oldCR = await creditContract.getCreditRecord(creditHash);
        const oldDD = await creditContract.getDueDetail(creditHash);
        const totalPrincipal = getPrincipal(oldCR, oldDD);
        const additionalLateFee = calcYield(totalPrincipal, lateFeeBps, 1);
        expect(additionalLateFee).to.be.gt(0);
        const paymentAmount = oldCR.totalPastDue.add(additionalLateFee);
        const totalProfit = oldDD.yieldPastDue.add(oldDD.lateFee).add(additionalLateFee);
        const [assets, , profitsForFirstLossCovers] =
            await getAssetsAfterPnLDistribution(totalProfit);
        const totalProfitsForFirstLossCovers = sumBNArray(profitsForFirstLossCovers);
        expect(totalProfitsForFirstLossCovers).to.be.gt(0);
        const oldFirstLossCoverInfos = await getFirstLossCoverInfos();
        const oldAccruedIncomes = await poolFeeManagerContract.getAccruedIncomes();

        const oldBorrowerBalance = await mockTokenContract.balanceOf(borrower.address);
        const oldPoolSafeBalance = await mockTokenContract.balanceOf(poolSafeContract.address);
        await expect(
            creditContract.connect(borrower).makePayment(borrower.getAddress(), paymentAmount),
        )
            .to.emit(creditContract, "PaymentMade")
            .withArgs(
                await borrower.getAddress(),
                await borrower.getAddress(),
                paymentAmount,
                0,
                0,
                0,
                oldDD.yieldPastDue,
                oldDD.lateFee.add(additionalLateFee),
                oldDD.principalPastDue,
                await borrower.getAddress(),
            )
            .to.emit(poolContract, "ProfitDistributed")
            .withArgs(
                totalProfit,
                assets[CONSTANTS.SENIOR_TRANCHE],
                assets[CONSTANTS.JUNIOR_TRANCHE],
            );
        const newBorrowerBalance = await mockTokenContract.balanceOf(borrower.getAddress());
        const newPoolSafeBalance = await mockTokenContract.balanceOf(poolSafeContract.address);
        expect(oldBorrowerBalance.sub(newBorrowerBalance)).to.equal(paymentAmount);
        expect(newPoolSafeBalance.sub(oldPoolSafeBalance)).to.equal(
            paymentAmount.sub(totalProfitsForFirstLossCovers),
        );

        const actualCR = await creditContract.getCreditRecord(creditHash);
        const expectedCR = {
            unbilledPrincipal: 0,
            nextDueDate: oldCR.nextDueDate,
            nextDue: oldCR.nextDue,
            yieldDue: oldCR.yieldDue,
            totalPastDue: 0,
            missedPeriods: 0,
            remainingPeriods: 0,
            state: CreditState.GoodStanding,
        };
        checkCreditRecordsMatch(actualCR, expectedCR);

        const actualDD = await creditContract.getDueDetail(creditHash);
        const expectedDD = genDueDetail({
            accrued: oldDD.accrued,
            committed: oldDD.committed,
        });
        checkDueDetailsMatch(actualDD, expectedDD);

        await testPoolFees(totalProfit, oldAccruedIncomes);
        await testTranchesAssets(assets);
        await testFirstLossCoverAssets(profitsForFirstLossCovers, oldFirstLossCoverInfos);
    });

    it("3/3: Pay off and closure of credit line", async function () {
        const dateOfPayment = moment.utc({
            year: nextYear + 2,
            month: 2,
            day: 3,
            hour: 3,
            minute: 47,
            second: 6,
        });
        await setNextBlockTimestamp(dateOfPayment.unix());

        const oldCR = await creditContract.getCreditRecord(creditHash);
        const oldDD = await creditContract.getDueDetail(creditHash);
        const paymentAmount = oldCR.nextDue;
        const totalProfit = oldCR.nextDue;
        const [assets, , profitsForFirstLossCovers] =
            await getAssetsAfterPnLDistribution(totalProfit);
        const totalProfitsForFirstLossCovers = sumBNArray(profitsForFirstLossCovers);
        expect(totalProfitsForFirstLossCovers).to.be.gt(0);
        const oldFirstLossCoverInfos = await getFirstLossCoverInfos();
        const oldAccruedIncomes = await poolFeeManagerContract.getAccruedIncomes();

        const oldBorrowerBalance = await mockTokenContract.balanceOf(borrower.address);
        const oldPoolSafeBalance = await mockTokenContract.balanceOf(poolSafeContract.address);
        await expect(
            creditContract.connect(borrower).makePayment(borrower.getAddress(), paymentAmount),
        )
            .to.emit(creditContract, "PaymentMade")
            .withArgs(
                await borrower.getAddress(),
                await borrower.getAddress(),
                paymentAmount,
                oldCR.yieldDue,
                0,
                0,
                0,
                0,
                0,
                await borrower.getAddress(),
            )
            .to.emit(poolContract, "ProfitDistributed")
            .withArgs(
                totalProfit,
                assets[CONSTANTS.SENIOR_TRANCHE],
                assets[CONSTANTS.JUNIOR_TRANCHE],
            );
        const newBorrowerBalance = await mockTokenContract.balanceOf(borrower.getAddress());
        const newPoolSafeBalance = await mockTokenContract.balanceOf(poolSafeContract.address);
        expect(oldBorrowerBalance.sub(newBorrowerBalance)).to.equal(paymentAmount);
        expect(newPoolSafeBalance.sub(oldPoolSafeBalance)).to.equal(
            paymentAmount.sub(totalProfitsForFirstLossCovers),
        );

        const actualCR = await creditContract.getCreditRecord(creditHash);
        const expectedCR = {
            unbilledPrincipal: 0,
            nextDueDate: oldCR.nextDueDate,
            nextDue: 0,
            yieldDue: 0,
            totalPastDue: 0,
            missedPeriods: 0,
            remainingPeriods: 0,
            state: CreditState.Deleted,
        };
        checkCreditRecordsMatch(actualCR, expectedCR);

        const actualDD = await creditContract.getDueDetail(creditHash);
        const expectedDD = genDueDetail({
            accrued: oldDD.accrued,
            committed: oldDD.committed,
            paid: oldCR.yieldDue,
        });
        checkDueDetailsMatch(actualDD, expectedDD);

        await testPoolFees(totalProfit, oldAccruedIncomes);
        await testTranchesAssets(assets);
        await testFirstLossCoverAssets(profitsForFirstLossCovers, oldFirstLossCoverInfos);
    });
});<|MERGE_RESOLUTION|>--- conflicted
+++ resolved
@@ -2103,13 +2103,7 @@
                 creditLimit,
                 committedAmount,
                 newCommittedAmount,
-<<<<<<< HEAD
-                oldCR.yieldDue,
-                newCommittedYield.sub(oldDD.paid),
                 await evaluationAgent.getAddress(),
-=======
-                await eaServiceAccount.getAddress(),
->>>>>>> 44922a14
             );
 
         const actualCC = await creditManagerContract.getCreditConfig(creditHash);
@@ -2235,19 +2229,7 @@
                 .updateYield(borrower.getAddress(), newYieldInBps),
         )
             .to.emit(creditManagerContract, "YieldUpdated")
-<<<<<<< HEAD
-            .withArgs(
-                creditHash,
-                yieldInBps,
-                newYieldInBps,
-                oldCR.yieldDue,
-                (actualAccruedYieldDue: BN) =>
-                    isCloseTo(actualAccruedYieldDue, accruedYieldDue, BN.from(1)),
-                await evaluationAgent.getAddress(),
-            );
-=======
-            .withArgs(creditHash, yieldInBps, newYieldInBps, await eaServiceAccount.getAddress());
->>>>>>> 44922a14
+            .withArgs(creditHash, yieldInBps, newYieldInBps, await evaluationAgent.getAddress());
 
         const actualCC = await creditManagerContract.getCreditConfig(creditHash);
         const expectedCC = {
