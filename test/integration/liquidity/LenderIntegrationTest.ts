// For lender integration tests, we will have:
// Epoch period duration is Monthly

import { SignerWithAddress } from "@nomiclabs/hardhat-ethers/signers";
import { expect } from "chai";
import { BigNumber as BN } from "ethers";
import { ethers } from "hardhat";
import {
    Calendar,
    CreditDueManager,
    CreditLine,
    CreditLineManager,
    EpochManager,
    FirstLossCover,
    FixedSeniorYieldTranchePolicy,
    HumaConfig,
    MockToken,
    Pool,
    PoolConfig,
    PoolFeeManager,
    PoolSafe,
    RiskAdjustedTranchesPolicy,
    TrancheVault,
} from "../../../typechain-types";
import { LPConfigStructOutput } from "../../../typechain-types/contracts/common/PoolConfig.sol/PoolConfig";
import {
    CreditState,
    EpochChecker,
    FeeCalculator,
    PayPeriodDuration,
    PnLCalculator,
    ProfitAndLossCalculator,
    SeniorYieldTracker,
    calcLateFee,
    checkRedemptionRecordByLender,
    checkSeniorYieldTrackersMatch,
    deployPoolContracts,
    deployProtocolContracts,
} from "../../BaseTest";
import {
    borrowerLevelCreditHash,
    evmRevert,
    evmSnapshot,
    getLatestBlock,
    overrideLPConfig,
    setNextBlockTimestamp,
    timestampToMoment,
    toToken,
} from "../../TestUtils";
import { CONSTANTS } from "../../constants";

// 2 initial lenders (jLender1, jLender2) in the junior tranche;
// 2 initial lenders (sLender1, sLender2) in the senior tranche.
// The number of lenders will change as the test progresses.
// 1 credit line

let defaultDeployer: SignerWithAddress,
    protocolOwner: SignerWithAddress,
<<<<<<< HEAD
    treasury: SignerWithAddress,
=======
    humaTreasury: SignerWithAddress,
    eaServiceAccount: SignerWithAddress,
>>>>>>> 44922a14
    sentinelServiceAccount: SignerWithAddress;
let poolOwner: SignerWithAddress,
    poolOwnerTreasury: SignerWithAddress,
    evaluationAgent: SignerWithAddress,
    poolOperator: SignerWithAddress;
let sLenders: SignerWithAddress[] = [],
    jLenders: SignerWithAddress[] = [],
    sActiveLenders: SignerWithAddress[] = [],
    jActiveLenders: SignerWithAddress[] = [],
    borrower: SignerWithAddress;

let humaConfigContract: HumaConfig, mockTokenContract: MockToken;
let poolConfigContract: PoolConfig,
    poolFeeManagerContract: PoolFeeManager,
    poolSafeContract: PoolSafe,
    calendarContract: Calendar,
    borrowerFirstLossCoverContract: FirstLossCover,
    adminFirstLossCoverContract: FirstLossCover,
    poolContract: Pool,
    epochManagerContract: EpochManager,
    seniorTrancheVaultContract: TrancheVault,
    juniorTrancheVaultContract: TrancheVault,
    creditContract: CreditLine,
    creditDueManagerContract: CreditDueManager,
    creditManagerContract: CreditLineManager;

let feeCalculator: FeeCalculator, pnlCalculator: ProfitAndLossCalculator;
let epochChecker: EpochChecker;

const POOL_PERIOD_DURATION = PayPeriodDuration.Monthly;

const POOL_LIQUIDITY_CAP = toToken(12_000_000);
const MAX_SENIOR_JUNIOR_RATIO = 4;
const WITHDRAWAL_LOCKOUT_PERIOD_IN_DAYS = 30;

const LATE_PAYMENT_GRACE_PERIOD_IN_DAYS = 5;
const DEFAULT_GRACE_PERIOD_IN_MONTHS = 3;

const FRONT_LOADING_FEE_BPS = 100;
const YIELD_IN_BPS = 1200;
const LATE_FEE_BPS = 200;
const MIN_PRINCIPAL_RATE_IN_BPS = 500;

const PROTOCOL_FEE_IN_BPS = 1000;
const REWARD_RATE_IN_BPS_FOR_POOL_OWNER = 200;
const REWARD_RATE_IN_BPS_FOR_EA = 300;
const LIQUIDITY_RATE_IN_BPS_FOR_POOL_OWNER = 50;
const LIQUIDITY_RATE_IN_BPS_FOR_EA = 100;

const ADMIN_FIRST_LOSS_COVER_RISK_YIELD_MULTIPLIER_IN_BPS = 10000;

const NUM_JUNIOR_LENDERS = 3;
const NUM_SENIOR_LENDERS = 3;

let currentTS: number;
let creditHash: string;
let currentEpochId: BN;
let sLenderReinvests = [false, true, true],
    jLenderReinvests = [true, false, true];
let juniorShareRequested: BN = BN.from(0),
    seniorShareRequested: BN = BN.from(0);
let jLenderPrincipals: BN[] = Array(NUM_JUNIOR_LENDERS).fill(BN.from(0)),
    sLenderPrincipals: BN[] = Array(NUM_SENIOR_LENDERS).fill(BN.from(0));
let jLenderShareRequests: BN[] = Array(NUM_JUNIOR_LENDERS).fill(BN.from(0)),
    sLenderShareRequests: BN[] = Array(NUM_SENIOR_LENDERS).fill(BN.from(0));
let jLenderPrincipalRequests: BN[] = Array(NUM_JUNIOR_LENDERS).fill(BN.from(0)),
    sLenderPrincipalRequests: BN[] = Array(NUM_SENIOR_LENDERS).fill(BN.from(0));
let jLenderAmountsProcessed: BN[] = Array(NUM_JUNIOR_LENDERS).fill(BN.from(0)),
    sLenderAmountsProcessed: BN[] = Array(NUM_SENIOR_LENDERS).fill(BN.from(0));
let jLenderWithdrawals: BN[] = Array(NUM_JUNIOR_LENDERS).fill(BN.from(0)),
    sLenderWithdrawals: BN[] = Array(NUM_SENIOR_LENDERS).fill(BN.from(0));

async function configPool(lpConfig: Partial<LPConfigStructOutput>) {
    const settings = await poolConfigContract.getPoolSettings();
    await poolConfigContract.connect(poolOwner).setPoolSettings({
        ...settings,
        ...{
            maxCreditLine: POOL_LIQUIDITY_CAP,
            payPeriodDuration: POOL_PERIOD_DURATION,
            latePaymentGracePeriodInDays: LATE_PAYMENT_GRACE_PERIOD_IN_DAYS,
            defaultGracePeriodInDays: DEFAULT_GRACE_PERIOD_IN_MONTHS,
        },
    });

    await overrideLPConfig(poolConfigContract, poolOwner, {
        liquidityCap: POOL_LIQUIDITY_CAP,
        maxSeniorJuniorRatio: MAX_SENIOR_JUNIOR_RATIO,
        withdrawalLockoutPeriodInDays: WITHDRAWAL_LOCKOUT_PERIOD_IN_DAYS,
        ...lpConfig,
    });

    await poolConfigContract.connect(poolOwner).setFrontLoadingFees({
        frontLoadingFeeFlat: 0,
        frontLoadingFeeBps: FRONT_LOADING_FEE_BPS,
    });

    await poolConfigContract.connect(poolOwner).setFeeStructure({
        yieldInBps: YIELD_IN_BPS,
        minPrincipalRateInBps: MIN_PRINCIPAL_RATE_IN_BPS,
        lateFeeBps: LATE_FEE_BPS,
    });

    await humaConfigContract.connect(protocolOwner).setTreasuryFee(PROTOCOL_FEE_IN_BPS);
    await poolConfigContract
        .connect(poolOwner)
        .setPoolOwnerRewardsAndLiquidity(
            REWARD_RATE_IN_BPS_FOR_POOL_OWNER,
            LIQUIDITY_RATE_IN_BPS_FOR_POOL_OWNER,
        );
    await poolConfigContract
        .connect(poolOwner)
        .setEARewardsAndLiquidity(REWARD_RATE_IN_BPS_FOR_EA, LIQUIDITY_RATE_IN_BPS_FOR_EA);

    await poolConfigContract
        .connect(poolOwner)
        .setFirstLossCover(
            CONSTANTS.BORROWER_LOSS_COVER_INDEX,
            borrowerFirstLossCoverContract.address,
            {
                coverRatePerLossInBps: 1_000,
                coverCapPerLoss: toToken(10_000),
                maxLiquidity: toToken(250_000),
                minLiquidity: 0,
                riskYieldMultiplierInBps: 0,
            },
        );
    await poolConfigContract
        .connect(poolOwner)
        .setFirstLossCover(CONSTANTS.ADMIN_LOSS_COVER_INDEX, adminFirstLossCoverContract.address, {
            coverRatePerLossInBps: 1_000,
            coverCapPerLoss: toToken(30_000),
            maxLiquidity: toToken(250_000),
            minLiquidity: 0,
            riskYieldMultiplierInBps: ADMIN_FIRST_LOSS_COVER_RISK_YIELD_MULTIPLIER_IN_BPS,
        });

    await poolConfigContract
        .connect(poolOwner)
        .setPoolOwnerTreasury(poolOwnerTreasury.getAddress());

    await poolConfigContract.connect(poolOwner).setEvaluationAgent(evaluationAgent.getAddress());

    const adminRnR = await poolConfigContract.getAdminRnR();
    await mockTokenContract
        .connect(poolOwnerTreasury)
        .approve(poolSafeContract.address, ethers.constants.MaxUint256);
    await mockTokenContract.mint(poolOwnerTreasury.getAddress(), toToken(1_000_000_000));
    const poolOwnerLiquidity = BN.from(adminRnR.liquidityRateInBpsByPoolOwner)
        .mul(POOL_LIQUIDITY_CAP)
        .div(CONSTANTS.BP_FACTOR);
    await juniorTrancheVaultContract
        .connect(poolOwnerTreasury)
        .makeInitialDeposit(poolOwnerLiquidity);

    await mockTokenContract
        .connect(evaluationAgent)
        .approve(poolSafeContract.address, ethers.constants.MaxUint256);
    await mockTokenContract.mint(evaluationAgent.getAddress(), toToken(1_000_000_000));
    const evaluationAgentLiquidity = BN.from(adminRnR.liquidityRateInBpsByEA)
        .mul(POOL_LIQUIDITY_CAP)
        .div(CONSTANTS.BP_FACTOR);
    await juniorTrancheVaultContract
        .connect(evaluationAgent)
        .makeInitialDeposit(evaluationAgentLiquidity);

    await mockTokenContract
        .connect(poolOwnerTreasury)
        .approve(adminFirstLossCoverContract.address, ethers.constants.MaxUint256);
    await mockTokenContract
        .connect(evaluationAgent)
        .approve(adminFirstLossCoverContract.address, ethers.constants.MaxUint256);
    await adminFirstLossCoverContract
        .connect(poolOwner)
        .addCoverProvider(poolOwnerTreasury.getAddress());
    await adminFirstLossCoverContract
        .connect(poolOwner)
        .addCoverProvider(evaluationAgent.getAddress());

    const role = await poolConfigContract.POOL_OPERATOR_ROLE();
    await poolConfigContract.connect(poolOwner).grantRole(role, poolOwner.getAddress());
    await poolConfigContract.connect(poolOwner).grantRole(role, poolOperator.getAddress());

    await juniorTrancheVaultContract
        .connect(poolOperator)
        .addApprovedLender(poolOwnerTreasury.address, true);
    await juniorTrancheVaultContract
        .connect(poolOperator)
        .addApprovedLender(evaluationAgent.address, true);

    // Deposit 1% of the pool liquidity cap as the first loss cover.
    await adminFirstLossCoverContract
        .connect(poolOwnerTreasury)
        .depositCover(POOL_LIQUIDITY_CAP.div(100));
    await adminFirstLossCoverContract
        .connect(evaluationAgent)
        .depositCover(POOL_LIQUIDITY_CAP.div(100));
    await poolContract.connect(poolOwner).setReadyForFirstLossCoverWithdrawal(true);

    const accounts = [...sLenders, ...jLenders, borrower];
    for (let i = 0; i < accounts.length; i++) {
        await juniorTrancheVaultContract
            .connect(poolOperator)
            .addApprovedLender(accounts[i].getAddress(), true);
        await seniorTrancheVaultContract
            .connect(poolOperator)
            .addApprovedLender(accounts[i].getAddress(), true);
        await mockTokenContract
            .connect(accounts[i])
            .approve(poolSafeContract.address, ethers.constants.MaxUint256);
        await mockTokenContract
            .connect(accounts[i])
            .approve(creditContract.address, ethers.constants.MaxUint256);
        await mockTokenContract.mint(accounts[i].getAddress(), toToken(1_000_000_000));
    }

    await borrowerFirstLossCoverContract.connect(poolOwner).addCoverProvider(borrower.address);
    await mockTokenContract
        .connect(borrower)
        .approve(borrowerFirstLossCoverContract.address, ethers.constants.MaxUint256);
    await borrowerFirstLossCoverContract.connect(borrower).depositCover(toToken(100));

    for (let i = 0; i < jLenders.length; i++) {
        let reinvestYield = (await juniorTrancheVaultContract.depositRecords(jLenders[i].address))
            .reinvestYield;
        if (reinvestYield != jLenderReinvests[i]) {
            await juniorTrancheVaultContract
                .connect(poolOperator)
                .setReinvestYield(jLenders[i].address, jLenderReinvests[i]);
        }
    }
    for (let i = 0; i < sLenders.length; i++) {
        let reinvestYield = (await seniorTrancheVaultContract.depositRecords(sLenders[i].address))
            .reinvestYield;
        if (reinvestYield != sLenderReinvests[i]) {
            await seniorTrancheVaultContract
                .connect(poolOperator)
                .setReinvestYield(sLenders[i].address, sLenderReinvests[i]);
        }
    }

    feeCalculator = new FeeCalculator(humaConfigContract, poolConfigContract);
    pnlCalculator = new ProfitAndLossCalculator(
        poolConfigContract,
        poolContract,
        calendarContract,
        [borrowerFirstLossCoverContract, null, adminFirstLossCoverContract],
    );
    epochChecker = new EpochChecker(
        epochManagerContract,
        seniorTrancheVaultContract,
        juniorTrancheVaultContract,
    );
}

async function checkPoolFees(
    oldFees: BN[],
    protocolReward: BN,
    poolOwnerReward: BN,
    eaReward: BN,
) {
    let newFees = await poolFeeManagerContract.getAccruedIncomes();
    expect(newFees[0]).to.equal(oldFees[0].add(protocolReward));
    expect(newFees[1]).to.equal(oldFees[1].add(poolOwnerReward));
    expect(newFees[2]).to.equal(oldFees[2].add(eaReward));
}

async function checkAssetsForProfit(
    expectedTranchesAssets: BN[],
    expectedFirstLossCoverProfits: BN[],
    borrowerFLCOldBalance: BN,
    adminFLCOldBalance: BN,
) {
    expect(await seniorTrancheVaultContract.totalAssets()).to.equal(
        expectedTranchesAssets[CONSTANTS.SENIOR_TRANCHE],
    );
    expect(await juniorTrancheVaultContract.totalAssets()).to.equal(
        expectedTranchesAssets[CONSTANTS.JUNIOR_TRANCHE],
    );
    expect(expectedFirstLossCoverProfits[CONSTANTS.BORROWER_LOSS_COVER_INDEX]).to.equal(0);
    expect(await borrowerFirstLossCoverContract.totalAssets()).to.equal(borrowerFLCOldBalance);
    expect(expectedFirstLossCoverProfits[CONSTANTS.ADMIN_LOSS_COVER_INDEX]).to.greaterThan(0);
    expect(await adminFirstLossCoverContract.totalAssets()).to.equal(
        adminFLCOldBalance.add(expectedFirstLossCoverProfits[CONSTANTS.ADMIN_LOSS_COVER_INDEX]),
    );
}

async function checkAssetsForLoss(
    expectedTranchesAssets: BN[],
    expectedFirstLossCoverLosses: BN[],
    borrowerFLCOldBalance: BN,
    adminFLCOldBalance: BN,
) {
    expect(await seniorTrancheVaultContract.totalAssets()).to.equal(
        expectedTranchesAssets[CONSTANTS.SENIOR_TRANCHE],
    );
    expect(await juniorTrancheVaultContract.totalAssets()).to.equal(
        expectedTranchesAssets[CONSTANTS.JUNIOR_TRANCHE],
    );
    expect(expectedFirstLossCoverLosses[CONSTANTS.BORROWER_LOSS_COVER_INDEX]).to.lessThan(0);
    expect(await borrowerFirstLossCoverContract.totalAssets()).to.equal(
        borrowerFLCOldBalance.add(
            expectedFirstLossCoverLosses[CONSTANTS.BORROWER_LOSS_COVER_INDEX],
        ),
    );
    expect(expectedFirstLossCoverLosses[CONSTANTS.ADMIN_LOSS_COVER_INDEX]).to.lessThan(0);
    expect(await adminFirstLossCoverContract.totalAssets()).to.equal(
        adminFLCOldBalance.add(expectedFirstLossCoverLosses[CONSTANTS.ADMIN_LOSS_COVER_INDEX]),
    );
}

async function checkUserAssets(expectedTranchesAssets: BN[]) {
    let juniorTotalSupply = await juniorTrancheVaultContract.totalSupply();
    for (let i = 0; i < jActiveLenders.length; i++) {
        expect(await juniorTrancheVaultContract.totalAssetsOf(jActiveLenders[i].address)).to.equal(
            (await juniorTrancheVaultContract.balanceOf(jActiveLenders[i].address))
                .mul(expectedTranchesAssets[CONSTANTS.JUNIOR_TRANCHE])
                .div(juniorTotalSupply),
        );
    }

    let seniorTotalSupply = await seniorTrancheVaultContract.totalSupply();
    for (let i = 0; i < sActiveLenders.length; i++) {
        expect(await seniorTrancheVaultContract.totalAssetsOf(sActiveLenders[i].address)).to.equal(
            (await seniorTrancheVaultContract.balanceOf(sActiveLenders[i].address))
                .mul(expectedTranchesAssets[CONSTANTS.SENIOR_TRANCHE])
                .div(seniorTotalSupply),
        );
    }
}

async function testYieldPayout() {
    let interests: BN[] = [],
        oldBalances: BN[] = [];
    for (let i = 0; i < jActiveLenders.length; i++) {
        interests[i] = (
            await juniorTrancheVaultContract.totalAssetsOf(jActiveLenders[i].address)
        ).sub(jLenderPrincipals[i]);
        oldBalances[i] = await mockTokenContract.balanceOf(jActiveLenders[i].address);
    }
    await juniorTrancheVaultContract.processYieldForLenders();
    for (let i = 0; i < jActiveLenders.length; i++) {
        if (interests[i].gt(0)) {
            if (!jLenderReinvests[i]) {
                expect(
                    await juniorTrancheVaultContract.totalAssetsOf(jActiveLenders[i].address),
                ).to.closeTo(jLenderPrincipals[i], 1);
                expect(await mockTokenContract.balanceOf(jActiveLenders[i].address)).to.equal(
                    oldBalances[i].add(interests[i]),
                );
                jLenderPrincipals[i] = (
                    await juniorTrancheVaultContract.depositRecords(jActiveLenders[i].address)
                ).principal;
            } else {
                expect(await mockTokenContract.balanceOf(jActiveLenders[i].address)).to.equal(
                    oldBalances[i],
                );
                let newPrincipal = (
                    await juniorTrancheVaultContract.depositRecords(jActiveLenders[i].address)
                ).principal;
                expect(newPrincipal).to.equal(jLenderPrincipals[i]);
                jLenderPrincipals[i] = newPrincipal;
            }
        }
    }

    for (let i = 0; i < sActiveLenders.length; i++) {
        interests[i] = (
            await seniorTrancheVaultContract.totalAssetsOf(sActiveLenders[i].address)
        ).sub(sLenderPrincipals[i]);
        oldBalances[i] = await mockTokenContract.balanceOf(sActiveLenders[i].address);
    }
    await seniorTrancheVaultContract.processYieldForLenders();
    for (let i = 0; i < sActiveLenders.length; i++) {
        if (interests[i].gt(0)) {
            if (!sLenderReinvests[i]) {
                expect(
                    await seniorTrancheVaultContract.totalAssetsOf(sActiveLenders[i].address),
                ).to.closeTo(sLenderPrincipals[i], 1);
                expect(await mockTokenContract.balanceOf(sActiveLenders[i].address)).to.equal(
                    oldBalances[i].add(interests[i]),
                );
                sLenderPrincipals[i] = (
                    await seniorTrancheVaultContract.depositRecords(sActiveLenders[i].address)
                ).principal;
            } else {
                expect(await mockTokenContract.balanceOf(sActiveLenders[i].address)).to.equal(
                    oldBalances[i],
                );
                let [newPrincipal] = await seniorTrancheVaultContract.depositRecords(
                    sActiveLenders[i].address,
                );
                expect(newPrincipal).to.equal(sLenderPrincipals[i]);
                sLenderPrincipals[i] = newPrincipal;
            }
        }
    }
}

async function testRedemptionRequest(jLenderRequests: BN[], sLenderRequests: BN[]) {
    for (let i = 0; i < jLenderRequests.length; i++) {
        if (jLenderRequests[i].gt(0)) {
            let oldShares = await juniorTrancheVaultContract.balanceOf(jLenders[i].address);
            await juniorTrancheVaultContract
                .connect(jLenders[i])
                .addRedemptionRequest(jLenderRequests[i]);
            expect(await juniorTrancheVaultContract.balanceOf(jLenders[i].address)).to.equal(
                oldShares.sub(jLenderRequests[i]),
            );
            let [newPrincipal] = await juniorTrancheVaultContract.depositRecords(
                jLenders[i].address,
            );
            let principalRequested = jLenderPrincipals[i].mul(jLenderRequests[i]).div(oldShares);
            let expectedNewPrincipal = jLenderPrincipals[i].sub(principalRequested);
            expect(newPrincipal).to.equal(expectedNewPrincipal);
            jLenderShareRequests[i] = jLenderShareRequests[i].add(jLenderRequests[i]);
            jLenderPrincipalRequests[i] = jLenderPrincipalRequests[i].add(principalRequested);
            jLenderPrincipals[i] = newPrincipal;
            await checkRedemptionRecordByLender(
                juniorTrancheVaultContract,
                jLenders[i],
                currentEpochId,
                jLenderShareRequests[i],
                jLenderPrincipalRequests[i],
                jLenderAmountsProcessed[i],
                jLenderWithdrawals[i],
                2,
            );
            expect(
                await juniorTrancheVaultContract.cancellableRedemptionShares(jLenders[i].address),
            ).to.closeTo(jLenderShareRequests[i], 1);
            juniorShareRequested = juniorShareRequested.add(jLenderRequests[i]);
            await epochChecker.checkJuniorRedemptionSummaryById(
                currentEpochId,
                juniorShareRequested,
                BN.from(0),
                BN.from(0),
                1,
            );
        }
    }

    for (let i = 0; i < sLenderRequests.length; i++) {
        if (sLenderRequests[i].gt(0)) {
            let oldShares = await seniorTrancheVaultContract.balanceOf(sLenders[i].address);
            await seniorTrancheVaultContract
                .connect(sLenders[i])
                .addRedemptionRequest(sLenderRequests[i]);
            expect(await seniorTrancheVaultContract.balanceOf(sLenders[i].address)).to.equal(
                oldShares.sub(sLenderRequests[i]),
            );
            let [newPrincipal] = await seniorTrancheVaultContract.depositRecords(
                sLenders[i].address,
            );
            let principalRequested = sLenderPrincipals[i].mul(sLenderRequests[i]).div(oldShares);
            let expectedNewPrincipal = sLenderPrincipals[i].sub(principalRequested);
            expect(newPrincipal).to.closeTo(expectedNewPrincipal, 1);
            sLenderShareRequests[i] = sLenderShareRequests[i].add(sLenderRequests[i]);
            sLenderPrincipalRequests[i] = sLenderPrincipalRequests[i].add(principalRequested);
            sLenderPrincipals[i] = newPrincipal;
            await checkRedemptionRecordByLender(
                seniorTrancheVaultContract,
                sLenders[i],
                currentEpochId,
                sLenderShareRequests[i],
                sLenderPrincipalRequests[i],
                sLenderAmountsProcessed[i],
                sLenderWithdrawals[i],
            );
            expect(
                await seniorTrancheVaultContract.cancellableRedemptionShares(sLenders[i].address),
            ).to.equal(sLenderShareRequests[i]);
            seniorShareRequested = seniorShareRequested.add(sLenderRequests[i]);
            await epochChecker.checkSeniorRedemptionSummaryById(
                currentEpochId,
                seniorShareRequested,
            );
        }
    }
}

describe("Lender Integration Test", function () {
    before(async function () {
        [
            defaultDeployer,
            protocolOwner,
<<<<<<< HEAD
            treasury,
=======
            humaTreasury,
            eaServiceAccount,
>>>>>>> 44922a14
            sentinelServiceAccount,
            poolOwner,
            poolOwnerTreasury,
            evaluationAgent,
            poolOperator,
            sLenders[0],
            sLenders[1],
            sLenders[2],
            jLenders[0],
            jLenders[1],
            jLenders[2],
            borrower,
        ] = await ethers.getSigners();
    });

    let sId: unknown;

    const JLENDER1_INITIAL_AMOUNT = 1_200_000;
    const JLENDER2_INITIAL_AMOUNT = 800_000;
    const SLENDER1_INITIAL_AMOUNT = 5_000_000;
    const SLENDER2_INITIAL_AMOUNT = 3_000_000;
    const BORROWER_INITIAL_AMOUNT = 10_000_000;

    let jLenderInitialAmounts = [JLENDER1_INITIAL_AMOUNT, JLENDER2_INITIAL_AMOUNT];
    let sLenderInitialAmounts = [SLENDER1_INITIAL_AMOUNT, SLENDER2_INITIAL_AMOUNT];

    describe("With RiskAdjustedTranchesPolicy", function () {
        const RISK_ADJUSTMENT_IN_BPS = 8000;
        let tranchesPolicyContract: RiskAdjustedTranchesPolicy;

        async function prepare() {
            [humaConfigContract, mockTokenContract] = await deployProtocolContracts(
                protocolOwner,
<<<<<<< HEAD
                treasury,
=======
                humaTreasury,
                eaServiceAccount,
>>>>>>> 44922a14
                sentinelServiceAccount,
                poolOwner,
            );

            [
                poolConfigContract,
                poolFeeManagerContract,
                poolSafeContract,
                calendarContract,
                borrowerFirstLossCoverContract,
                adminFirstLossCoverContract,
                tranchesPolicyContract,
                poolContract,
                epochManagerContract,
                seniorTrancheVaultContract,
                juniorTrancheVaultContract,
                creditContract as unknown,
                creditDueManagerContract,
                creditManagerContract as unknown,
            ] = await deployPoolContracts(
                humaConfigContract,
                mockTokenContract,
                "RiskAdjustedTranchesPolicy",
                defaultDeployer,
                poolOwner,
                "CreditLine",
                "CreditLineManager",
            );

            await configPool({ tranchesRiskAdjustmentInBps: RISK_ADJUSTMENT_IN_BPS });
        }

        before(async function () {
            sId = await evmSnapshot();
            await prepare();
        });

        after(async function () {
            if (sId) {
                await evmRevert(sId);
            }
            juniorShareRequested = BN.from(0);
            seniorShareRequested = BN.from(0);
            jLenderPrincipals = Array(NUM_JUNIOR_LENDERS).fill(BN.from(0));
            sLenderPrincipals = Array(NUM_SENIOR_LENDERS).fill(BN.from(0));
            jLenderShareRequests = Array(NUM_JUNIOR_LENDERS).fill(BN.from(0));
            sLenderShareRequests = Array(NUM_SENIOR_LENDERS).fill(BN.from(0));
            jLenderPrincipalRequests = Array(NUM_JUNIOR_LENDERS).fill(BN.from(0));
            sLenderPrincipalRequests = Array(NUM_SENIOR_LENDERS).fill(BN.from(0));
            jLenderAmountsProcessed = Array(NUM_JUNIOR_LENDERS).fill(BN.from(0));
            sLenderAmountsProcessed = Array(NUM_SENIOR_LENDERS).fill(BN.from(0));
            jLenderWithdrawals = Array(NUM_JUNIOR_LENDERS).fill(BN.from(0));
            sLenderWithdrawals = Array(NUM_SENIOR_LENDERS).fill(BN.from(0));
            sActiveLenders = [];
            jActiveLenders = [];
        });

        it("Epoch 0, day 0: Lenders provide liquidity and the borrower makes initial drawdown", async function () {
            let block = await getLatestBlock();
            currentTS =
                timestampToMoment(block.timestamp, "YYYY-MM-01").add(1, "month").unix() + 300;
            await setNextBlockTimestamp(currentTS);
            await poolContract.connect(poolOwner).enablePool();

            for (let i = 0; i < jLenderInitialAmounts.length; i++) {
                let oldBalance = await mockTokenContract.balanceOf(jLenders[i].address);
                await juniorTrancheVaultContract
                    .connect(jLenders[i])
                    .deposit(toToken(jLenderInitialAmounts[i]));
                expect(await mockTokenContract.balanceOf(jLenders[i].address)).to.equal(
                    oldBalance.sub(toToken(jLenderInitialAmounts[i])),
                );
                expect(
                    await juniorTrancheVaultContract.totalAssetsOf(jLenders[i].address),
                ).to.equal(toToken(jLenderInitialAmounts[i]));
                jLenderPrincipals[i] = toToken(jLenderInitialAmounts[i]);
                jActiveLenders.push(jLenders[i]);
            }

            for (let i = 0; i < sLenderInitialAmounts.length; i++) {
                let oldBalance = await mockTokenContract.balanceOf(sLenders[i].address);
                await seniorTrancheVaultContract
                    .connect(sLenders[i])
                    .deposit(toToken(sLenderInitialAmounts[i]));
                expect(await mockTokenContract.balanceOf(sLenders[i].address)).to.equal(
                    oldBalance.sub(toToken(sLenderInitialAmounts[i])),
                );
                expect(
                    await seniorTrancheVaultContract.totalAssetsOf(sLenders[i].address),
                ).to.equal(toToken(sLenderInitialAmounts[i]));
                sLenderPrincipals[i] = toToken(sLenderInitialAmounts[i]);
                sActiveLenders.push(sLenders[i]);
            }

            await creditManagerContract
                .connect(evaluationAgent)
                .approveBorrower(
                    borrower.address,
                    toToken(BORROWER_INITIAL_AMOUNT),
                    11,
                    YIELD_IN_BPS,
                    0,
                    0,
                    true,
                );

            let borrowerOldBalance = await mockTokenContract.balanceOf(borrower.address);
            let oldFees = await poolFeeManagerContract.getAccruedIncomes();
            let borrowerFLCOldBalance = await mockTokenContract.balanceOf(
                borrowerFirstLossCoverContract.address,
            );
            let adminFLCOldBalance = await mockTokenContract.balanceOf(
                adminFirstLossCoverContract.address,
            );
            let poolSafeOldBalance = await mockTokenContract.balanceOf(poolSafeContract.address);
            await pnlCalculator.beginProfitCalculation();
            await creditContract
                .connect(borrower)
                .drawdown(borrower.address, toToken(BORROWER_INITIAL_AMOUNT));
            let [protocolReward, poolOwnerReward, eaReward, poolProfit, amountToBorrower] =
                await feeCalculator.calcPoolFeesForDrawdown(toToken(BORROWER_INITIAL_AMOUNT));
            expect(await mockTokenContract.balanceOf(borrower.address)).to.equal(
                borrowerOldBalance.add(amountToBorrower),
            );
            await checkPoolFees(oldFees, protocolReward, poolOwnerReward, eaReward);

            let [expectedTranchesAssets, expectedTranchesProfits, expectedFirstLossCoverProfits] =
                await pnlCalculator.endRiskAdjustedProfitCalculation(poolProfit);

            await checkAssetsForProfit(
                expectedTranchesAssets,
                expectedFirstLossCoverProfits,
                borrowerFLCOldBalance,
                adminFLCOldBalance,
            );

            let expectedPoolSafeBalanceIncrement = protocolReward
                .add(poolOwnerReward)
                .add(eaReward)
                .add(expectedTranchesProfits[CONSTANTS.SENIOR_TRANCHE])
                .add(expectedTranchesProfits[CONSTANTS.JUNIOR_TRANCHE]);
            expect(await mockTokenContract.balanceOf(poolSafeContract.address)).to.equal(
                poolSafeOldBalance
                    .sub(toToken(BORROWER_INITIAL_AMOUNT))
                    .add(expectedPoolSafeBalanceIncrement),
            );

            await checkUserAssets(expectedTranchesAssets);

            creditHash = await borrowerLevelCreditHash(creditContract, borrower);
        });

        it("Epoch 0, day 28: 1st payment by the borrower and distribution of profit", async function () {
            currentTS += 28 * 24 * 3600;
            await setNextBlockTimestamp(currentTS);

            let cr = await creditContract.getCreditRecord(creditHash);
            // printCreditRecord("cr", cr);
            let profit = cr.yieldDue;
            let payment = cr.nextDue;

            let borrowerOldBalance = await mockTokenContract.balanceOf(borrower.address);
            let oldFees = await poolFeeManagerContract.getAccruedIncomes();
            let borrowerFLCOldBalance = await mockTokenContract.balanceOf(
                borrowerFirstLossCoverContract.address,
            );
            let adminFLCOldBalance = await mockTokenContract.balanceOf(
                adminFirstLossCoverContract.address,
            );
            let poolSafeOldBalance = await mockTokenContract.balanceOf(poolSafeContract.address);
            await pnlCalculator.beginProfitCalculation();
            await creditContract.connect(borrower).makePayment(borrower.address, payment);
            // cr = await creditContract.getCreditRecord(creditHash);
            // printCreditRecord("cr", cr);
            expect(await mockTokenContract.balanceOf(borrower.address)).to.equal(
                borrowerOldBalance.sub(payment),
            );
            let [protocolReward, poolOwnerReward, eaReward, poolProfit, amountToBorrower] =
                await feeCalculator.calcPoolFeesForProfit(profit);
            await checkPoolFees(oldFees, protocolReward, poolOwnerReward, eaReward);

            let [expectedTranchesAssets, expectedTranchesProfits, expectedFirstLossCoverProfits] =
                await pnlCalculator.endRiskAdjustedProfitCalculation(poolProfit);

            await checkAssetsForProfit(
                expectedTranchesAssets,
                expectedFirstLossCoverProfits,
                borrowerFLCOldBalance,
                adminFLCOldBalance,
            );

            expect(await mockTokenContract.balanceOf(poolSafeContract.address)).to.equal(
                poolSafeOldBalance
                    .add(payment)
                    .sub(expectedFirstLossCoverProfits[CONSTANTS.ADMIN_LOSS_COVER_INDEX]),
            );

            await checkUserAssets(expectedTranchesAssets);
        });

        it("Epoch 0, day after the epoch end date: Process yield and close epoch", async function () {
            let cr = await creditContract.getCreditRecord(creditHash);
            currentTS = cr.nextDueDate.toNumber() + 100;
            await setNextBlockTimestamp(currentTS);

            await testYieldPayout();

            let oldEpochId = await epochManagerContract.currentEpochId();
            await epochManagerContract.closeEpoch();
            let [newEpochId, newEndTime] = await epochManagerContract.currentEpoch();
            expect(newEpochId).to.equal(oldEpochId.add(1));
            await creditManagerContract.refreshCredit(borrower.address);
            expect((await creditContract.getCreditRecord(creditHash)).nextDueDate).to.equal(
                newEndTime,
            );
            currentEpochId = newEpochId;
        });

        it("Epoch 1, day 3: Lenders in both tranches request redemption", async function () {
            currentTS = currentTS + 2 * 24 * 3600;
            await setNextBlockTimestamp(currentTS);

            await testRedemptionRequest(
                [toToken(100), toToken(200)],
                [toToken(300), toToken(300)],
            );
        });

        it("Epoch 1, day 10: Senior lenders put in additional redemption requests", async function () {
            currentTS = currentTS + 7 * 24 * 3600;
            await setNextBlockTimestamp(currentTS);

            await testRedemptionRequest([], [toToken(200), toToken(100)]);
        });

        it("Epoch 1, day 25: 2nd payment by the borrower", async function () {
            currentTS = currentTS + 15 * 24 * 3600;
            await setNextBlockTimestamp(currentTS);

            let cr = await creditContract.getCreditRecord(creditHash);
            // printCreditRecord("cr", cr);
            let profit = cr.yieldDue;
            let payment = cr.nextDue;

            let borrowerOldBalance = await mockTokenContract.balanceOf(borrower.address);
            let oldFees = await poolFeeManagerContract.getAccruedIncomes();
            let borrowerFLCOldBalance = await mockTokenContract.balanceOf(
                borrowerFirstLossCoverContract.address,
            );
            let adminFLCOldBalance = await mockTokenContract.balanceOf(
                adminFirstLossCoverContract.address,
            );
            let poolSafeOldBalance = await mockTokenContract.balanceOf(poolSafeContract.address);
            await pnlCalculator.beginProfitCalculation();
            await creditContract.connect(borrower).makePayment(borrower.address, payment);
            expect(await mockTokenContract.balanceOf(borrower.address)).to.equal(
                borrowerOldBalance.sub(payment),
            );
            let [protocolReward, poolOwnerReward, eaReward, poolProfit] =
                await feeCalculator.calcPoolFeesForProfit(profit);
            await checkPoolFees(oldFees, protocolReward, poolOwnerReward, eaReward);

            let [expectedTranchesAssets, expectedTranchesProfits, expectedFirstLossCoverProfits] =
                await pnlCalculator.endRiskAdjustedProfitCalculation(poolProfit);

            await checkAssetsForProfit(
                expectedTranchesAssets,
                expectedFirstLossCoverProfits,
                borrowerFLCOldBalance,
                adminFLCOldBalance,
            );

            expect(await mockTokenContract.balanceOf(poolSafeContract.address)).to.equal(
                poolSafeOldBalance
                    .add(payment)
                    .sub(expectedFirstLossCoverProfits[CONSTANTS.ADMIN_LOSS_COVER_INDEX]),
            );

            await checkUserAssets(expectedTranchesAssets);
        });

        it("Epoch 1, day after the epoch end date: Process yield, close epoch and the fulfillment of the redemption requests", async function () {
            let cr = await creditContract.getCreditRecord(creditHash);
            currentTS = cr.nextDueDate.toNumber() + 100;
            await setNextBlockTimestamp(currentTS);

            await testYieldPayout();

            let juniorOldAssets = await juniorTrancheVaultContract.totalAssets();
            let juniorOldShares = await juniorTrancheVaultContract.totalSupply();
            let juniorOldBalance = await mockTokenContract.balanceOf(
                juniorTrancheVaultContract.address,
            );
            let jAmountProcessed =
                await juniorTrancheVaultContract.convertToAssets(juniorShareRequested);
            let seniorOldAssets = await seniorTrancheVaultContract.totalAssets();
            let seniorOldShares = await seniorTrancheVaultContract.totalSupply();
            let seniorOldBalance = await mockTokenContract.balanceOf(
                seniorTrancheVaultContract.address,
            );
            let sAmountProcessed =
                await seniorTrancheVaultContract.convertToAssets(seniorShareRequested);
            await epochManagerContract.closeEpoch();
            let [newEpochId, newEndTime] = await epochManagerContract.currentEpoch();
            expect(newEpochId).to.equal(currentEpochId.add(1));
            expect(await juniorTrancheVaultContract.totalSupply()).to.equal(
                juniorOldShares.sub(juniorShareRequested),
            );
            expect(jAmountProcessed).to.greaterThan(0);
            expect(await juniorTrancheVaultContract.totalAssets()).to.equal(
                juniorOldAssets.sub(jAmountProcessed),
            );
            expect(await mockTokenContract.balanceOf(juniorTrancheVaultContract.address)).to.equal(
                juniorOldBalance.add(jAmountProcessed),
            );
            await epochChecker.checkJuniorRedemptionSummaryById(
                currentEpochId,
                juniorShareRequested,
                juniorShareRequested,
                jAmountProcessed,
            );
            expect(await seniorTrancheVaultContract.totalSupply()).to.equal(
                seniorOldShares.sub(seniorShareRequested),
            );
            expect(sAmountProcessed).to.greaterThan(0);
            expect(await seniorTrancheVaultContract.totalAssets()).to.equal(
                seniorOldAssets.sub(sAmountProcessed),
            );
            expect(await mockTokenContract.balanceOf(seniorTrancheVaultContract.address)).to.equal(
                seniorOldBalance.add(sAmountProcessed),
            );
            await epochChecker.checkSeniorRedemptionSummaryById(
                currentEpochId,
                seniorShareRequested,
                seniorShareRequested,
                sAmountProcessed,
            );

            for (let i = 0; i < jActiveLenders.length; i++) {
                jLenderAmountsProcessed[i] = jAmountProcessed
                    .mul(jLenderShareRequests[i])
                    .div(juniorShareRequested);
                jLenderShareRequests[i] = BN.from(0);
                jLenderPrincipalRequests[i] = BN.from(0);
                expect(
                    await juniorTrancheVaultContract.withdrawableAssets(jActiveLenders[i].address),
                ).to.equal(jLenderAmountsProcessed[i]);
            }
            juniorShareRequested = BN.from(0);

            for (let i = 0; i < sActiveLenders.length; i++) {
                sLenderAmountsProcessed[i] = sAmountProcessed
                    .mul(sLenderShareRequests[i])
                    .div(seniorShareRequested);
                sLenderShareRequests[i] = BN.from(0);
                sLenderPrincipalRequests[i] = BN.from(0);
                expect(
                    await seniorTrancheVaultContract.withdrawableAssets(sActiveLenders[i].address),
                ).to.equal(sLenderAmountsProcessed[i]);
            }
            seniorShareRequested = BN.from(0);

            await creditManagerContract.refreshCredit(borrower.address);
            expect((await creditContract.getCreditRecord(creditHash)).nextDueDate).to.equal(
                newEndTime,
            );
            currentEpochId = newEpochId;
        });

        it("Epoch 2, day 6: New senior lenders inject liquidity", async function () {
            currentTS = currentTS + 5 * 24 * 3600;
            await setNextBlockTimestamp(currentTS);

            let amount = toToken(600_000);

            let oldBalance = await mockTokenContract.balanceOf(sLenders[2].address);
            await seniorTrancheVaultContract.connect(sLenders[2]).deposit(amount);
            expect(await mockTokenContract.balanceOf(sLenders[2].address)).to.equal(
                oldBalance.sub(amount),
            );
            expect(await seniorTrancheVaultContract.totalAssetsOf(sLenders[2].address)).to.closeTo(
                amount,
                1,
            );
            sLenderPrincipals[2] = amount;
            sActiveLenders.push(sLenders[2]);
        });

        it("Epoch 2, day 10: Senior lenders attempt to inject liquidity, but blocked by senior : junior ratio", async function () {
            currentTS = currentTS + 4 * 24 * 3600;
            await setNextBlockTimestamp(currentTS);

            await expect(
                seniorTrancheVaultContract.connect(sLenders[2]).deposit(toToken(600_000)),
            ).to.be.revertedWithCustomError(
                juniorTrancheVaultContract,
                "TrancheLiquidityCapExceeded",
            );
        });

        it("Epoch 2, day 15: New junior lenders inject liquidity", async function () {
            currentTS = currentTS + 5 * 24 * 3600;
            await setNextBlockTimestamp(currentTS);

            let amount = toToken(30_000);

            let oldBalance = await mockTokenContract.balanceOf(jLenders[2].address);
            await juniorTrancheVaultContract.connect(jLenders[2]).deposit(amount);
            expect(await mockTokenContract.balanceOf(jLenders[2].address)).to.equal(
                oldBalance.sub(amount),
            );
            expect(await juniorTrancheVaultContract.totalAssetsOf(jLenders[2].address)).to.closeTo(
                amount,
                1,
            );
            jLenderPrincipals[2] = amount;
            jActiveLenders.push(jLenders[2]);
        });

        it("Epoch 2, day 20: Senior lenders are now able to inject additional liquidity", async function () {
            currentTS = currentTS + 5 * 24 * 3600;
            await setNextBlockTimestamp(currentTS);

            let amount = toToken(600_000);

            let oldBalance = await mockTokenContract.balanceOf(sLenders[2].address);
            let oldAssets = await seniorTrancheVaultContract.totalAssetsOf(sLenders[2].address);
            await seniorTrancheVaultContract.connect(sLenders[2]).deposit(amount);
            expect(await mockTokenContract.balanceOf(sLenders[2].address)).to.equal(
                oldBalance.sub(amount),
            );
            expect(await seniorTrancheVaultContract.totalAssetsOf(sLenders[2].address)).to.closeTo(
                oldAssets.add(amount),
                1,
            );
            sLenderPrincipals[2] = sLenderPrincipals[2].add(amount);
        });

        it("Epoch 2, day after the epoch end date: Close epoch, no fulfillment of the junior redemption requests", async function () {
            let cr = await creditContract.getCreditRecord(creditHash);
            currentTS = cr.nextDueDate.toNumber() + 100;
            await setNextBlockTimestamp(currentTS);

            await juniorTrancheVaultContract.processYieldForLenders();
            await seniorTrancheVaultContract.processYieldForLenders();

            let juniorOldAssets = await juniorTrancheVaultContract.totalAssets();
            let juniorOldShares = await juniorTrancheVaultContract.totalSupply();
            let juniorOldBalance = await mockTokenContract.balanceOf(
                juniorTrancheVaultContract.address,
            );
            let seniorOldAssets = await seniorTrancheVaultContract.totalAssets();
            let seniorOldShares = await seniorTrancheVaultContract.totalSupply();
            let seniorOldBalance = await mockTokenContract.balanceOf(
                seniorTrancheVaultContract.address,
            );
            await epochChecker.checkJuniorCurrentEpochEmpty();
            await epochChecker.checkSeniorCurrentEpochEmpty();
            await epochManagerContract.closeEpoch();
            let [newEpochId, newEndTime] = await epochManagerContract.currentEpoch();
            expect(newEpochId).to.equal(currentEpochId.add(1));
            expect(await juniorTrancheVaultContract.totalSupply()).to.equal(juniorOldShares);
            expect(await juniorTrancheVaultContract.totalAssets()).to.equal(juniorOldAssets);
            expect(await mockTokenContract.balanceOf(juniorTrancheVaultContract.address)).to.equal(
                juniorOldBalance,
            );
            expect(await seniorTrancheVaultContract.totalSupply()).to.equal(seniorOldShares);
            expect(await seniorTrancheVaultContract.totalAssets()).to.equal(seniorOldAssets);
            expect(await mockTokenContract.balanceOf(seniorTrancheVaultContract.address)).to.equal(
                seniorOldBalance,
            );

            let expectedEndTime = timestampToMoment(currentTS, "YYYY-MM-01")
                .add(1, "month")
                .unix();
            expect(newEndTime).to.equal(expectedEndTime);
            currentEpochId = newEpochId;
        });

        it("Epoch 3, day 6: Late 3rd payment", async function () {
            currentTS = currentTS + 5 * 24 * 3600;
            await setNextBlockTimestamp(currentTS);

            await creditManagerContract.refreshCredit(borrower.address);
            const cr = await creditContract.getCreditRecord(creditHash);
            expect(cr.state).to.equal(CreditState.Delayed);
        });

        it("Epoch 3, day 10: Junior lenders put in redemption requests that would breach senior : junior ratio", async function () {
            currentTS = currentTS + 4 * 24 * 3600;
            await setNextBlockTimestamp(currentTS);

            await testRedemptionRequest([toToken(150_000)], []);
        });

        it("Epoch 3, day 25: 4th payment by the borrower", async function () {
            currentTS = currentTS + 15 * 24 * 3600;
            await setNextBlockTimestamp(currentTS);

            let cr = await creditContract.getCreditRecord(creditHash);
            let dd = await creditContract.getDueDetail(creditHash);
            let cc = await creditManagerContract.getCreditConfig(creditHash);

            let [, lateFee] = await calcLateFee(
                poolConfigContract,
                calendarContract,
                cc,
                cr,
                dd,
                currentTS,
            );

            let profit = cr.yieldDue.add(dd.yieldPastDue).add(lateFee);
            let payment = cr.nextDue.add(cr.totalPastDue).add(lateFee).sub(dd.lateFee);

            let borrowerOldBalance = await mockTokenContract.balanceOf(borrower.address);
            let oldFees = await poolFeeManagerContract.getAccruedIncomes();
            let borrowerFLCOldBalance = await mockTokenContract.balanceOf(
                borrowerFirstLossCoverContract.address,
            );
            let adminFLCOldBalance = await mockTokenContract.balanceOf(
                adminFirstLossCoverContract.address,
            );
            let poolSafeOldBalance = await mockTokenContract.balanceOf(poolSafeContract.address);
            await pnlCalculator.beginProfitCalculation();
            await creditContract.connect(borrower).makePayment(borrower.address, payment);
            // cr = await creditContract.getCreditRecord(creditHash);
            // printCreditRecord("cr", cr);

            expect(await mockTokenContract.balanceOf(borrower.address)).to.equal(
                borrowerOldBalance.sub(payment),
            );
            let [protocolReward, poolOwnerReward, eaReward, poolProfit] =
                await feeCalculator.calcPoolFeesForProfit(profit);
            await checkPoolFees(oldFees, protocolReward, poolOwnerReward, eaReward);

            let [expectedTranchesAssets, expectedTranchesProfits, expectedFirstLossCoverProfits] =
                await pnlCalculator.endRiskAdjustedProfitCalculation(poolProfit);

            await checkAssetsForProfit(
                expectedTranchesAssets,
                expectedFirstLossCoverProfits,
                borrowerFLCOldBalance,
                adminFLCOldBalance,
            );

            expect(await mockTokenContract.balanceOf(poolSafeContract.address)).to.equal(
                poolSafeOldBalance
                    .add(payment)
                    .sub(expectedFirstLossCoverProfits[CONSTANTS.ADMIN_LOSS_COVER_INDEX]),
            );

            await checkUserAssets(expectedTranchesAssets);
        });

        it("Epoch 3, day after the epoch end date: Process yield, close epoch and partial fulfillment of junior redemption requests", async function () {
            let cr = await creditContract.getCreditRecord(creditHash);
            currentTS = cr.nextDueDate.toNumber() + 100;
            await setNextBlockTimestamp(currentTS);

            await testYieldPayout();

            // The remaining requests are blocked by senior: junior ratio.
            let seniorAssets = await seniorTrancheVaultContract.totalAssets();
            let minJuniorAssets = seniorAssets.div(MAX_SENIOR_JUNIOR_RATIO);
            let jAmountProcessed = (await juniorTrancheVaultContract.totalAssets()).sub(
                minJuniorAssets,
            );
            let jShareProcessed =
                await juniorTrancheVaultContract.convertToShares(jAmountProcessed);

            let juniorOldAssets = await juniorTrancheVaultContract.totalAssets();
            let juniorOldShares = await juniorTrancheVaultContract.totalSupply();
            let juniorOldBalance = await mockTokenContract.balanceOf(
                juniorTrancheVaultContract.address,
            );
            await epochManagerContract.closeEpoch();
            let [newEpochId, newEndTime] = await epochManagerContract.currentEpoch();
            expect(newEpochId).to.equal(currentEpochId.add(1));
            expect(await juniorTrancheVaultContract.totalSupply()).to.closeTo(
                juniorOldShares.sub(jShareProcessed),
                1,
            );
            expect(jAmountProcessed).to.greaterThan(0);
            expect(await juniorTrancheVaultContract.totalAssets()).to.closeTo(
                juniorOldAssets.sub(jAmountProcessed),
                1,
            );
            expect(
                await mockTokenContract.balanceOf(juniorTrancheVaultContract.address),
            ).to.closeTo(juniorOldBalance.add(jAmountProcessed), 1);
            await epochChecker.checkJuniorRedemptionSummaryById(
                currentEpochId,
                juniorShareRequested,
                jShareProcessed,
                jAmountProcessed,
                1,
            );

            jLenderAmountsProcessed[0] = jLenderAmountsProcessed[0].add(jAmountProcessed);
            jLenderShareRequests[0] = juniorShareRequested.sub(jShareProcessed);
            jLenderPrincipalRequests[0] = jLenderPrincipalRequests[0]
                .mul(jLenderShareRequests[0])
                .div(juniorShareRequested);
            expect(
                await juniorTrancheVaultContract.withdrawableAssets(jActiveLenders[0].address),
            ).to.closeTo(jLenderAmountsProcessed[0], 1);
            juniorShareRequested = jLenderShareRequests[0];

            await creditManagerContract.refreshCredit(borrower.address);
            expect((await creditContract.getCreditRecord(creditHash)).nextDueDate).to.equal(
                newEndTime,
            );
            currentEpochId = newEpochId;
        });

        it("Epoch 4, day 2: Senior lenders request redemption", async function () {
            currentTS = currentTS + 1 * 24 * 3600;
            await setNextBlockTimestamp(currentTS);

            await testRedemptionRequest([], [toToken(200_000), toToken(100_000)]);
        });

        it("Epoch 4, day 10: Pool admins withdraw fees", async function () {
            currentTS = currentTS + 8 * 24 * 3600;
            await setNextBlockTimestamp(currentTS);

            let amount = toToken(100);

            let oldBalance = await mockTokenContract.balanceOf(humaTreasury.address);
            let poolSafeOldBalance = await mockTokenContract.balanceOf(poolSafeContract.address);
            await poolFeeManagerContract.connect(humaTreasury).withdrawProtocolFee(amount);
            expect(await mockTokenContract.balanceOf(humaTreasury.address)).to.equal(
                oldBalance.add(amount),
            );
            expect(await mockTokenContract.balanceOf(poolSafeContract.address)).to.equal(
                poolSafeOldBalance.sub(amount),
            );

            oldBalance = await mockTokenContract.balanceOf(poolOwnerTreasury.address);
            poolSafeOldBalance = await mockTokenContract.balanceOf(poolSafeContract.address);
            await poolFeeManagerContract.connect(poolOwnerTreasury).withdrawPoolOwnerFee(amount);
            expect(await mockTokenContract.balanceOf(poolOwnerTreasury.address)).to.equal(
                oldBalance.add(amount),
            );
            expect(await mockTokenContract.balanceOf(poolSafeContract.address)).to.equal(
                poolSafeOldBalance.sub(amount),
            );

            oldBalance = await mockTokenContract.balanceOf(evaluationAgent.address);
            poolSafeOldBalance = await mockTokenContract.balanceOf(poolSafeContract.address);
            await poolFeeManagerContract.connect(evaluationAgent).withdrawEAFee(amount);
            expect(await mockTokenContract.balanceOf(evaluationAgent.address)).to.equal(
                oldBalance.add(amount),
            );
            expect(await mockTokenContract.balanceOf(poolSafeContract.address)).to.equal(
                poolSafeOldBalance.sub(amount),
            );
        });

        it("Epoch 4, day 15: Junior lenders request redemption again", async function () {
            currentTS = currentTS + 5 * 24 * 3600;
            await setNextBlockTimestamp(currentTS);

            await testRedemptionRequest([toToken(1_000)], []);
        });

        it("Epoch 4, day after the epoch end date: Close epoch and complete fulfillment of all redemption requests", async function () {
            let cr = await creditContract.getCreditRecord(creditHash);
            currentTS = cr.nextDueDate.toNumber() + 100;
            await setNextBlockTimestamp(currentTS);

            await juniorTrancheVaultContract.processYieldForLenders();
            await seniorTrancheVaultContract.processYieldForLenders();

            let juniorOldAssets = await juniorTrancheVaultContract.totalAssets();
            let juniorOldShares = await juniorTrancheVaultContract.totalSupply();
            let juniorOldBalance = await mockTokenContract.balanceOf(
                juniorTrancheVaultContract.address,
            );
            let jAmountProcessed =
                await juniorTrancheVaultContract.convertToAssets(juniorShareRequested);
            let seniorOldAssets = await seniorTrancheVaultContract.totalAssets();
            let seniorOldShares = await seniorTrancheVaultContract.totalSupply();
            let seniorOldBalance = await mockTokenContract.balanceOf(
                seniorTrancheVaultContract.address,
            );
            let sAmountProcessed =
                await seniorTrancheVaultContract.convertToAssets(seniorShareRequested);
            await epochManagerContract.closeEpoch();
            let [newEpochId, newEndTime] = await epochManagerContract.currentEpoch();
            expect(newEpochId).to.equal(currentEpochId.add(1));
            expect(await juniorTrancheVaultContract.totalSupply()).to.closeTo(
                juniorOldShares.sub(juniorShareRequested),
                1,
            );
            expect(jAmountProcessed).to.greaterThan(0);
            expect(await juniorTrancheVaultContract.totalAssets()).to.closeTo(
                juniorOldAssets.sub(jAmountProcessed),
                2,
            );
            expect(
                await mockTokenContract.balanceOf(juniorTrancheVaultContract.address),
            ).to.closeTo(juniorOldBalance.add(jAmountProcessed), 2);
            await epochChecker.checkJuniorRedemptionSummaryById(
                currentEpochId,
                juniorShareRequested,
                juniorShareRequested,
                jAmountProcessed,
                2,
            );
            expect(await seniorTrancheVaultContract.totalSupply()).to.equal(
                seniorOldShares.sub(seniorShareRequested),
            );
            expect(sAmountProcessed).to.greaterThan(0);
            expect(await seniorTrancheVaultContract.totalAssets()).to.equal(
                seniorOldAssets.sub(sAmountProcessed),
            );
            expect(await mockTokenContract.balanceOf(seniorTrancheVaultContract.address)).to.equal(
                seniorOldBalance.add(sAmountProcessed),
            );
            await epochChecker.checkSeniorRedemptionSummaryById(
                currentEpochId,
                seniorShareRequested,
                seniorShareRequested,
                sAmountProcessed,
            );

            for (let i = 0; i < jActiveLenders.length; i++) {
                if (jLenderShareRequests[i].gt(0)) {
                    jLenderAmountsProcessed[i] = jLenderAmountsProcessed[i].add(
                        jAmountProcessed.mul(jLenderShareRequests[i]).div(juniorShareRequested),
                    );
                    jLenderShareRequests[i] = BN.from(0);
                    jLenderPrincipalRequests[i] = BN.from(0);
                    expect(
                        await juniorTrancheVaultContract.withdrawableAssets(
                            jActiveLenders[i].address,
                        ),
                    ).to.closeTo(jLenderAmountsProcessed[i], 1);
                }
            }
            juniorShareRequested = BN.from(0);

            for (let i = 0; i < sActiveLenders.length; i++) {
                if (sLenderShareRequests[i].gt(0)) {
                    sLenderAmountsProcessed[i] = sLenderAmountsProcessed[i].add(
                        sAmountProcessed.mul(sLenderShareRequests[i]).div(seniorShareRequested),
                    );
                    sLenderShareRequests[i] = BN.from(0);
                    sLenderPrincipalRequests[i] = BN.from(0);
                    expect(
                        await seniorTrancheVaultContract.withdrawableAssets(
                            sActiveLenders[i].address,
                        ),
                    ).to.equal(sLenderAmountsProcessed[i]);
                }
            }
            seniorShareRequested = BN.from(0);

            let expectedEndTime = timestampToMoment(currentTS, "YYYY-MM-01")
                .add(1, "month")
                .unix();
            expect(newEndTime).to.equal(expectedEndTime);
            currentEpochId = newEpochId;
        });

        it("Epoch 5, day 3: Payoff current credit", async function () {
            currentTS = currentTS + 2 * 24 * 3600 + 100;
            await setNextBlockTimestamp(currentTS);

            let cr = await creditContract.getCreditRecord(creditHash);
            // printCreditRecord("cr", cr);
            let profit = cr.yieldDue;
            let payment = cr.nextDue.add(cr.unbilledPrincipal);

            let borrowerOldBalance = await mockTokenContract.balanceOf(borrower.address);
            let oldFees = await poolFeeManagerContract.getAccruedIncomes();
            let borrowerFLCOldBalance = await mockTokenContract.balanceOf(
                borrowerFirstLossCoverContract.address,
            );
            let adminFLCOldBalance = await mockTokenContract.balanceOf(
                adminFirstLossCoverContract.address,
            );
            let poolSafeOldBalance = await mockTokenContract.balanceOf(poolSafeContract.address);
            await pnlCalculator.beginProfitCalculation();
            await creditContract.connect(borrower).makePayment(borrower.address, payment);
            // cr = await creditContract.getCreditRecord(creditHash);
            // printCreditRecord("cr", cr);

            expect(await mockTokenContract.balanceOf(borrower.address)).to.equal(
                borrowerOldBalance.sub(payment),
            );
            let [protocolReward, poolOwnerReward, eaReward, poolProfit] =
                await feeCalculator.calcPoolFeesForProfit(profit);
            await checkPoolFees(oldFees, protocolReward, poolOwnerReward, eaReward);

            let [expectedTranchesAssets, expectedTranchesProfits, expectedFirstLossCoverProfits] =
                await pnlCalculator.endRiskAdjustedProfitCalculation(poolProfit);

            await checkAssetsForProfit(
                expectedTranchesAssets,
                expectedFirstLossCoverProfits,
                borrowerFLCOldBalance,
                adminFLCOldBalance,
            );

            expect(await mockTokenContract.balanceOf(poolSafeContract.address)).to.equal(
                poolSafeOldBalance
                    .add(payment)
                    .sub(expectedFirstLossCoverProfits[CONSTANTS.ADMIN_LOSS_COVER_INDEX]),
            );

            await checkUserAssets(expectedTranchesAssets);
        });

        it("Epoch 5, day 6: Payout yield", async function () {
            currentTS = currentTS + 3 * 24 * 3600 + 100;
            await setNextBlockTimestamp(currentTS);

            await testYieldPayout();
        });

        it("Epoch 5, day 10: The borrower opens a new credit", async function () {
            currentTS = currentTS + 4 * 24 * 3600 + 100;
            await setNextBlockTimestamp(currentTS);

            let amount = toToken(1_000_000);

            let borowerOldBalance = await mockTokenContract.balanceOf(borrower.address);
            let oldFees = await poolFeeManagerContract.getAccruedIncomes();
            let borrowerFLCOldBalance = await mockTokenContract.balanceOf(
                borrowerFirstLossCoverContract.address,
            );
            let adminFLCOldBalance = await mockTokenContract.balanceOf(
                adminFirstLossCoverContract.address,
            );
            let poolSafeOldBalance = await mockTokenContract.balanceOf(poolSafeContract.address);
            await pnlCalculator.beginProfitCalculation();
            await creditContract.connect(borrower).drawdown(borrower.address, amount);

            let [protocolReward, poolOwnerReward, eaReward, poolProfit, amountToBorrower] =
                await feeCalculator.calcPoolFeesForDrawdown(amount);
            expect(await mockTokenContract.balanceOf(borrower.address)).to.equal(
                borowerOldBalance.add(amountToBorrower),
            );
            await checkPoolFees(oldFees, protocolReward, poolOwnerReward, eaReward);

            let [expectedTranchesAssets, expectedTranchesProfits, expectedFirstLossCoverProfits] =
                await pnlCalculator.endRiskAdjustedProfitCalculation(poolProfit);

            await checkAssetsForProfit(
                expectedTranchesAssets,
                expectedFirstLossCoverProfits,
                borrowerFLCOldBalance,
                adminFLCOldBalance,
            );

            let expectedPoolSafeBalanceIncremnet = protocolReward
                .add(poolOwnerReward)
                .add(eaReward)
                .add(expectedTranchesProfits[CONSTANTS.SENIOR_TRANCHE])
                .add(expectedTranchesProfits[CONSTANTS.JUNIOR_TRANCHE]);
            expect(await mockTokenContract.balanceOf(poolSafeContract.address)).to.equal(
                poolSafeOldBalance.sub(amount).add(expectedPoolSafeBalanceIncremnet),
            );

            await checkUserAssets(expectedTranchesAssets);
        });

        it("Epoch 5, day 15: Lenders withdraw processed redemptions", async function () {
            currentTS = currentTS + 5 * 24 * 3600 + 100;
            await setNextBlockTimestamp(currentTS);

            let amount = await juniorTrancheVaultContract.withdrawableAssets(
                jActiveLenders[0].address,
            );
            let lenderOldBalance = await mockTokenContract.balanceOf(jActiveLenders[0].address);
            let trancheOldBalance = await mockTokenContract.balanceOf(
                juniorTrancheVaultContract.address,
            );
            await juniorTrancheVaultContract.connect(jActiveLenders[0]).disburse();
            expect(await mockTokenContract.balanceOf(jActiveLenders[0].address)).to.equal(
                lenderOldBalance.add(amount),
            );
            expect(await mockTokenContract.balanceOf(juniorTrancheVaultContract.address)).to.equal(
                trancheOldBalance.sub(amount),
            );
            jLenderWithdrawals[0] = jLenderWithdrawals[0].add(amount);

            amount = await seniorTrancheVaultContract.withdrawableAssets(
                sActiveLenders[0].address,
            );
            lenderOldBalance = await mockTokenContract.balanceOf(sActiveLenders[0].address);
            trancheOldBalance = await mockTokenContract.balanceOf(
                seniorTrancheVaultContract.address,
            );
            await seniorTrancheVaultContract.connect(sActiveLenders[0]).disburse();
            expect(await mockTokenContract.balanceOf(sActiveLenders[0].address)).to.equal(
                lenderOldBalance.add(amount),
            );
            expect(await mockTokenContract.balanceOf(seniorTrancheVaultContract.address)).to.equal(
                trancheOldBalance.sub(amount),
            );
            sLenderWithdrawals[0] = sLenderWithdrawals[0].add(amount);
        });

        it("Epoch 5, day after the epoch end date: Process yield, close epoch and no fulfillment of the junior redemption requests", async function () {
            let cr = await creditContract.getCreditRecord(creditHash);
            currentTS = cr.nextDueDate.toNumber() + 100;
            await setNextBlockTimestamp(currentTS);

            await testYieldPayout();

            let juniorOldAssets = await juniorTrancheVaultContract.totalAssets();
            let juniorOldShares = await juniorTrancheVaultContract.totalSupply();
            let juniorOldBalance = await mockTokenContract.balanceOf(
                juniorTrancheVaultContract.address,
            );
            let seniorOldAssets = await seniorTrancheVaultContract.totalAssets();
            let seniorOldShares = await seniorTrancheVaultContract.totalSupply();
            let seniorOldBalance = await mockTokenContract.balanceOf(
                seniorTrancheVaultContract.address,
            );
            await epochChecker.checkJuniorCurrentEpochEmpty();
            await epochChecker.checkSeniorCurrentEpochEmpty();
            await epochManagerContract.closeEpoch();
            let [newEpochId, newEndTime] = await epochManagerContract.currentEpoch();
            expect(newEpochId).to.equal(currentEpochId.add(1));
            expect(await juniorTrancheVaultContract.totalSupply()).to.equal(juniorOldShares);
            expect(await juniorTrancheVaultContract.totalAssets()).to.equal(juniorOldAssets);
            expect(await mockTokenContract.balanceOf(juniorTrancheVaultContract.address)).to.equal(
                juniorOldBalance,
            );
            expect(await seniorTrancheVaultContract.totalSupply()).to.equal(seniorOldShares);
            expect(await seniorTrancheVaultContract.totalAssets()).to.equal(seniorOldAssets);
            expect(await mockTokenContract.balanceOf(seniorTrancheVaultContract.address)).to.equal(
                seniorOldBalance,
            );

            let expectedEndTime = timestampToMoment(currentTS, "YYYY-MM-01")
                .add(1, "month")
                .unix();
            expect(newEndTime).to.equal(expectedEndTime);
            currentEpochId = newEpochId;
        });

        it("Epoch 6, day 6: Late 1st payment", async function () {
            currentTS = currentTS + 5 * 24 * 3600 + 100;
            await setNextBlockTimestamp(currentTS);

            await creditManagerContract.refreshCredit(borrower.address);
            const cr = await creditContract.getCreditRecord(creditHash);
            expect(cr.state).to.equal(CreditState.Delayed);
        });

        it("Epoch 9, day 1: Default triggered and distribution of profit and loss", async function () {
            /// Epoch 7, day 1
            let cr = await creditContract.getCreditRecord(creditHash);
            currentTS = cr.nextDueDate.toNumber() + 100;
            await setNextBlockTimestamp(currentTS);

            await epochManagerContract.closeEpoch();
            await creditManagerContract.refreshCredit(borrower.address);

            currentEpochId = currentEpochId.add(1);

            /// Epoch 8, day 1
            cr = await creditContract.getCreditRecord(creditHash);
            currentTS = cr.nextDueDate.toNumber() + 100;
            await setNextBlockTimestamp(currentTS);

            await epochManagerContract.closeEpoch();
            await creditManagerContract.refreshCredit(borrower.address);

            currentEpochId = currentEpochId.add(1);

            /// Epoch 9, day 1
            cr = await creditContract.getCreditRecord(creditHash);
            currentTS = cr.nextDueDate.toNumber() + 100;
            await setNextBlockTimestamp(currentTS);

            await epochManagerContract.closeEpoch();

            currentEpochId = currentEpochId.add(1);

            let oldFees = await poolFeeManagerContract.getAccruedIncomes();
            let borrowerFLCOldBalance = await mockTokenContract.balanceOf(
                borrowerFirstLossCoverContract.address,
            );
            let adminFLCOldBalance = await mockTokenContract.balanceOf(
                adminFirstLossCoverContract.address,
            );
            let poolSafeOldBalance = await mockTokenContract.balanceOf(poolSafeContract.address);
            await pnlCalculator.beginProfitCalculation();
            await creditManagerContract.connect(evaluationAgent).triggerDefault(borrower.address);
            cr = await creditContract.getCreditRecord(creditHash);
            let dd = await creditContract.getDueDetail(creditHash);
            let profit = cr.yieldDue.add(dd.yieldPastDue).add(dd.lateFee);
            let loss = cr.nextDue.add(cr.totalPastDue).add(cr.unbilledPrincipal);

            let [protocolReward, poolOwnerReward, eaReward, poolProfit] =
                await feeCalculator.calcPoolFeesForProfit(profit);
            await checkPoolFees(oldFees, protocolReward, poolOwnerReward, eaReward);

            let [expectedTranchesAssets, expectedTranchesLosses, expectedFirstLossCoverLosses] =
                await pnlCalculator.endRiskAdjustedProfitAndLossCalculation(poolProfit, loss);

            await checkAssetsForLoss(
                expectedTranchesAssets,
                expectedFirstLossCoverLosses,
                borrowerFLCOldBalance,
                adminFLCOldBalance,
            );

            let expectedPoolSafeBalanceIncremnet = expectedFirstLossCoverLosses[
                CONSTANTS.BORROWER_LOSS_COVER_INDEX
            ]
                .add(expectedFirstLossCoverLosses[CONSTANTS.ADMIN_LOSS_COVER_INDEX])
                .mul(-1);
            expect(await mockTokenContract.balanceOf(poolSafeContract.address)).to.equal(
                poolSafeOldBalance.add(expectedPoolSafeBalanceIncremnet),
            );

            await checkUserAssets(expectedTranchesAssets);
        });

        it("Epoch 9, day 25: The borrower makes partial payment and distributes loss recovery", async function () {
            currentTS = currentTS + 24 * 24 * 3600 + 100;
            await setNextBlockTimestamp(currentTS);

            let amount = toToken(800_000);

            let borowerOldBalance = await mockTokenContract.balanceOf(borrower.address);
            let seniorOldAssets = await seniorTrancheVaultContract.totalAssets();
            let juniorOldAssets = await juniorTrancheVaultContract.totalAssets();
            let borrowerFLCOldAssets = await borrowerFirstLossCoverContract.totalAssets();
            let adminFLCOldAssets = await adminFirstLossCoverContract.totalAssets();
            let poolSafeOldBalance = await mockTokenContract.balanceOf(poolSafeContract.address);
            await creditContract.connect(borrower).makePayment(borrower.address, amount);
            expect(await mockTokenContract.balanceOf(borrower.address)).to.equal(
                borowerOldBalance.sub(amount),
            );
            expect(await seniorTrancheVaultContract.totalAssets()).to.equal(seniorOldAssets);
            expect(await juniorTrancheVaultContract.totalAssets()).to.equal(
                juniorOldAssets.add(amount),
            );
            expect(await borrowerFirstLossCoverContract.totalAssets()).to.equal(
                borrowerFLCOldAssets,
            );
            expect(await adminFirstLossCoverContract.totalAssets()).to.equal(adminFLCOldAssets);
            expect(await mockTokenContract.balanceOf(poolSafeContract.address)).to.equal(
                poolSafeOldBalance.add(amount),
            );
        });

        it("Epoch 9, day after the epoch end date: Process yield and close epoch and no fulfillment of the junior redemption requests", async function () {
            let cr = await creditContract.getCreditRecord(creditHash);
            currentTS = cr.nextDueDate.toNumber() + 100;
            await setNextBlockTimestamp(currentTS);

            await testYieldPayout();

            let juniorOldAssets = await juniorTrancheVaultContract.totalAssets();
            let juniorOldShares = await juniorTrancheVaultContract.totalSupply();
            let juniorOldBalance = await mockTokenContract.balanceOf(
                juniorTrancheVaultContract.address,
            );
            let seniorOldAssets = await seniorTrancheVaultContract.totalAssets();
            let seniorOldShares = await seniorTrancheVaultContract.totalSupply();
            let seniorOldBalance = await mockTokenContract.balanceOf(
                seniorTrancheVaultContract.address,
            );
            await epochChecker.checkJuniorCurrentEpochEmpty();
            await epochChecker.checkSeniorCurrentEpochEmpty();
            await epochManagerContract.closeEpoch();
            let [newEpochId, newEndTime] = await epochManagerContract.currentEpoch();
            expect(newEpochId).to.equal(currentEpochId.add(1));
            expect(await juniorTrancheVaultContract.totalSupply()).to.equal(juniorOldShares);
            expect(await juniorTrancheVaultContract.totalAssets()).to.equal(juniorOldAssets);
            expect(await mockTokenContract.balanceOf(juniorTrancheVaultContract.address)).to.equal(
                juniorOldBalance,
            );
            expect(await seniorTrancheVaultContract.totalSupply()).to.equal(seniorOldShares);
            expect(await seniorTrancheVaultContract.totalAssets()).to.equal(seniorOldAssets);
            expect(await mockTokenContract.balanceOf(seniorTrancheVaultContract.address)).to.equal(
                seniorOldBalance,
            );

            let expectedEndTime = timestampToMoment(currentTS, "YYYY-MM-01")
                .add(1, "month")
                .unix();
            expect(newEndTime).to.equal(expectedEndTime);
            currentEpochId = newEpochId;
        });

        it("Epoch 10, day 10: Lenders in both tranches request full redemption", async function () {
            currentTS = currentTS + 9 * 24 * 3600 + 100;
            await setNextBlockTimestamp(currentTS);

            await testRedemptionRequest(
                [
                    await juniorTrancheVaultContract.balanceOf(jActiveLenders[0].address),
                    await juniorTrancheVaultContract.balanceOf(jActiveLenders[1].address),
                    await juniorTrancheVaultContract.balanceOf(jActiveLenders[2].address),
                ],
                [
                    await seniorTrancheVaultContract.balanceOf(sActiveLenders[0].address),
                    await seniorTrancheVaultContract.balanceOf(sActiveLenders[1].address),
                    await seniorTrancheVaultContract.balanceOf(sActiveLenders[2].address),
                ],
            );
        });

        it("Epoch 10, day after the epoch end date: Close epoch and the fulfillment of the redemption requests", async function () {
            let [, endTime] = await epochManagerContract.currentEpoch();
            currentTS = endTime.toNumber() + 100;
            await setNextBlockTimestamp(currentTS);

            await testYieldPayout();

            let juniorOldAssets = await juniorTrancheVaultContract.totalAssets();
            let juniorOldShares = await juniorTrancheVaultContract.totalSupply();
            let juniorOldBalance = await mockTokenContract.balanceOf(
                juniorTrancheVaultContract.address,
            );
            let jAmountProcessed =
                await juniorTrancheVaultContract.convertToAssets(juniorShareRequested);
            let seniorOldAssets = await seniorTrancheVaultContract.totalAssets();
            let seniorOldShares = await seniorTrancheVaultContract.totalSupply();
            let seniorOldBalance = await mockTokenContract.balanceOf(
                seniorTrancheVaultContract.address,
            );
            let sAmountProcessed =
                await seniorTrancheVaultContract.convertToAssets(seniorShareRequested);
            await epochManagerContract.closeEpoch();
            let [newEpochId, newEndTime] = await epochManagerContract.currentEpoch();
            expect(newEpochId).to.equal(currentEpochId.add(1));
            expect(await juniorTrancheVaultContract.totalSupply()).to.closeTo(
                juniorOldShares.sub(juniorShareRequested),
                1,
            );
            expect(jAmountProcessed).to.greaterThan(0);
            expect(await juniorTrancheVaultContract.totalAssets()).to.closeTo(
                juniorOldAssets.sub(jAmountProcessed),
                2,
            );
            expect(
                await mockTokenContract.balanceOf(juniorTrancheVaultContract.address),
            ).to.closeTo(juniorOldBalance.add(jAmountProcessed), 2);
            await epochChecker.checkJuniorRedemptionSummaryById(
                currentEpochId,
                juniorShareRequested,
                juniorShareRequested,
                jAmountProcessed,
                2,
            );
            expect(await seniorTrancheVaultContract.totalSupply()).to.equal(
                seniorOldShares.sub(seniorShareRequested),
            );
            expect(sAmountProcessed).to.greaterThan(0);
            expect(await seniorTrancheVaultContract.totalAssets()).to.closeTo(
                seniorOldAssets.sub(sAmountProcessed),
                1,
            );
            expect(
                await mockTokenContract.balanceOf(seniorTrancheVaultContract.address),
            ).to.closeTo(seniorOldBalance.add(sAmountProcessed), 1);
            await epochChecker.checkSeniorRedemptionSummaryById(
                currentEpochId,
                seniorShareRequested,
                seniorShareRequested,
                sAmountProcessed,
                1,
            );

            for (let i = 0; i < jActiveLenders.length; i++) {
                if (jLenderShareRequests[i].gt(0)) {
                    jLenderAmountsProcessed[i] = jLenderAmountsProcessed[i].add(
                        jAmountProcessed.mul(jLenderShareRequests[i]).div(juniorShareRequested),
                    );
                    jLenderShareRequests[i] = BN.from(0);
                    jLenderPrincipalRequests[i] = BN.from(0);
                    expect(
                        await juniorTrancheVaultContract.withdrawableAssets(
                            jActiveLenders[i].address,
                        ),
                    ).to.closeTo(jLenderAmountsProcessed[i].sub(jLenderWithdrawals[i]), 1);
                }
            }
            juniorShareRequested = BN.from(0);

            for (let i = 0; i < sActiveLenders.length; i++) {
                if (sLenderShareRequests[i].gt(0)) {
                    sLenderAmountsProcessed[i] = sLenderAmountsProcessed[i].add(
                        sAmountProcessed.mul(sLenderShareRequests[i]).div(seniorShareRequested),
                    );
                    sLenderShareRequests[i] = BN.from(0);
                    sLenderPrincipalRequests[i] = BN.from(0);
                    expect(
                        await seniorTrancheVaultContract.withdrawableAssets(
                            sActiveLenders[i].address,
                        ),
                    ).to.closeTo(sLenderAmountsProcessed[i].sub(sLenderWithdrawals[i]), 1);
                }
            }
            seniorShareRequested = BN.from(0);

            let expectedEndTime = timestampToMoment(currentTS, "YYYY-MM-01")
                .add(1, "month")
                .unix();
            expect(newEndTime).to.equal(expectedEndTime);
            currentEpochId = newEpochId;
        });
    });

    describe("With FixedYieldTranchesPolicy", function () {
        const FIXED_SENIOR_YIELD_IN_BPS = 500;
        let tranchesPolicyContract: FixedSeniorYieldTranchePolicy;
        let tracker: SeniorYieldTracker;

        async function prepare() {
            [humaConfigContract, mockTokenContract] = await deployProtocolContracts(
                protocolOwner,
<<<<<<< HEAD
                treasury,
=======
                humaTreasury,
                eaServiceAccount,
>>>>>>> 44922a14
                sentinelServiceAccount,
                poolOwner,
            );

            [
                poolConfigContract,
                poolFeeManagerContract,
                poolSafeContract,
                calendarContract,
                borrowerFirstLossCoverContract,
                adminFirstLossCoverContract,
                tranchesPolicyContract as unknown,
                poolContract,
                epochManagerContract,
                seniorTrancheVaultContract,
                juniorTrancheVaultContract,
                creditContract as unknown,
                creditDueManagerContract,
                creditManagerContract as unknown,
            ] = await deployPoolContracts(
                humaConfigContract,
                mockTokenContract,
                "FixedSeniorYieldTranchePolicy",
                defaultDeployer,
                poolOwner,
                "CreditLine",
                "CreditLineManager",
            );

            await configPool({ fixedSeniorYieldInBps: FIXED_SENIOR_YIELD_IN_BPS });
        }

        before(async function () {
            sId = await evmSnapshot();
            await prepare();
        });

        after(async function () {
            if (sId) {
                await evmRevert(sId);
            }
            juniorShareRequested = BN.from(0);
            seniorShareRequested = BN.from(0);
            jLenderPrincipals = Array(NUM_JUNIOR_LENDERS).fill(BN.from(0));
            sLenderPrincipals = Array(NUM_SENIOR_LENDERS).fill(BN.from(0));
            jLenderShareRequests = Array(NUM_JUNIOR_LENDERS).fill(BN.from(0));
            sLenderShareRequests = Array(NUM_SENIOR_LENDERS).fill(BN.from(0));
            jLenderPrincipalRequests = Array(NUM_JUNIOR_LENDERS).fill(BN.from(0));
            sLenderPrincipalRequests = Array(NUM_SENIOR_LENDERS).fill(BN.from(0));
            jLenderAmountsProcessed = Array(NUM_JUNIOR_LENDERS).fill(BN.from(0));
            sLenderAmountsProcessed = Array(NUM_SENIOR_LENDERS).fill(BN.from(0));
            jLenderWithdrawals = Array(NUM_JUNIOR_LENDERS).fill(BN.from(0));
            sLenderWithdrawals = Array(NUM_SENIOR_LENDERS).fill(BN.from(0));
            sActiveLenders = [];
            jActiveLenders = [];
        });

        it("Epoch 0, day 0: Lenders provide liquidity and the borrower makes initial drawdown", async function () {
            let block = await getLatestBlock();
            currentTS =
                timestampToMoment(block.timestamp, "YYYY-MM-01").add(1, "month").unix() + 300;
            await setNextBlockTimestamp(currentTS);
            await poolContract.connect(poolOwner).enablePool();

            for (let i = 0; i < jLenderInitialAmounts.length; i++) {
                let oldBalance = await mockTokenContract.balanceOf(jLenders[i].address);
                await juniorTrancheVaultContract
                    .connect(jLenders[i])
                    .deposit(toToken(jLenderInitialAmounts[i]));
                expect(await mockTokenContract.balanceOf(jLenders[i].address)).to.equal(
                    oldBalance.sub(toToken(jLenderInitialAmounts[i])),
                );
                expect(
                    await juniorTrancheVaultContract.totalAssetsOf(jLenders[i].address),
                ).to.equal(toToken(jLenderInitialAmounts[i]));
                jLenderPrincipals[i] = toToken(jLenderInitialAmounts[i]);
                jActiveLenders.push(jLenders[i]);
            }

            for (let i = 0; i < sLenderInitialAmounts.length; i++) {
                let oldBalance = await mockTokenContract.balanceOf(sLenders[i].address);
                await seniorTrancheVaultContract
                    .connect(sLenders[i])
                    .deposit(toToken(sLenderInitialAmounts[i]));
                expect(await mockTokenContract.balanceOf(sLenders[i].address)).to.equal(
                    oldBalance.sub(toToken(sLenderInitialAmounts[i])),
                );
                expect(
                    await seniorTrancheVaultContract.totalAssetsOf(sLenders[i].address),
                ).to.equal(toToken(sLenderInitialAmounts[i]));
                sLenderPrincipals[i] = toToken(sLenderInitialAmounts[i]);
                sActiveLenders.push(sLenders[i]);
            }

            await creditManagerContract
                .connect(evaluationAgent)
                .approveBorrower(
                    borrower.address,
                    toToken(BORROWER_INITIAL_AMOUNT),
                    11,
                    YIELD_IN_BPS,
                    0,
                    0,
                    true,
                );

            let borowerOldBalance = await mockTokenContract.balanceOf(borrower.address);
            let oldFees = await poolFeeManagerContract.getAccruedIncomes();
            let borrowerFLCOldBalance = await mockTokenContract.balanceOf(
                borrowerFirstLossCoverContract.address,
            );
            let adminFLCOldBalance = await mockTokenContract.balanceOf(
                adminFirstLossCoverContract.address,
            );
            let poolSafeOldBalance = await mockTokenContract.balanceOf(poolSafeContract.address);
            await pnlCalculator.beginProfitCalculation();
            tracker = await tranchesPolicyContract.seniorYieldTracker();
            await creditContract
                .connect(borrower)
                .drawdown(borrower.address, toToken(BORROWER_INITIAL_AMOUNT));
            let [protocolReward, poolOwnerReward, eaReward, poolProfit, amountToBorrower] =
                await feeCalculator.calcPoolFeesForDrawdown(toToken(BORROWER_INITIAL_AMOUNT));
            expect(await mockTokenContract.balanceOf(borrower.address)).to.equal(
                borowerOldBalance.add(amountToBorrower),
            );
            await checkPoolFees(oldFees, protocolReward, poolOwnerReward, eaReward);

            let [
                expectedTranchesAssets,
                expectedTranchesProfits,
                expectedFirstLossCoverProfits,
                newTracker,
            ] = await pnlCalculator.endFixedSeniorYieldProfitCalculation(poolProfit, tracker);

            tracker = await tranchesPolicyContract.seniorYieldTracker();
            checkSeniorYieldTrackersMatch(tracker, newTracker);

            await checkAssetsForProfit(
                expectedTranchesAssets,
                expectedFirstLossCoverProfits,
                borrowerFLCOldBalance,
                adminFLCOldBalance,
            );

            let expectedPoolSafeBalanceIncremnet = protocolReward
                .add(poolOwnerReward)
                .add(eaReward)
                .add(expectedTranchesProfits[CONSTANTS.SENIOR_TRANCHE])
                .add(expectedTranchesProfits[CONSTANTS.JUNIOR_TRANCHE]);
            expect(await mockTokenContract.balanceOf(poolSafeContract.address)).to.equal(
                poolSafeOldBalance
                    .sub(toToken(BORROWER_INITIAL_AMOUNT))
                    .add(expectedPoolSafeBalanceIncremnet),
            );

            await checkUserAssets(expectedTranchesAssets);

            creditHash = await borrowerLevelCreditHash(creditContract, borrower);
        });

        it("Epoch 0, day 28: 1st payment by the borrower and distribution of profit", async function () {
            currentTS += 28 * 24 * 3600;
            await setNextBlockTimestamp(currentTS);

            let cr = await creditContract.getCreditRecord(creditHash);
            // printCreditRecord("cr", cr);
            let profit = cr.yieldDue;
            let payment = cr.nextDue;

            let borrowerOldBalance = await mockTokenContract.balanceOf(borrower.address);
            let oldFees = await poolFeeManagerContract.getAccruedIncomes();
            let borrowerFLCOldBalance = await mockTokenContract.balanceOf(
                borrowerFirstLossCoverContract.address,
            );
            let adminFLCOldBalance = await mockTokenContract.balanceOf(
                adminFirstLossCoverContract.address,
            );
            let poolSafeOldBalance = await mockTokenContract.balanceOf(poolSafeContract.address);
            await pnlCalculator.beginProfitCalculation();
            tracker = await tranchesPolicyContract.seniorYieldTracker();
            await creditContract.connect(borrower).makePayment(borrower.address, payment);
            expect(await mockTokenContract.balanceOf(borrower.address)).to.equal(
                borrowerOldBalance.sub(payment),
            );
            let [protocolReward, poolOwnerReward, eaReward, poolProfit, amountToBorrower] =
                await feeCalculator.calcPoolFeesForProfit(profit);
            await checkPoolFees(oldFees, protocolReward, poolOwnerReward, eaReward);

            let [
                expectedTranchesAssets,
                expectedTranchesProfits,
                expectedFirstLossCoverProfits,
                newTracker,
            ] = await pnlCalculator.endFixedSeniorYieldProfitCalculation(poolProfit, tracker);

            tracker = await tranchesPolicyContract.seniorYieldTracker();
            checkSeniorYieldTrackersMatch(tracker, newTracker);

            await checkAssetsForProfit(
                expectedTranchesAssets,
                expectedFirstLossCoverProfits,
                borrowerFLCOldBalance,
                adminFLCOldBalance,
            );

            expect(await mockTokenContract.balanceOf(poolSafeContract.address)).to.equal(
                poolSafeOldBalance
                    .add(payment)
                    .sub(expectedFirstLossCoverProfits[CONSTANTS.ADMIN_LOSS_COVER_INDEX]),
            );

            await checkUserAssets(expectedTranchesAssets);
        });

        it("Epoch 0, day after the epoch end date: Process yield and close epoch", async function () {
            let cr = await creditContract.getCreditRecord(creditHash);
            currentTS = cr.nextDueDate.toNumber() + 100;
            await setNextBlockTimestamp(currentTS);

            await testYieldPayout();

            let oldEpochId = await epochManagerContract.currentEpochId();
            await epochManagerContract.closeEpoch();
            let [newEpochId, newEndTime] = await epochManagerContract.currentEpoch();
            expect(newEpochId).to.equal(oldEpochId.add(1));
            await creditManagerContract.refreshCredit(borrower.address);
            expect((await creditContract.getCreditRecord(creditHash)).nextDueDate).to.equal(
                newEndTime,
            );
            currentEpochId = newEpochId;
        });

        it("Epoch 1, day 3: Lenders in both tranches request redemption", async function () {
            currentTS = currentTS + 2 * 24 * 3600;
            await setNextBlockTimestamp(currentTS);

            await testRedemptionRequest(
                [toToken(350), toToken(500)],
                [toToken(500), toToken(700)],
            );
        });

        it("Epoch 1, day 10: Senior lenders put in additional redemption requests", async function () {
            currentTS = currentTS + 7 * 24 * 3600;
            await setNextBlockTimestamp(currentTS);

            await testRedemptionRequest([], [toToken(370), toToken(680)]);
        });

        it("Epoch 1, day 25: 2nd payment by the borrower", async function () {
            currentTS = currentTS + 15 * 24 * 3600;
            await setNextBlockTimestamp(currentTS);

            let cr = await creditContract.getCreditRecord(creditHash);
            // printCreditRecord("cr", cr);
            let profit = cr.yieldDue;
            let payment = cr.nextDue;

            let borrowerOldBalance = await mockTokenContract.balanceOf(borrower.address);
            let oldFees = await poolFeeManagerContract.getAccruedIncomes();
            let borrowerFLCOldBalance = await mockTokenContract.balanceOf(
                borrowerFirstLossCoverContract.address,
            );
            let adminFLCOldBalance = await mockTokenContract.balanceOf(
                adminFirstLossCoverContract.address,
            );
            let poolSafeOldBalance = await mockTokenContract.balanceOf(poolSafeContract.address);
            await pnlCalculator.beginProfitCalculation();
            tracker = await tranchesPolicyContract.seniorYieldTracker();
            await creditContract.connect(borrower).makePayment(borrower.address, payment);
            expect(await mockTokenContract.balanceOf(borrower.address)).to.equal(
                borrowerOldBalance.sub(payment),
            );
            let [protocolReward, poolOwnerReward, eaReward, poolProfit] =
                await feeCalculator.calcPoolFeesForProfit(profit);
            await checkPoolFees(oldFees, protocolReward, poolOwnerReward, eaReward);

            let [
                expectedTranchesAssets,
                expectedTranchesProfits,
                expectedFirstLossCoverProfits,
                newTracker,
            ] = await pnlCalculator.endFixedSeniorYieldProfitCalculation(poolProfit, tracker);

            tracker = await tranchesPolicyContract.seniorYieldTracker();
            checkSeniorYieldTrackersMatch(tracker, newTracker);

            await checkAssetsForProfit(
                expectedTranchesAssets,
                expectedFirstLossCoverProfits,
                borrowerFLCOldBalance,
                adminFLCOldBalance,
            );

            expect(await mockTokenContract.balanceOf(poolSafeContract.address)).to.equal(
                poolSafeOldBalance
                    .add(payment)
                    .sub(expectedFirstLossCoverProfits[CONSTANTS.ADMIN_LOSS_COVER_INDEX]),
            );

            await checkUserAssets(expectedTranchesAssets);
        });

        it("Epoch 1, day after the epoch end date: Process yield, close epoch and the fulfillment of the redemption requests", async function () {
            let cr = await creditContract.getCreditRecord(creditHash);
            currentTS = cr.nextDueDate.toNumber() + 100;
            await setNextBlockTimestamp(currentTS);

            await testYieldPayout();

            let juniorOldAssets = await juniorTrancheVaultContract.totalAssets();
            let juniorOldShares = await juniorTrancheVaultContract.totalSupply();
            let juniorOldBalance = await mockTokenContract.balanceOf(
                juniorTrancheVaultContract.address,
            );
            let jAmountProcessed =
                await juniorTrancheVaultContract.convertToAssets(juniorShareRequested);
            let seniorOldAssets = await seniorTrancheVaultContract.totalAssets();
            let seniorOldShares = await seniorTrancheVaultContract.totalSupply();
            let seniorOldBalance = await mockTokenContract.balanceOf(
                seniorTrancheVaultContract.address,
            );
            let sAmountProcessed =
                await seniorTrancheVaultContract.convertToAssets(seniorShareRequested);
            await epochManagerContract.closeEpoch();
            let [newEpochId, newEndTime] = await epochManagerContract.currentEpoch();
            expect(newEpochId).to.equal(currentEpochId.add(1));
            expect(await juniorTrancheVaultContract.totalSupply()).to.equal(
                juniorOldShares.sub(juniorShareRequested),
            );
            expect(jAmountProcessed).to.greaterThan(0);
            expect(await juniorTrancheVaultContract.totalAssets()).to.equal(
                juniorOldAssets.sub(jAmountProcessed),
            );
            expect(await mockTokenContract.balanceOf(juniorTrancheVaultContract.address)).to.equal(
                juniorOldBalance.add(jAmountProcessed),
            );
            await epochChecker.checkJuniorRedemptionSummaryById(
                currentEpochId,
                juniorShareRequested,
                juniorShareRequested,
                jAmountProcessed,
            );
            expect(await seniorTrancheVaultContract.totalSupply()).to.equal(
                seniorOldShares.sub(seniorShareRequested),
            );
            expect(sAmountProcessed).to.greaterThan(0);
            expect(await seniorTrancheVaultContract.totalAssets()).to.equal(
                seniorOldAssets.sub(sAmountProcessed),
            );
            expect(await mockTokenContract.balanceOf(seniorTrancheVaultContract.address)).to.equal(
                seniorOldBalance.add(sAmountProcessed),
            );
            await epochChecker.checkSeniorRedemptionSummaryById(
                currentEpochId,
                seniorShareRequested,
                seniorShareRequested,
                sAmountProcessed,
            );

            for (let i = 0; i < jActiveLenders.length; i++) {
                jLenderAmountsProcessed[i] = jAmountProcessed
                    .mul(jLenderShareRequests[i])
                    .div(juniorShareRequested);
                jLenderShareRequests[i] = BN.from(0);
                jLenderPrincipalRequests[i] = BN.from(0);
                expect(
                    await juniorTrancheVaultContract.withdrawableAssets(jActiveLenders[i].address),
                ).to.equal(jLenderAmountsProcessed[i]);
            }
            juniorShareRequested = BN.from(0);

            for (let i = 0; i < sActiveLenders.length; i++) {
                sLenderAmountsProcessed[i] = sAmountProcessed
                    .mul(sLenderShareRequests[i])
                    .div(seniorShareRequested);
                sLenderShareRequests[i] = BN.from(0);
                sLenderPrincipalRequests[i] = BN.from(0);
                expect(
                    await seniorTrancheVaultContract.withdrawableAssets(sActiveLenders[i].address),
                ).to.equal(sLenderAmountsProcessed[i]);
            }
            seniorShareRequested = BN.from(0);

            await creditManagerContract.refreshCredit(borrower.address);
            expect((await creditContract.getCreditRecord(creditHash)).nextDueDate).to.equal(
                newEndTime,
            );
            currentEpochId = newEpochId;
        });

        it("Epoch 2, day 6: New senior lenders inject liquidity", async function () {
            currentTS = currentTS + 5 * 24 * 3600;
            await setNextBlockTimestamp(currentTS);

            let amount = toToken(600_000);

            let oldBalance = await mockTokenContract.balanceOf(sLenders[2].address);
            tracker = await tranchesPolicyContract.seniorYieldTracker();
            await seniorTrancheVaultContract.connect(sLenders[2]).deposit(amount);
            let newTracker = await PnLCalculator.calcLatestSeniorTracker(
                calendarContract,
                currentTS,
                FIXED_SENIOR_YIELD_IN_BPS,
                tracker,
            );
            newTracker.totalAssets = newTracker.totalAssets.add(amount);
            tracker = await tranchesPolicyContract.seniorYieldTracker();
            checkSeniorYieldTrackersMatch(tracker, newTracker);
            expect(await mockTokenContract.balanceOf(sLenders[2].address)).to.equal(
                oldBalance.sub(amount),
            );
            expect(await seniorTrancheVaultContract.totalAssetsOf(sLenders[2].address)).to.closeTo(
                amount,
                1,
            );
            sLenderPrincipals[2] = amount;
            sActiveLenders.push(sLenders[2]);
        });

        it("Epoch 2, day 10: Senior lenders attempts to inject liquidity, but blocked by senior : junior ratio", async function () {
            currentTS = currentTS + 4 * 24 * 3600;
            await setNextBlockTimestamp(currentTS);

            await expect(
                seniorTrancheVaultContract.connect(sLenders[2]).deposit(toToken(600_000)),
            ).to.be.revertedWithCustomError(
                juniorTrancheVaultContract,
                "TrancheLiquidityCapExceeded",
            );
        });

        it("Epoch 2, day 15: New junior lenders inject liquidity", async function () {
            currentTS = currentTS + 5 * 24 * 3600;
            await setNextBlockTimestamp(currentTS);

            let amount = toToken(30_000);

            let oldBalance = await mockTokenContract.balanceOf(jLenders[2].address);
            await juniorTrancheVaultContract.connect(jLenders[2]).deposit(amount);
            expect(await mockTokenContract.balanceOf(jLenders[2].address)).to.equal(
                oldBalance.sub(amount),
            );
            expect(await juniorTrancheVaultContract.totalAssetsOf(jLenders[2].address)).to.closeTo(
                amount,
                2,
            );
            jLenderPrincipals[2] = amount;
            jActiveLenders.push(jLenders[2]);
        });

        it("Epoch 2, day 20: Senior lenders are now able to inject additional liquidity", async function () {
            currentTS = currentTS + 5 * 24 * 3600;
            await setNextBlockTimestamp(currentTS);

            let amount = toToken(600_000);

            let oldBalance = await mockTokenContract.balanceOf(sLenders[2].address);
            let oldAssets = await seniorTrancheVaultContract.totalAssetsOf(sLenders[2].address);
            await seniorTrancheVaultContract.connect(sLenders[2]).deposit(amount);
            expect(await mockTokenContract.balanceOf(sLenders[2].address)).to.equal(
                oldBalance.sub(amount),
            );
            expect(await seniorTrancheVaultContract.totalAssetsOf(sLenders[2].address)).to.closeTo(
                oldAssets.add(amount),
                1,
            );
            sLenderPrincipals[2] = sLenderPrincipals[2].add(amount);
        });

        it("Epoch 2, day after the epoch end date: Close epoch, no fulfillment of the junior redemption requests", async function () {
            let cr = await creditContract.getCreditRecord(creditHash);
            currentTS = cr.nextDueDate.toNumber() + 100;
            await setNextBlockTimestamp(currentTS);

            await juniorTrancheVaultContract.processYieldForLenders();
            await seniorTrancheVaultContract.processYieldForLenders();

            let juniorOldAssets = await juniorTrancheVaultContract.totalAssets();
            let juniorOldShares = await juniorTrancheVaultContract.totalSupply();
            let juniorOldBalance = await mockTokenContract.balanceOf(
                juniorTrancheVaultContract.address,
            );
            let seniorOldAssets = await seniorTrancheVaultContract.totalAssets();
            let seniorOldShares = await seniorTrancheVaultContract.totalSupply();
            let seniorOldBalance = await mockTokenContract.balanceOf(
                seniorTrancheVaultContract.address,
            );
            await epochChecker.checkJuniorCurrentEpochEmpty();
            await epochChecker.checkSeniorCurrentEpochEmpty();
            await epochManagerContract.closeEpoch();
            let [newEpochId, newEndTime] = await epochManagerContract.currentEpoch();
            expect(newEpochId).to.equal(currentEpochId.add(1));
            expect(await juniorTrancheVaultContract.totalSupply()).to.equal(juniorOldShares);
            expect(await juniorTrancheVaultContract.totalAssets()).to.equal(juniorOldAssets);
            expect(await mockTokenContract.balanceOf(juniorTrancheVaultContract.address)).to.equal(
                juniorOldBalance,
            );
            expect(await seniorTrancheVaultContract.totalSupply()).to.equal(seniorOldShares);
            expect(await seniorTrancheVaultContract.totalAssets()).to.equal(seniorOldAssets);
            expect(await mockTokenContract.balanceOf(seniorTrancheVaultContract.address)).to.equal(
                seniorOldBalance,
            );

            let expectedEndTime = timestampToMoment(currentTS, "YYYY-MM-01")
                .add(1, "month")
                .unix();
            expect(newEndTime).to.equal(expectedEndTime);
            currentEpochId = newEpochId;
        });

        it("Epoch 3, day 6: Late 3rd payment", async function () {
            currentTS = currentTS + 5 * 24 * 3600;
            await setNextBlockTimestamp(currentTS);

            await creditManagerContract.refreshCredit(borrower.address);
            const cr = await creditContract.getCreditRecord(creditHash);
            expect(cr.state).to.equal(CreditState.Delayed);
        });

        it("Epoch 3, day 10: Junior lenders put in redemption requests that would breach senior : junior ratio", async function () {
            currentTS = currentTS + 4 * 24 * 3600;
            await setNextBlockTimestamp(currentTS);

            await testRedemptionRequest([toToken(70_000)], []);
        });

        it("Epoch 3, day 25: 4th payment by the borrower", async function () {
            currentTS = currentTS + 15 * 24 * 3600;
            await setNextBlockTimestamp(currentTS);

            let cc = await creditManagerContract.getCreditConfig(creditHash);
            let cr = await creditContract.getCreditRecord(creditHash);
            let dd = await creditContract.getDueDetail(creditHash);

            let [, lateFee] = await calcLateFee(
                poolConfigContract,
                calendarContract,
                cc,
                cr,
                dd,
                currentTS,
            );

            let profit = cr.yieldDue.add(dd.yieldPastDue).add(lateFee);
            let payment = cr.nextDue.add(cr.totalPastDue).add(lateFee).sub(dd.lateFee);

            let borrowerOldBalance = await mockTokenContract.balanceOf(borrower.address);
            let oldFees = await poolFeeManagerContract.getAccruedIncomes();
            let borrowerFLCOldBalance = await mockTokenContract.balanceOf(
                borrowerFirstLossCoverContract.address,
            );
            let adminFLCOldBalance = await mockTokenContract.balanceOf(
                adminFirstLossCoverContract.address,
            );
            let poolSafeOldBalance = await mockTokenContract.balanceOf(poolSafeContract.address);
            await pnlCalculator.beginProfitCalculation();
            tracker = await tranchesPolicyContract.seniorYieldTracker();
            await creditContract.connect(borrower).makePayment(borrower.address, payment);
            cr = await creditContract.getCreditRecord(creditHash);
            // printCreditRecord("cr", cr);

            expect(await mockTokenContract.balanceOf(borrower.address)).to.equal(
                borrowerOldBalance.sub(payment),
            );
            let [protocolReward, poolOwnerReward, eaReward, poolProfit] =
                await feeCalculator.calcPoolFeesForProfit(profit);
            await checkPoolFees(oldFees, protocolReward, poolOwnerReward, eaReward);

            let [
                expectedTranchesAssets,
                expectedTranchesProfits,
                expectedFirstLossCoverProfits,
                newTracker,
            ] = await pnlCalculator.endFixedSeniorYieldProfitCalculation(poolProfit, tracker);

            tracker = await tranchesPolicyContract.seniorYieldTracker();
            checkSeniorYieldTrackersMatch(tracker, newTracker);

            await checkAssetsForProfit(
                expectedTranchesAssets,
                expectedFirstLossCoverProfits,
                borrowerFLCOldBalance,
                adminFLCOldBalance,
            );

            expect(await mockTokenContract.balanceOf(poolSafeContract.address)).to.equal(
                poolSafeOldBalance
                    .add(payment)
                    .sub(expectedFirstLossCoverProfits[CONSTANTS.ADMIN_LOSS_COVER_INDEX]),
            );

            await checkUserAssets(expectedTranchesAssets);
        });

        it("Epoch 3, day after the epoch end date: Process yield, close epoch and partial fulfillment of junior redemption requests", async function () {
            let cr = await creditContract.getCreditRecord(creditHash);
            currentTS = cr.nextDueDate.toNumber() + 100;
            await setNextBlockTimestamp(currentTS);

            await testYieldPayout();

            // The remaining requests are blocked by senior: junior ratio.
            let seniorAssets = await seniorTrancheVaultContract.totalAssets();
            let minJuniorAssets = seniorAssets.div(MAX_SENIOR_JUNIOR_RATIO);
            let jAmountProcessed = (await juniorTrancheVaultContract.totalAssets()).sub(
                minJuniorAssets,
            );
            let jShareProcessed =
                await juniorTrancheVaultContract.convertToShares(jAmountProcessed);

            let juniorOldAssets = await juniorTrancheVaultContract.totalAssets();
            let juniorOldShares = await juniorTrancheVaultContract.totalSupply();
            let juniorOldBalance = await mockTokenContract.balanceOf(
                juniorTrancheVaultContract.address,
            );
            await epochManagerContract.closeEpoch();
            let [newEpochId, newEndTime] = await epochManagerContract.currentEpoch();
            expect(newEpochId).to.equal(currentEpochId.add(1));
            expect(await juniorTrancheVaultContract.totalSupply()).to.closeTo(
                juniorOldShares.sub(jShareProcessed),
                1,
            );
            expect(jAmountProcessed).to.greaterThan(0);
            expect(await juniorTrancheVaultContract.totalAssets()).to.closeTo(
                juniorOldAssets.sub(jAmountProcessed),
                1,
            );
            expect(
                await mockTokenContract.balanceOf(juniorTrancheVaultContract.address),
            ).to.closeTo(juniorOldBalance.add(jAmountProcessed), 1);
            await epochChecker.checkJuniorRedemptionSummaryById(
                currentEpochId,
                juniorShareRequested,
                jShareProcessed,
                jAmountProcessed,
                1,
            );

            jLenderAmountsProcessed[0] = jLenderAmountsProcessed[0].add(jAmountProcessed);
            jLenderShareRequests[0] = juniorShareRequested.sub(jShareProcessed);
            jLenderPrincipalRequests[0] = jLenderPrincipalRequests[0]
                .mul(jLenderShareRequests[0])
                .div(juniorShareRequested);
            expect(
                await juniorTrancheVaultContract.withdrawableAssets(jActiveLenders[0].address),
            ).to.closeTo(jLenderAmountsProcessed[0], 1);
            juniorShareRequested = jLenderShareRequests[0];

            await creditManagerContract.refreshCredit(borrower.address);
            expect((await creditContract.getCreditRecord(creditHash)).nextDueDate).to.equal(
                newEndTime,
            );
            currentEpochId = newEpochId;
        });

        it("Epoch 4, day 2: Senior lenders request redemption", async function () {
            currentTS = currentTS + 1 * 24 * 3600;
            await setNextBlockTimestamp(currentTS);

            await testRedemptionRequest([], [toToken(500_000), toToken(100_000)]);
        });

        it("Epoch 4, day 10: Pool admins withdraws fees", async function () {
            currentTS = currentTS + 8 * 24 * 3600;
            await setNextBlockTimestamp(currentTS);

            let amount = toToken(100);

            let oldBalance = await mockTokenContract.balanceOf(humaTreasury.address);
            let poolSafeOldBalance = await mockTokenContract.balanceOf(poolSafeContract.address);
            await poolFeeManagerContract.connect(humaTreasury).withdrawProtocolFee(amount);
            expect(await mockTokenContract.balanceOf(humaTreasury.address)).to.equal(
                oldBalance.add(amount),
            );
            expect(await mockTokenContract.balanceOf(poolSafeContract.address)).to.equal(
                poolSafeOldBalance.sub(amount),
            );

            oldBalance = await mockTokenContract.balanceOf(poolOwnerTreasury.address);
            poolSafeOldBalance = await mockTokenContract.balanceOf(poolSafeContract.address);
            await poolFeeManagerContract.connect(poolOwnerTreasury).withdrawPoolOwnerFee(amount);
            expect(await mockTokenContract.balanceOf(poolOwnerTreasury.address)).to.equal(
                oldBalance.add(amount),
            );
            expect(await mockTokenContract.balanceOf(poolSafeContract.address)).to.equal(
                poolSafeOldBalance.sub(amount),
            );

            oldBalance = await mockTokenContract.balanceOf(evaluationAgent.address);
            poolSafeOldBalance = await mockTokenContract.balanceOf(poolSafeContract.address);
            await poolFeeManagerContract.connect(evaluationAgent).withdrawEAFee(amount);
            expect(await mockTokenContract.balanceOf(evaluationAgent.address)).to.equal(
                oldBalance.add(amount),
            );
            expect(await mockTokenContract.balanceOf(poolSafeContract.address)).to.equal(
                poolSafeOldBalance.sub(amount),
            );
        });

        it("Epoch 4, day 15: Junior lenders request redemption again", async function () {
            currentTS = currentTS + 5 * 24 * 3600;
            await setNextBlockTimestamp(currentTS);

            await testRedemptionRequest([toToken(1_000)], []);
        });

        it("Epoch 4, day after the epoch end date: Close epoch and complete fulfillment of all redemption requests", async function () {
            let cr = await creditContract.getCreditRecord(creditHash);
            currentTS = cr.nextDueDate.toNumber() + 100;
            await setNextBlockTimestamp(currentTS);

            await juniorTrancheVaultContract.processYieldForLenders();
            await seniorTrancheVaultContract.processYieldForLenders();

            let juniorOldAssets = await juniorTrancheVaultContract.totalAssets();
            let juniorOldShares = await juniorTrancheVaultContract.totalSupply();
            let juniorOldBalance = await mockTokenContract.balanceOf(
                juniorTrancheVaultContract.address,
            );
            let jAmountProcessed =
                await juniorTrancheVaultContract.convertToAssets(juniorShareRequested);
            let seniorOldAssets = await seniorTrancheVaultContract.totalAssets();
            let seniorOldShares = await seniorTrancheVaultContract.totalSupply();
            let seniorOldBalance = await mockTokenContract.balanceOf(
                seniorTrancheVaultContract.address,
            );
            let sAmountProcessed =
                await seniorTrancheVaultContract.convertToAssets(seniorShareRequested);
            await epochManagerContract.closeEpoch();
            let [newEpochId, newEndTime] = await epochManagerContract.currentEpoch();
            expect(newEpochId).to.equal(currentEpochId.add(1));
            expect(await juniorTrancheVaultContract.totalSupply()).to.closeTo(
                juniorOldShares.sub(juniorShareRequested),
                1,
            );
            expect(jAmountProcessed).to.greaterThan(0);
            expect(await juniorTrancheVaultContract.totalAssets()).to.closeTo(
                juniorOldAssets.sub(jAmountProcessed),
                1,
            );
            expect(
                await mockTokenContract.balanceOf(juniorTrancheVaultContract.address),
            ).to.closeTo(juniorOldBalance.add(jAmountProcessed), 1);
            await epochChecker.checkJuniorRedemptionSummaryById(
                currentEpochId,
                juniorShareRequested,
                juniorShareRequested,
                jAmountProcessed,
                1,
            );
            expect(await seniorTrancheVaultContract.totalSupply()).to.equal(
                seniorOldShares.sub(seniorShareRequested),
            );
            expect(sAmountProcessed).to.greaterThan(0);
            expect(await seniorTrancheVaultContract.totalAssets()).to.equal(
                seniorOldAssets.sub(sAmountProcessed),
            );
            expect(await mockTokenContract.balanceOf(seniorTrancheVaultContract.address)).to.equal(
                seniorOldBalance.add(sAmountProcessed),
            );
            await epochChecker.checkSeniorRedemptionSummaryById(
                currentEpochId,
                seniorShareRequested,
                seniorShareRequested,
                sAmountProcessed,
            );

            for (let i = 0; i < jActiveLenders.length; i++) {
                if (jLenderShareRequests[i].gt(0)) {
                    jLenderAmountsProcessed[i] = jLenderAmountsProcessed[i].add(
                        jAmountProcessed.mul(jLenderShareRequests[i]).div(juniorShareRequested),
                    );
                    jLenderShareRequests[i] = BN.from(0);
                    jLenderPrincipalRequests[i] = BN.from(0);
                    expect(
                        await juniorTrancheVaultContract.withdrawableAssets(
                            jActiveLenders[i].address,
                        ),
                    ).to.closeTo(jLenderAmountsProcessed[i], 2);
                }
            }
            juniorShareRequested = BN.from(0);

            for (let i = 0; i < sActiveLenders.length; i++) {
                if (sLenderShareRequests[i].gt(0)) {
                    sLenderAmountsProcessed[i] = sLenderAmountsProcessed[i].add(
                        sAmountProcessed.mul(sLenderShareRequests[i]).div(seniorShareRequested),
                    );
                    sLenderShareRequests[i] = BN.from(0);
                    sLenderPrincipalRequests[i] = BN.from(0);
                    expect(
                        await seniorTrancheVaultContract.withdrawableAssets(
                            sActiveLenders[i].address,
                        ),
                    ).to.equal(sLenderAmountsProcessed[i]);
                }
            }
            seniorShareRequested = BN.from(0);

            let expectedEndTime = timestampToMoment(currentTS, "YYYY-MM-01")
                .add(1, "month")
                .unix();
            expect(newEndTime).to.equal(expectedEndTime);
            currentEpochId = newEpochId;
        });

        it("Epoch 5, day 3: Payoff current credit", async function () {
            currentTS = currentTS + 2 * 24 * 3600 + 100;
            await setNextBlockTimestamp(currentTS);

            let cr = await creditContract.getCreditRecord(creditHash);
            // printCreditRecord("cr", cr);
            let profit = cr.yieldDue;
            let payment = cr.nextDue.add(cr.unbilledPrincipal);

            let borrowerOldBalance = await mockTokenContract.balanceOf(borrower.address);
            let oldFees = await poolFeeManagerContract.getAccruedIncomes();
            let borrowerFLCOldBalance = await mockTokenContract.balanceOf(
                borrowerFirstLossCoverContract.address,
            );
            let adminFLCOldBalance = await mockTokenContract.balanceOf(
                adminFirstLossCoverContract.address,
            );
            let poolSafeOldBalance = await mockTokenContract.balanceOf(poolSafeContract.address);
            await pnlCalculator.beginProfitCalculation();
            tracker = await tranchesPolicyContract.seniorYieldTracker();
            await creditContract.connect(borrower).makePayment(borrower.address, payment);
            // cr = await creditContract.getCreditRecord(creditHash);
            // printCreditRecord("cr", cr);

            expect(await mockTokenContract.balanceOf(borrower.address)).to.equal(
                borrowerOldBalance.sub(payment),
            );
            let [protocolReward, poolOwnerReward, eaReward, poolProfit] =
                await feeCalculator.calcPoolFeesForProfit(profit);
            await checkPoolFees(oldFees, protocolReward, poolOwnerReward, eaReward);

            let [
                expectedTranchesAssets,
                expectedTranchesProfits,
                expectedFirstLossCoverProfits,
                newTracker,
            ] = await pnlCalculator.endFixedSeniorYieldProfitCalculation(poolProfit, tracker);

            tracker = await tranchesPolicyContract.seniorYieldTracker();
            checkSeniorYieldTrackersMatch(tracker, newTracker);

            await checkAssetsForProfit(
                expectedTranchesAssets,
                expectedFirstLossCoverProfits,
                borrowerFLCOldBalance,
                adminFLCOldBalance,
            );

            expect(await mockTokenContract.balanceOf(poolSafeContract.address)).to.equal(
                poolSafeOldBalance
                    .add(payment)
                    .sub(expectedFirstLossCoverProfits[CONSTANTS.ADMIN_LOSS_COVER_INDEX]),
            );

            await checkUserAssets(expectedTranchesAssets);
        });

        it("Epoch 5, day 6: Payout yield", async function () {
            currentTS = currentTS + 3 * 24 * 3600 + 100;
            await setNextBlockTimestamp(currentTS);

            await testYieldPayout();
        });

        it("Epoch 5, day 10: The borrower makes a new credit", async function () {
            currentTS = currentTS + 4 * 24 * 3600 + 100;
            await setNextBlockTimestamp(currentTS);

            let amount = toToken(1_000_000);

            let borowerOldBalance = await mockTokenContract.balanceOf(borrower.address);
            let oldFees = await poolFeeManagerContract.getAccruedIncomes();
            let borrowerFLCOldBalance = await mockTokenContract.balanceOf(
                borrowerFirstLossCoverContract.address,
            );
            let adminFLCOldBalance = await mockTokenContract.balanceOf(
                adminFirstLossCoverContract.address,
            );
            let poolSafeOldBalance = await mockTokenContract.balanceOf(poolSafeContract.address);
            await pnlCalculator.beginProfitCalculation();
            tracker = await tranchesPolicyContract.seniorYieldTracker();
            await creditContract.connect(borrower).drawdown(borrower.address, amount);

            let [protocolReward, poolOwnerReward, eaReward, poolProfit, amountToBorrower] =
                await feeCalculator.calcPoolFeesForDrawdown(amount);
            expect(await mockTokenContract.balanceOf(borrower.address)).to.equal(
                borowerOldBalance.add(amountToBorrower),
            );
            await checkPoolFees(oldFees, protocolReward, poolOwnerReward, eaReward);

            let [
                expectedTranchesAssets,
                expectedTranchesProfits,
                expectedFirstLossCoverProfits,
                newTracker,
            ] = await pnlCalculator.endFixedSeniorYieldProfitCalculation(poolProfit, tracker);

            tracker = await tranchesPolicyContract.seniorYieldTracker();
            checkSeniorYieldTrackersMatch(tracker, newTracker);

            await checkAssetsForProfit(
                expectedTranchesAssets,
                expectedFirstLossCoverProfits,
                borrowerFLCOldBalance,
                adminFLCOldBalance,
            );

            let expectedPoolSafeBalanceIncremnet = protocolReward
                .add(poolOwnerReward)
                .add(eaReward)
                .add(expectedTranchesProfits[CONSTANTS.SENIOR_TRANCHE])
                .add(expectedTranchesProfits[CONSTANTS.JUNIOR_TRANCHE]);
            expect(await mockTokenContract.balanceOf(poolSafeContract.address)).to.equal(
                poolSafeOldBalance.sub(amount).add(expectedPoolSafeBalanceIncremnet),
            );

            await checkUserAssets(expectedTranchesAssets);
        });

        it("Epoch 5, day 11: Senior lenders request redemption", async function () {
            currentTS = currentTS + 1 * 24 * 3600 + 100;
            await setNextBlockTimestamp(currentTS);

            await testRedemptionRequest(
                [],
                [toToken(400_000), toToken(250_000), toToken(100_000)],
            );
        });

        it("Epoch 5, day after the epoch end date: Close epoch and complete fulfillment of all redemption requests", async function () {
            let cr = await creditContract.getCreditRecord(creditHash);
            currentTS = cr.nextDueDate.toNumber() + 100;
            await setNextBlockTimestamp(currentTS);

            await testYieldPayout();

            let seniorOldAssets = await seniorTrancheVaultContract.totalAssets();
            let seniorOldShares = await seniorTrancheVaultContract.totalSupply();
            let seniorOldBalance = await mockTokenContract.balanceOf(
                seniorTrancheVaultContract.address,
            );
            let sAmountProcessed =
                await seniorTrancheVaultContract.convertToAssets(seniorShareRequested);
            await epochManagerContract.closeEpoch();
            let [newEpochId, newEndTime] = await epochManagerContract.currentEpoch();
            expect(newEpochId).to.equal(currentEpochId.add(1));
            expect(await seniorTrancheVaultContract.totalSupply()).to.equal(
                seniorOldShares.sub(seniorShareRequested),
            );
            expect(sAmountProcessed).to.greaterThan(0);
            expect(await seniorTrancheVaultContract.totalAssets()).to.equal(
                seniorOldAssets.sub(sAmountProcessed),
            );
            expect(await mockTokenContract.balanceOf(seniorTrancheVaultContract.address)).to.equal(
                seniorOldBalance.add(sAmountProcessed),
            );
            await epochChecker.checkSeniorRedemptionSummaryById(
                currentEpochId,
                seniorShareRequested,
                seniorShareRequested,
                sAmountProcessed,
            );

            for (let i = 0; i < sActiveLenders.length; i++) {
                if (sLenderShareRequests[i].gt(0)) {
                    sLenderAmountsProcessed[i] = sLenderAmountsProcessed[i].add(
                        sAmountProcessed.mul(sLenderShareRequests[i]).div(seniorShareRequested),
                    );
                    sLenderShareRequests[i] = BN.from(0);
                    sLenderPrincipalRequests[i] = BN.from(0);
                    expect(
                        await seniorTrancheVaultContract.withdrawableAssets(
                            sActiveLenders[i].address,
                        ),
                    ).to.equal(sLenderAmountsProcessed[i]);
                }
            }
            seniorShareRequested = BN.from(0);

            let expectedEndTime = timestampToMoment(currentTS, "YYYY-MM-01")
                .add(1, "month")
                .unix();
            expect(newEndTime).to.equal(expectedEndTime);
            currentEpochId = newEpochId;
        });

        it("Epoch 6, day 6: Late 1st payment", async function () {
            currentTS = currentTS + 5 * 24 * 3600 + 100;
            await setNextBlockTimestamp(currentTS);

            await creditManagerContract.refreshCredit(borrower.address);
            const cr = await creditContract.getCreditRecord(creditHash);
            expect(cr.state).to.equal(CreditState.Delayed);
        });

        it("Epoch 9, day 1: Default triggered and distribution of profit and loss", async function () {
            /// Epoch 7, day 1
            let cr = await creditContract.getCreditRecord(creditHash);
            currentTS = cr.nextDueDate.toNumber() + 100;
            await setNextBlockTimestamp(currentTS);

            await epochManagerContract.closeEpoch();
            await creditManagerContract.refreshCredit(borrower.address);

            currentEpochId = currentEpochId.add(1);

            /// Epoch 8, day 1
            cr = await creditContract.getCreditRecord(creditHash);
            currentTS = cr.nextDueDate.toNumber() + 100;
            await setNextBlockTimestamp(currentTS);

            await epochManagerContract.closeEpoch();
            await creditManagerContract.refreshCredit(borrower.address);

            currentEpochId = currentEpochId.add(1);

            /// Epoch 9, day 1
            cr = await creditContract.getCreditRecord(creditHash);
            currentTS = cr.nextDueDate.toNumber() + 100;
            await setNextBlockTimestamp(currentTS);

            await epochManagerContract.closeEpoch();

            currentEpochId = currentEpochId.add(1);

            let oldFees = await poolFeeManagerContract.getAccruedIncomes();
            let borrowerFLCOldBalance = await mockTokenContract.balanceOf(
                borrowerFirstLossCoverContract.address,
            );
            let adminFLCOldBalance = await mockTokenContract.balanceOf(
                adminFirstLossCoverContract.address,
            );
            let poolSafeOldBalance = await mockTokenContract.balanceOf(poolSafeContract.address);
            await pnlCalculator.beginProfitCalculation();
            tracker = await tranchesPolicyContract.seniorYieldTracker();
            await creditManagerContract.connect(evaluationAgent).triggerDefault(borrower.address);
            cr = await creditContract.getCreditRecord(creditHash);
            let dd = await creditContract.getDueDetail(creditHash);
            let profit = cr.yieldDue.add(dd.yieldPastDue).add(dd.lateFee);
            let loss = cr.nextDue.add(cr.totalPastDue).add(cr.unbilledPrincipal);

            let [protocolReward, poolOwnerReward, eaReward, poolProfit] =
                await feeCalculator.calcPoolFeesForProfit(profit);
            await checkPoolFees(oldFees, protocolReward, poolOwnerReward, eaReward);

            let [
                expectedTranchesAssets,
                expectedTranchesLosses,
                expectedFirstLossCoverLosses,
                newTracker,
            ] = await pnlCalculator.endFixedSeniorYieldProfitAndLossCalculation(
                poolProfit,
                tracker,
                loss,
            );

            tracker = await tranchesPolicyContract.seniorYieldTracker();
            checkSeniorYieldTrackersMatch(tracker, newTracker);

            await checkAssetsForLoss(
                expectedTranchesAssets,
                expectedFirstLossCoverLosses,
                borrowerFLCOldBalance,
                adminFLCOldBalance,
            );

            let expectedPoolSafeBalanceIncremnet = expectedFirstLossCoverLosses[
                CONSTANTS.BORROWER_LOSS_COVER_INDEX
            ]
                .add(expectedFirstLossCoverLosses[CONSTANTS.ADMIN_LOSS_COVER_INDEX])
                .mul(-1);
            expect(await mockTokenContract.balanceOf(poolSafeContract.address)).to.equal(
                poolSafeOldBalance.add(expectedPoolSafeBalanceIncremnet),
            );

            await checkUserAssets(expectedTranchesAssets);
        });

        it("Epoch 9, day 25: The borrower makes some payment back and distributes loss recovery", async function () {
            currentTS = currentTS + 24 * 24 * 3600 + 100;
            await setNextBlockTimestamp(currentTS);

            let amount = toToken(800_000);

            let borowerOldBalance = await mockTokenContract.balanceOf(borrower.address);
            let seniorOldAssets = await seniorTrancheVaultContract.totalAssets();
            let juniorOldAssets = await juniorTrancheVaultContract.totalAssets();
            let borrowerFLCOldAssets = await borrowerFirstLossCoverContract.totalAssets();
            let adminFLCOldAssets = await adminFirstLossCoverContract.totalAssets();
            let poolSafeOldBalance = await mockTokenContract.balanceOf(poolSafeContract.address);
            await creditContract.connect(borrower).makePayment(borrower.address, amount);
            expect(await mockTokenContract.balanceOf(borrower.address)).to.equal(
                borowerOldBalance.sub(amount),
            );
            expect(await seniorTrancheVaultContract.totalAssets()).to.equal(seniorOldAssets);
            expect(await juniorTrancheVaultContract.totalAssets()).to.equal(
                juniorOldAssets.add(amount),
            );
            expect(await borrowerFirstLossCoverContract.totalAssets()).to.equal(
                borrowerFLCOldAssets,
            );
            expect(await adminFirstLossCoverContract.totalAssets()).to.equal(adminFLCOldAssets);
            expect(await mockTokenContract.balanceOf(poolSafeContract.address)).to.equal(
                poolSafeOldBalance.add(amount),
            );
        });

        it("Epoch 9, day after the epoch end date: Process yield and close epoch and no fulfillment of the junior redemption requests", async function () {
            let cr = await creditContract.getCreditRecord(creditHash);
            currentTS = cr.nextDueDate.toNumber() + 100;
            await setNextBlockTimestamp(currentTS);

            await testYieldPayout();

            let juniorOldAssets = await juniorTrancheVaultContract.totalAssets();
            let juniorOldShares = await juniorTrancheVaultContract.totalSupply();
            let juniorOldBalance = await mockTokenContract.balanceOf(
                juniorTrancheVaultContract.address,
            );
            let seniorOldAssets = await seniorTrancheVaultContract.totalAssets();
            let seniorOldShares = await seniorTrancheVaultContract.totalSupply();
            let seniorOldBalance = await mockTokenContract.balanceOf(
                seniorTrancheVaultContract.address,
            );
            await epochChecker.checkJuniorCurrentEpochEmpty();
            await epochChecker.checkSeniorCurrentEpochEmpty();
            await epochManagerContract.closeEpoch();
            let [newEpochId, newEndTime] = await epochManagerContract.currentEpoch();
            expect(newEpochId).to.equal(currentEpochId.add(1));
            expect(await juniorTrancheVaultContract.totalSupply()).to.equal(juniorOldShares);
            expect(await juniorTrancheVaultContract.totalAssets()).to.equal(juniorOldAssets);
            expect(await mockTokenContract.balanceOf(juniorTrancheVaultContract.address)).to.equal(
                juniorOldBalance,
            );
            expect(await seniorTrancheVaultContract.totalSupply()).to.equal(seniorOldShares);
            expect(await seniorTrancheVaultContract.totalAssets()).to.equal(seniorOldAssets);
            expect(await mockTokenContract.balanceOf(seniorTrancheVaultContract.address)).to.equal(
                seniorOldBalance,
            );

            let expectedEndTime = timestampToMoment(currentTS, "YYYY-MM-01")
                .add(1, "month")
                .unix();
            expect(newEndTime).to.equal(expectedEndTime);
            currentEpochId = newEpochId;
        });

        it("Epoch 10, day 10: Lenders in both tranches request full redemption", async function () {
            currentTS = currentTS + 9 * 24 * 3600 + 100;
            await setNextBlockTimestamp(currentTS);

            await testRedemptionRequest(
                [
                    await juniorTrancheVaultContract.balanceOf(jActiveLenders[0].address),
                    await juniorTrancheVaultContract.balanceOf(jActiveLenders[1].address),
                    await juniorTrancheVaultContract.balanceOf(jActiveLenders[2].address),
                ],
                [
                    await seniorTrancheVaultContract.balanceOf(sActiveLenders[0].address),
                    await seniorTrancheVaultContract.balanceOf(sActiveLenders[1].address),
                    await seniorTrancheVaultContract.balanceOf(sActiveLenders[2].address),
                ],
            );
        });

        it("Epoch 10, day after the epoch end date: Close epoch and the fulfillment of the redemption requests", async function () {
            let [, endTime] = await epochManagerContract.currentEpoch();
            currentTS = endTime.toNumber() + 100;
            await setNextBlockTimestamp(currentTS);

            await testYieldPayout();

            let juniorOldAssets = await juniorTrancheVaultContract.totalAssets();
            let juniorOldShares = await juniorTrancheVaultContract.totalSupply();
            let juniorOldBalance = await mockTokenContract.balanceOf(
                juniorTrancheVaultContract.address,
            );
            let jAmountProcessed =
                await juniorTrancheVaultContract.convertToAssets(juniorShareRequested);
            let seniorOldAssets = await seniorTrancheVaultContract.totalAssets();
            let seniorOldShares = await seniorTrancheVaultContract.totalSupply();
            let seniorOldBalance = await mockTokenContract.balanceOf(
                seniorTrancheVaultContract.address,
            );
            let sAmountProcessed =
                await seniorTrancheVaultContract.convertToAssets(seniorShareRequested);
            await epochManagerContract.closeEpoch();
            let [newEpochId, newEndTime] = await epochManagerContract.currentEpoch();
            expect(newEpochId).to.equal(currentEpochId.add(1));
            expect(await juniorTrancheVaultContract.totalSupply()).to.closeTo(
                juniorOldShares.sub(juniorShareRequested),
                1,
            );
            expect(jAmountProcessed).to.greaterThan(0);
            expect(await juniorTrancheVaultContract.totalAssets()).to.closeTo(
                juniorOldAssets.sub(jAmountProcessed),
                2,
            );
            expect(
                await mockTokenContract.balanceOf(juniorTrancheVaultContract.address),
            ).to.closeTo(juniorOldBalance.add(jAmountProcessed), 2);
            await epochChecker.checkJuniorRedemptionSummaryById(
                currentEpochId,
                juniorShareRequested,
                juniorShareRequested,
                jAmountProcessed,
                2,
            );
            expect(await seniorTrancheVaultContract.totalSupply()).to.equal(
                seniorOldShares.sub(seniorShareRequested),
            );
            expect(sAmountProcessed).to.greaterThan(0);
            expect(await seniorTrancheVaultContract.totalAssets()).to.closeTo(
                seniorOldAssets.sub(sAmountProcessed),
                1,
            );
            expect(
                await mockTokenContract.balanceOf(seniorTrancheVaultContract.address),
            ).to.closeTo(seniorOldBalance.add(sAmountProcessed), 1);
            await epochChecker.checkSeniorRedemptionSummaryById(
                currentEpochId,
                seniorShareRequested,
                seniorShareRequested,
                sAmountProcessed,
                1,
            );

            for (let i = 0; i < jActiveLenders.length; i++) {
                if (jLenderShareRequests[i].gt(0)) {
                    jLenderAmountsProcessed[i] = jLenderAmountsProcessed[i].add(
                        jAmountProcessed.mul(jLenderShareRequests[i]).div(juniorShareRequested),
                    );
                    jLenderShareRequests[i] = BN.from(0);
                    jLenderPrincipalRequests[i] = BN.from(0);
                    expect(
                        await juniorTrancheVaultContract.withdrawableAssets(
                            jActiveLenders[i].address,
                        ),
                    ).to.closeTo(jLenderAmountsProcessed[i].sub(jLenderWithdrawals[i]), 2);
                }
            }
            juniorShareRequested = BN.from(0);

            for (let i = 0; i < sActiveLenders.length; i++) {
                if (sLenderShareRequests[i].gt(0)) {
                    sLenderAmountsProcessed[i] = sLenderAmountsProcessed[i].add(
                        sAmountProcessed.mul(sLenderShareRequests[i]).div(seniorShareRequested),
                    );
                    sLenderShareRequests[i] = BN.from(0);
                    sLenderPrincipalRequests[i] = BN.from(0);
                    expect(
                        await seniorTrancheVaultContract.withdrawableAssets(
                            sActiveLenders[i].address,
                        ),
                    ).to.closeTo(sLenderAmountsProcessed[i].sub(sLenderWithdrawals[i]), 1);
                }
            }
            seniorShareRequested = BN.from(0);

            let expectedEndTime = timestampToMoment(currentTS, "YYYY-MM-01")
                .add(1, "month")
                .unix();
            expect(newEndTime).to.equal(expectedEndTime);
            currentEpochId = newEpochId;
        });
    });
});<|MERGE_RESOLUTION|>--- conflicted
+++ resolved
@@ -56,12 +56,7 @@
 
 let defaultDeployer: SignerWithAddress,
     protocolOwner: SignerWithAddress,
-<<<<<<< HEAD
-    treasury: SignerWithAddress,
-=======
     humaTreasury: SignerWithAddress,
-    eaServiceAccount: SignerWithAddress,
->>>>>>> 44922a14
     sentinelServiceAccount: SignerWithAddress;
 let poolOwner: SignerWithAddress,
     poolOwnerTreasury: SignerWithAddress,
@@ -547,12 +542,8 @@
         [
             defaultDeployer,
             protocolOwner,
-<<<<<<< HEAD
-            treasury,
-=======
             humaTreasury,
-            eaServiceAccount,
->>>>>>> 44922a14
+            evaluationAgent,
             sentinelServiceAccount,
             poolOwner,
             poolOwnerTreasury,
@@ -586,12 +577,7 @@
         async function prepare() {
             [humaConfigContract, mockTokenContract] = await deployProtocolContracts(
                 protocolOwner,
-<<<<<<< HEAD
-                treasury,
-=======
                 humaTreasury,
-                eaServiceAccount,
->>>>>>> 44922a14
                 sentinelServiceAccount,
                 poolOwner,
             );
@@ -1816,12 +1802,7 @@
         async function prepare() {
             [humaConfigContract, mockTokenContract] = await deployProtocolContracts(
                 protocolOwner,
-<<<<<<< HEAD
-                treasury,
-=======
                 humaTreasury,
-                eaServiceAccount,
->>>>>>> 44922a14
                 sentinelServiceAccount,
                 poolOwner,
             );
