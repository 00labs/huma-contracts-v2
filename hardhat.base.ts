--- conflicted
+++ resolved
@@ -48,17 +48,15 @@
             accounts: [deployer],
             chainId: 84532,
         },
-<<<<<<< HEAD
         amoy: {
             url: amoyUrl,
             accounts: [deployer],
             chainId: 80002,
-=======
+        },
         scrollSepolia: {
             url: "https://sepolia-rpc.scroll.io",
             accounts: [deployer],
             chainId: 534351,
->>>>>>> e3909981
         },
     },
     solidity: {
@@ -80,11 +78,8 @@
             alfajores: process.env.CELOSCAN_API_KEY || "",
             celo: process.env.CELOSCAN_API_KEY || "",
             baseSepolia: process.env.BASESCAN_API_KEY || "",
-<<<<<<< HEAD
             amoy: process.env.ETHERSCAN_API_KEY || "",
-=======
             scrollSepolia: process.env.SCROLLSCAN_API_KEY || "",
->>>>>>> e3909981
         },
         customChains: [
             {
@@ -112,19 +107,19 @@
                 },
             },
             {
-<<<<<<< HEAD
                 network: "amoy",
                 chainId: 80002,
                 urls: {
                     apiURL: "https://api-amoy.polygonscan.com/api",
                     browserURL: "https://amoy.polygonscan.com/",
-=======
+                },
+            },
+            {
                 network: "scrollSepolia",
                 chainId: 534351,
                 urls: {
                     apiURL: "https://api-sepolia.scrollscan.com/api",
                     browserURL: "https://sepolia.scrollscan.dev/",
->>>>>>> e3909981
                 },
             },
         ],
