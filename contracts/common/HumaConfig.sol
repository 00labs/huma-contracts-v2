--- conflicted
+++ resolved
@@ -87,24 +87,6 @@
      * @param sentinelService The address of the new Sentinel Service.
      */
     event SentinelServiceAccountChanged(address sentinelService);
-
-<<<<<<< HEAD
-    /**
-     * @notice A pool admin has been added.
-     * @param poolAdmin The address of the pool admin being added.
-     * @param by The address that triggered the addition.
-     */
-    event PoolAdminAdded(address indexed poolAdmin, address by);
-
-    /**
-     * @notice A pool admin has been removed.
-     * @param poolAdmin The address of the pool admin being removed.
-     * @param by The address that triggered the removal.
-     */
-    event PoolAdminRemoved(address indexed poolAdmin, address by);
-=======
-    event ProtocolDefaultGracePeriodChanged(uint256 gracePeriod);
->>>>>>> 3f9853b6
 
     /**
      * @notice The Huma protocol has been initialized.
