--- conflicted
+++ resolved
@@ -135,43 +135,6 @@
         pausers[_pauser] = false;
 
         emit PauserRemoved(_pauser, msg.sender);
-    }
-
-    /**
-<<<<<<< HEAD
-     * @notice Removes a pool admin.
-     * @param _poolAdmin Address to be removed from the poolAdmin list
-     * @custom:access Only the protocol owner can call this function.
-     */
-    function removePoolAdmin(address _poolAdmin) external onlyOwner {
-        if (_poolAdmin == address(0)) revert Errors.ZeroAddressProvided();
-        if (!poolAdmins[_poolAdmin]) revert Errors.PoolOwnerRequired();
-
-        poolAdmins[_poolAdmin] = false;
-
-        emit PoolAdminRemoved(_poolAdmin, msg.sender);
-=======
-     * @notice Sets the contract address for Evaluation Agent NFT contract.
-     * @param contractAddress The new EA NFT contract address.
-     * @custom:access Only the protocol owner can call this function.
-     */
-    function setEANFTContractAddress(address contractAddress) external onlyOwner {
-        if (contractAddress == address(0)) revert Errors.ZeroAddressProvided();
-        eaNFTContractAddress = contractAddress;
-        emit EANFTContractAddressChanged(contractAddress);
-    }
-
-    /**
-     * @notice Sets the service account for Evaluation Agent service. This is the account
-     * that can approve credit requests.
-     * @param accountAddress The new EA Service account address.
-     * @custom:access Only the protocol owner can call this function.
-     */
-    function setEAServiceAccount(address accountAddress) external onlyOwner {
-        if (accountAddress == address(0)) revert Errors.ZeroAddressProvided();
-        eaServiceAccount = accountAddress;
-        emit EAServiceAccountChanged(accountAddress);
->>>>>>> 44922a14
     }
 
     /**
