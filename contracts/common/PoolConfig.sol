--- conflicted
+++ resolved
@@ -529,20 +529,13 @@
         );
     }
 
-<<<<<<< HEAD
-    /// @custom:access Only the Pool contract, the pool owner and the Huma master admin can call this function.
+    /// @custom:access Only the pool owner and the Huma owner can call this function.
     function setLPConfig(LPConfig memory lpConfig) external {
-        // The pool contract needs to set the `maxSeniorJuniorRatio` to 0 after pool closure.
-        if (msg.sender != address(pool)) _onlyOwnerOrHumaMasterAdmin();
-=======
-    /// @custom:access Only the pool owner and the Huma owner can call this function.
-    function setLPConfig(LPConfig memory lpConfig) external {
-        _onlyPoolOwnerOrHumaOwner();
+        if (msg.sender != address(pool)) onlyHumaOwner();
         if (
             lpConfig.fixedSeniorYieldInBps > HUNDRED_PERCENT_IN_BPS ||
             lpConfig.tranchesRiskAdjustmentInBps > HUNDRED_PERCENT_IN_BPS
         ) revert Errors.InvalidBasisPointHigherThan10000();
->>>>>>> 44922a14
         if (lpConfig.fixedSeniorYieldInBps != _lpConfig.fixedSeniorYieldInBps) {
             ITranchesPolicy(tranchesPolicy).refreshYieldTracker(
                 IPool(pool).currentTranchesAssets()
