--- conflicted
+++ resolved
@@ -463,14 +463,10 @@
         address firstLossCover,
         FirstLossCoverConfig memory config
     ) external {
-<<<<<<< HEAD
-        _onlyOwnerOrHumaMasterAdmin();
+        _onlyPoolOwnerOrHumaOwner();
         if (config.coverRatePerLossInBps > HUNDRED_PERCENT_IN_BPS)
             revert Errors.InvalidBasisPointHigherThan10000();
 
-=======
-        _onlyPoolOwnerOrHumaOwner();
->>>>>>> 64179f6c
         _firstLossCovers[index] = firstLossCover;
         _firstLossCoverConfigs[firstLossCover] = config;
 
@@ -535,15 +531,11 @@
 
     /// @custom:access Only the pool owner and the Huma owner can call this function.
     function setLPConfig(LPConfig memory lpConfig) external {
-<<<<<<< HEAD
-        _onlyOwnerOrHumaMasterAdmin();
+        _onlyPoolOwnerOrHumaOwner();
         if (
             lpConfig.fixedSeniorYieldInBps > HUNDRED_PERCENT_IN_BPS ||
             lpConfig.tranchesRiskAdjustmentInBps > HUNDRED_PERCENT_IN_BPS
         ) revert Errors.InvalidBasisPointHigherThan10000();
-=======
-        _onlyPoolOwnerOrHumaOwner();
->>>>>>> 64179f6c
         if (lpConfig.fixedSeniorYieldInBps != _lpConfig.fixedSeniorYieldInBps) {
             ITranchesPolicy(tranchesPolicy).refreshYieldTracker(
                 IPool(pool).currentTranchesAssets()
@@ -562,13 +554,10 @@
 
     /// @custom:access Only the pool owner and the Huma owner can call this function.
     function setFrontLoadingFees(FrontLoadingFeesStructure memory frontFees) external {
-<<<<<<< HEAD
-        _onlyOwnerOrHumaMasterAdmin();
+        _onlyPoolOwnerOrHumaOwner();
         if (frontFees.frontLoadingFeeBps > HUNDRED_PERCENT_IN_BPS)
             revert Errors.InvalidBasisPointHigherThan10000();
-=======
-        _onlyPoolOwnerOrHumaOwner();
->>>>>>> 64179f6c
+
         _frontFees = frontFees;
         emit FrontLoadingFeesChanged(
             frontFees.frontLoadingFeeFlat,
@@ -579,16 +568,12 @@
 
     /// @custom:access Only the pool owner and the Huma owner can call this function.
     function setFeeStructure(FeeStructure memory feeStructure) external {
-<<<<<<< HEAD
-        _onlyOwnerOrHumaMasterAdmin();
+        _onlyPoolOwnerOrHumaOwner();
         if (
             feeStructure.minPrincipalRateInBps > HUNDRED_PERCENT_IN_BPS ||
             feeStructure.lateFeeBps > HUNDRED_PERCENT_IN_BPS
         ) revert Errors.InvalidBasisPointHigherThan10000();
 
-=======
-        _onlyPoolOwnerOrHumaOwner();
->>>>>>> 64179f6c
         _feeStructure = feeStructure;
         emit FeeStructureChanged(
             feeStructure.yieldInBps,
