// SPDX-License-Identifier: AGPL-3.0-or-later
pragma solidity 0.8.23;

import {UUPSUpgradeable} from "@openzeppelin/contracts-upgradeable/proxy/utils/UUPSUpgradeable.sol";
import {AccessControlUpgradeable} from "@openzeppelin/contracts-upgradeable/access/AccessControlUpgradeable.sol";
import {Initializable} from "@openzeppelin/contracts-upgradeable/proxy/utils/Initializable.sol";
import {IERC20Metadata} from "@openzeppelin/contracts/token/ERC20/ERC20.sol";
import {ICalendar} from "./interfaces/ICalendar.sol";
import {IPoolFeeManager} from "../liquidity/interfaces/IPoolFeeManager.sol";
import {IPool} from "../liquidity/interfaces/IPool.sol";
import {IFirstLossCover} from "../liquidity/interfaces/IFirstLossCover.sol";
import {ITranchesPolicy} from "../liquidity/interfaces/ITranchesPolicy.sol";
import {IERC721} from "@openzeppelin/contracts/token/ERC721/ERC721.sol";
import {ADMIN_LOSS_COVER_INDEX, HUNDRED_PERCENT_IN_BPS, PayPeriodDuration} from "./SharedDefs.sol";
import {HumaConfig} from "./HumaConfig.sol";
import {Errors} from "./Errors.sol";

struct PoolSettings {
    // The maximum credit line for a borrower in terms of the amount of poolTokens
    uint96 maxCreditLine;
    // The minimum amount a lender/First Loss Cover provider needs to supply each time they deposit.
    uint96 minDepositAmount;
    // The number of months in one pay period
    PayPeriodDuration payPeriodDuration;
    // The grace period before a late fee can be charged, in the unit of number of days
    uint8 latePaymentGracePeriodInDays;
    // The grace period before a default can be triggered, in days. This can be 0.
    uint16 defaultGracePeriodInDays;
    // Specifies the max credit line as a percentage (in basis points) of the receivable amount.
    // E.g., for a receivable of $100 with an advance rate of 9000 bps, the credit line can be up to $90.
    uint16 advanceRateInBps;
    // Specifies whether receivables should be automatically approved during initial drawdown. If `false`, then
    // receivables need to be approved prior to the first drawdown.
    bool receivableAutoApproval;
}

/**
 * @notice Rewards and Responsibilities for various admins.
 */
struct AdminRnR {
    // Percentage of pool income allocated to EA
    uint16 rewardRateInBpsForEA;
    // Percentage of pool income allocated to Pool Owner
    uint16 rewardRateInBpsForPoolOwner;
    // Percentage of the liquidityCap to be contributed by EA
    uint16 liquidityRateInBpsByEA;
    // Percentage of the liquidityCap to be contributed by Pool Owner
    uint16 liquidityRateInBpsByPoolOwner;
}

struct LPConfig {
    // The max liquidity allowed for the pool.
    uint96 liquidityCap;
    // The upper bound of senior-to-junior ratio allowed
    uint8 maxSeniorJuniorRatio;
    // The fixed yield for senior tranche. Either this or tranchesRiskAdjustmentInBps is non-zero
    uint16 fixedSeniorYieldInBps;
    // Percentage of yield to be shifted from senior to junior. Either this or fixedSeniorYieldInBps is non-zero
    uint16 tranchesRiskAdjustmentInBps;
    // How long a lender has to wait after the last deposit before they can withdraw
    uint16 withdrawalLockoutPeriodInDays;
}

struct FrontLoadingFeesStructure {
    // Part of platform fee, charged as a flat amount when a borrow happens
    uint96 frontLoadingFeeFlat;
    // Part of platform fee, charged as a % of the borrowing amount when a borrow happens
    uint16 frontLoadingFeeBps;
}

struct FeeStructure {
    // Expected yield in basis points
    uint16 yieldInBps;
    // The min % of the outstanding principal to be paid in the statement for each each period
    uint16 minPrincipalRateInBps;
    // The late fee rate expressed in bps. The late fee is the additional charge on top of the yield
    // when a payment is late, and is calculated as a % of the total outstanding balance.
    uint16 lateFeeBps;
}

struct FirstLossCoverConfig {
    // The percentage of loss to be paid by the first loss cover per occurrence of loss
    uint16 coverRatePerLossInBps;
    // The max amount that first loss cover can spend on one occurrence of loss
    uint96 coverCapPerLoss;
    // The max liquidity allowed for the first loss cover
    uint96 maxLiquidity;
    // The min liquidity required for the first loss cover
    uint96 minLiquidity;
    // Adjusts the yield of the first loss covers and junior tranche
    uint16 riskYieldMultiplierInBps;
}

interface ITrancheVaultLike {
    function totalAssetsOf(address account) external view returns (uint256 assets);
}

contract PoolConfig is Initializable, AccessControlUpgradeable, UUPSUpgradeable {
    bytes32 public constant POOL_OPERATOR_ROLE = keccak256("POOL_OPERATOR");
    /// The smallest value that `PoolSettings.minDepositAmount` can be set to. Note that this value is "pre-decimals",
    /// i.e. if the underlying token is USDC, then this represents $10 in USDC.
    uint256 private constant MIN_DEPOSIT_AMOUNT_THRESHOLD = 10;

    string public poolName;

    address public pool;
    address public poolSafe;
    address public seniorTranche;
    address public juniorTranche;
    address public tranchesPolicy;
    address public epochManager;
    address public poolFeeManager;
    address public calendar;

    address public creditDueManager;
    address public credit;
    address public creditManager;

    HumaConfig public humaConfig;

    /// The ERC20 token this pool manages.
    address public underlyingToken;

    /// Evaluation Agents (EA) are the risk underwriting agents that associated with the pool.
    address public evaluationAgent;
    uint256 public evaluationAgentId;

    /// The maximum number of first loss covers we allow is 16, which should be sufficient for now.
    address[16] internal _firstLossCovers;
    mapping(address => FirstLossCoverConfig) internal _firstLossCoverConfigs;

    PoolSettings internal _poolSettings;
    LPConfig internal _lpConfig;
    AdminRnR internal _adminRnR;
    FrontLoadingFeesStructure internal _frontFees;
    FeeStructure internal _feeStructure;

    /// Address for the account that handles the treasury functions for the pool owner:
    /// liquidity deposits, liquidity withdrawals, and reward withdrawals.
    address public poolOwnerTreasury;

    address public receivableAsset;

    event EARewardsAndLiquidityChanged(
        uint256 rewardRate,
        uint256 liquidityRate,
        address indexed by
    );
    event EvaluationAgentChanged(address oldEA, address newEA, uint256 newEAId, address by);
    event PoolFeeManagerChanged(address poolFeeManager, address by);
    event HumaConfigChanged(address humaConfig, address by);

    event PoolChanged(address pool, address by);
    event PoolNameChanged(string name, address by);
    event PoolOwnerRewardsAndLiquidityChanged(
        uint256 rewardRate,
        uint256 liquidityRate,
        address indexed by
    );
    event PoolOwnerTreasuryChanged(address treasury, address indexed by);
    event PoolUnderlyingTokenChanged(address underlyingToken, address by);
    event TranchesChanged(address seniorTranche, address juniorTranche, address by);
    event PoolSafeChanged(address poolSafe, address by);
    event TranchesPolicyChanged(address tranchesPolicy, address by);
    event EpochManagerChanged(address epochManager, address by);
    event CreditDueManagerChanged(address creditDueManager, address by);
    event CreditChanged(address credit, address by);
    event CreditManagerChanged(address creditManager, address by);
    event FirstLossCoverChanged(
        uint8 index,
        address firstLossCover,
        uint16 coverRatePerLossInBps,
        uint96 coverCapPerLoss,
        uint96 maxLiquidity,
        uint96 minLiquidity,
        uint16 riskYieldMultiplierInBps,
        address by
    );
    event CalendarChanged(address calendar, address by);
    event ReceivableAssetChanged(address receivableAsset, address by);

    event PoolSettingsChanged(
        uint96 maxCreditLine,
        uint96 minDepositAmount,
        PayPeriodDuration payPeriodDuration,
        uint8 latePaymentGracePeriodInDays,
        uint16 defaultGracePeriodInDays,
        uint16 advanceRateInBps,
        bool receivableAutoApproval,
        address by
    );

    event LPConfigChanged(
        uint96 liquidityCap,
        uint8 maxSeniorJuniorRatio,
        uint16 fixedSeniorYieldInBps,
        uint16 tranchesRiskAdjustmentInBps,
        uint16 withdrawalLockoutInDays,
        address by
    );
    event FrontLoadingFeesChanged(
        uint96 frontLoadingFeeFlat,
        uint16 frontLoadingFeeBps,
        address by
    );
    event FeeStructureChanged(
        uint16 yieldInBps,
        uint16 minPrincipalRateInBps,
        uint16 lateFeeBps,
        address by
    );

    constructor() {
        _disableInitializers();
    }

    /**
     * @notice Initialize the pool configuration.
     * @param _poolName The name of the pool.
     * @param _contracts The addresses of the contracts that are used by the pool.
     *   _contracts[0]: address of HumaConfig
     *   _contracts[1]: address of underlyingToken
     *   _contracts[2]: address of calendar
     *   _contracts[3]: address of pool
     *   _contracts[4]: address of poolSafe
     *   _contracts[5]: address of poolFeeManager
     *   _contracts[6]: address of tranchesPolicy
     *   _contracts[7]: address of epochManager
     *   _contracts[8]: address of seniorTranche
     *   _contracts[9]: address of juniorTranche
     *   _contracts[10]: address of credit
     *   _contracts[11]: address of creditDueManager
     *   _contracts[12]: address of creditManager
     */
    function initialize(
        string memory _poolName,
        address[] memory _contracts
    ) external initializer {
        poolName = _poolName;

        for (uint256 i = 0; i < _contracts.length; i++) {
            if (_contracts[i] == address(0)) revert Errors.ZeroAddressProvided();
        }

        humaConfig = HumaConfig(_contracts[0]);
        address addr = _contracts[1];
        if (!humaConfig.isAssetValid(addr))
            revert Errors.UnderlyingTokenNotApprovedForHumaProtocol();
        underlyingToken = addr;
        calendar = _contracts[2];
        pool = _contracts[3];
        poolSafe = _contracts[4];
        poolFeeManager = _contracts[5];
        tranchesPolicy = _contracts[6];
        epochManager = _contracts[7];
        seniorTranche = _contracts[8];
        juniorTranche = _contracts[9];
        credit = _contracts[10];
        creditDueManager = _contracts[11];
        creditManager = _contracts[12];

        // Default values for the pool configurations. The pool owners are expected to reset
        // these values when setting up the pools. Setting these default values to avoid
        // strange behaviors when the pool owner missed setting up these configurations.
        PoolSettings memory tempPoolSettings = _poolSettings;
        tempPoolSettings.minDepositAmount = uint96(
            MIN_DEPOSIT_AMOUNT_THRESHOLD * 10 ** IERC20Metadata(underlyingToken).decimals()
        );
        tempPoolSettings.payPeriodDuration = PayPeriodDuration.Monthly;
        tempPoolSettings.advanceRateInBps = 8000; // 80%
        tempPoolSettings.latePaymentGracePeriodInDays = 5;
        _poolSettings = tempPoolSettings;

        AdminRnR memory adminRnRConfig = _adminRnR;
        adminRnRConfig.rewardRateInBpsForEA = 300; // 3%
        adminRnRConfig.rewardRateInBpsForPoolOwner = 200; // 2%
        adminRnRConfig.liquidityRateInBpsByEA = 200; // 2%
        adminRnRConfig.liquidityRateInBpsByPoolOwner = 200; // 2%
        _adminRnR = adminRnRConfig;

        LPConfig memory lpConfig = _lpConfig;
        lpConfig.maxSeniorJuniorRatio = 4; // senior : junior = 4:1
        lpConfig.withdrawalLockoutPeriodInDays = 90;
        _lpConfig = lpConfig;

        __AccessControl_init();
        __UUPSUpgradeable_init();
        _grantRole(DEFAULT_ADMIN_ROLE, msg.sender);
    }

    /// @custom:access Only the pool owner and the Huma owner can call this function.
    function setPoolOwnerRewardsAndLiquidity(uint256 rewardRate, uint256 liquidityRate) external {
        _onlyPoolOwnerOrHumaOwner();
        if (rewardRate > HUNDRED_PERCENT_IN_BPS || liquidityRate > HUNDRED_PERCENT_IN_BPS)
            revert Errors.InvalidBasisPointHigherThan10000();
        AdminRnR memory tempAdminRnR = _adminRnR;
        if (rewardRate + tempAdminRnR.rewardRateInBpsForEA > HUNDRED_PERCENT_IN_BPS) {
            // Since we split the profit between the pool owner and EA, their combined reward rate cannot exceed 100%.
            revert Errors.AdminRewardRateTooHigh();
        }

        tempAdminRnR.rewardRateInBpsForPoolOwner = uint16(rewardRate);
        tempAdminRnR.liquidityRateInBpsByPoolOwner = uint16(liquidityRate);
        _adminRnR = tempAdminRnR;
        emit PoolOwnerRewardsAndLiquidityChanged(rewardRate, liquidityRate, msg.sender);
    }

    /// @custom:access Only the pool owner and the Huma owner can call this function.
    function setEARewardsAndLiquidity(uint256 rewardRate, uint256 liquidityRate) external {
        _onlyPoolOwnerOrHumaOwner();
        if (rewardRate > HUNDRED_PERCENT_IN_BPS || liquidityRate > HUNDRED_PERCENT_IN_BPS)
            revert Errors.InvalidBasisPointHigherThan10000();
        AdminRnR memory tempAdminRnR = _adminRnR;
        if (rewardRate + tempAdminRnR.rewardRateInBpsForPoolOwner > HUNDRED_PERCENT_IN_BPS) {
            // Since we split the profit between the pool owner and EA, their combined reward rate cannot exceed 100%.
            revert Errors.AdminRewardRateTooHigh();
        }

        tempAdminRnR.rewardRateInBpsForEA = uint16(rewardRate);
        tempAdminRnR.liquidityRateInBpsByEA = uint16(liquidityRate);
        _adminRnR = tempAdminRnR;
        emit EARewardsAndLiquidityChanged(rewardRate, liquidityRate, msg.sender);
    }

    /**
     * @notice Adds an Evaluation Agent to the list who can approve loans.
     * @param agent The Evaluation Agent to be added.
     * @custom:access Only the pool owner and the Huma owner can call this function.
     */
    function setEvaluationAgent(uint256 eaId, address agent) external {
        if (agent == address(0)) revert Errors.ZeroAddressProvided();
        _onlyPoolOwnerOrHumaOwner();

        if (IERC721(humaConfig.eaNFTContractAddress()).ownerOf(eaId) != agent)
            revert Errors.ProposedEADoesNotOwnProvidedEANFT();

        // Transfer the accrued EA income to the old EA's wallet.
        // Decided not to check if there is enough balance in the pool. If there is
        // not enough balance, the transaction will fail. PoolOwner has to find enough
        // liquidity to pay the EA before replacing it.
        address oldEA = evaluationAgent;
        if (oldEA != address(0)) {
            IPoolFeeManager feeManager = IPoolFeeManager(poolFeeManager);
            (, , uint256 eaWithdrawable) = feeManager.getWithdrawables();
            feeManager.withdrawEAFee(eaWithdrawable);
        }

        // Make sure the new EA meets the liquidity requirements.
        if (IPool(pool).isPoolOn()) {
            if (!IFirstLossCover(_firstLossCovers[ADMIN_LOSS_COVER_INDEX]).isSufficient()) {
                revert Errors.InsufficientFirstLossCover();
            }
            ITrancheVaultLike juniorTrancheVault = ITrancheVaultLike(juniorTranche);
            checkLiquidityRequirementForEA(juniorTrancheVault.totalAssetsOf(agent));
        }

        evaluationAgent = agent;
        evaluationAgentId = eaId;

        emit EvaluationAgentChanged(oldEA, agent, eaId, msg.sender);
    }

    /// @custom:access Only the pool owner and the Huma owner can call this function.
    function setPoolFeeManager(address _poolFeeManager) external {
        _onlyPoolOwnerOrHumaOwner();
        if (_poolFeeManager == address(0)) revert Errors.ZeroAddressProvided();
        poolFeeManager = _poolFeeManager;
        emit PoolFeeManagerChanged(_poolFeeManager, msg.sender);
    }

    /// @custom:access Only the pool owner and the Huma owner can call this function.
    function setHumaConfig(address _humaConfig) external {
        onlyHumaOwner(msg.sender);
        if (_humaConfig == address(0)) revert Errors.ZeroAddressProvided();
        humaConfig = HumaConfig(_humaConfig);
        emit HumaConfigChanged(_humaConfig, msg.sender);
    }

    /// @custom:access Only the pool owner and the Huma owner can call this function.
    function setPool(address _pool) external {
        _onlyPoolOwnerOrHumaOwner();
        if (_pool == address(0)) revert Errors.ZeroAddressProvided();
        pool = _pool;
        emit PoolChanged(_pool, msg.sender);
    }

    /// @custom:access Only the pool owner and the Huma owner can call this function.
    function setPoolName(string memory newName) external {
        _onlyPoolOwnerOrHumaOwner();
        poolName = newName;
        emit PoolNameChanged(newName, msg.sender);
    }

    /// @custom:access Only the pool owner and the Huma owner can call this function.
    function setPoolOwnerTreasury(address _poolOwnerTreasury) external {
        _onlyPoolOwnerOrHumaOwner();
        if (_poolOwnerTreasury == address(0)) revert Errors.ZeroAddressProvided();
        poolOwnerTreasury = _poolOwnerTreasury;
        emit PoolOwnerTreasuryChanged(_poolOwnerTreasury, msg.sender);
    }

    /// @custom:access Only the pool owner and the Huma owner can call this function.
    function setTranches(address _seniorTranche, address _juniorTranche) external {
        _onlyPoolOwnerOrHumaOwner();
        if (_seniorTranche == address(0) || _juniorTranche == address(0))
            revert Errors.ZeroAddressProvided();
        seniorTranche = _seniorTranche;
        juniorTranche = _juniorTranche;
        emit TranchesChanged(_seniorTranche, _juniorTranche, msg.sender);
    }

    /// @custom:access Only the pool owner and the Huma owner can call this function.
    function setPoolSafe(address _poolSafe) external {
        _onlyPoolOwnerOrHumaOwner();
        if (_poolSafe == address(0)) revert Errors.ZeroAddressProvided();
        poolSafe = _poolSafe;
        emit PoolSafeChanged(poolSafe, msg.sender);
    }

    /// @custom:access Only the pool owner and the Huma owner can call this function.
    function setTranchesPolicy(address _tranchesPolicy) external {
        _onlyPoolOwnerOrHumaOwner();
        if (_tranchesPolicy == address(0)) revert Errors.ZeroAddressProvided();
        tranchesPolicy = _tranchesPolicy;
        emit TranchesPolicyChanged(_tranchesPolicy, msg.sender);
    }

    /// @custom:access Only the pool owner and the Huma owner can call this function.
    function setEpochManager(address _epochManager) external {
        _onlyPoolOwnerOrHumaOwner();
        if (_epochManager == address(0)) revert Errors.ZeroAddressProvided();
        epochManager = _epochManager;
        emit EpochManagerChanged(epochManager, msg.sender);
    }

<<<<<<< HEAD
    /// @custom:access Only the pool owner and the Huma master admin can call this function.
    function setCreditDueManager(address creditDueManager_) external {
        _onlyOwnerOrHumaMasterAdmin();
=======
    /// @custom:access Only the pool owner and the Huma owner can call this function.
    function setCreditDueManager(address creditDueManager_) external {
        _onlyPoolOwnerOrHumaOwner();
>>>>>>> fb68cd7c
        if (creditDueManager_ == address(0)) revert Errors.ZeroAddressProvided();
        creditDueManager = creditDueManager_;
        emit CreditDueManagerChanged(creditDueManager_, msg.sender);
    }

<<<<<<< HEAD
    /// @custom:access Only the pool owner and the Huma master admin can call this function.
=======
    /// @custom:access Only the pool owner and the Huma owner can call this function.
>>>>>>> fb68cd7c
    function setCredit(address _credit) external {
        _onlyPoolOwnerOrHumaOwner();
        if (_credit == address(0)) revert Errors.ZeroAddressProvided();
        credit = _credit;
        emit CreditChanged(_credit, msg.sender);
    }

<<<<<<< HEAD
    /// @custom:access Only the pool owner and the Huma master admin can call this function.
    function setCreditManager(address creditManager_) external {
        _onlyOwnerOrHumaMasterAdmin();
=======
    /// @custom:access Only the pool owner and the Huma owner can call this function.
    function setCreditManager(address creditManager_) external {
        _onlyPoolOwnerOrHumaOwner();
>>>>>>> fb68cd7c
        if (creditManager_ == address(0)) revert Errors.ZeroAddressProvided();
        creditManager = creditManager_;
        emit CreditManagerChanged(creditManager_, msg.sender);
    }

<<<<<<< HEAD
    /// @custom:access Only the pool owner and the Huma master admin can call this function.
=======
    /// @custom:access Only the pool owner and the Huma owner can call this function.
>>>>>>> fb68cd7c
    function setFirstLossCover(
        uint8 index,
        address firstLossCover,
        FirstLossCoverConfig memory config
    ) external {
        _onlyPoolOwnerOrHumaOwner();
        if (config.coverRatePerLossInBps > HUNDRED_PERCENT_IN_BPS)
            revert Errors.InvalidBasisPointHigherThan10000();

        _firstLossCovers[index] = firstLossCover;
        _firstLossCoverConfigs[firstLossCover] = config;

        emit FirstLossCoverChanged(
            index,
            firstLossCover,
            config.coverRatePerLossInBps,
            config.coverCapPerLoss,
            config.maxLiquidity,
            config.minLiquidity,
            config.riskYieldMultiplierInBps,
            msg.sender
        );
    }

    /// @custom:access Only the pool owner and the Huma owner can call this function.
    function setCalendar(address _calendar) external {
        _onlyPoolOwnerOrHumaOwner();
        if (_calendar == address(0)) revert Errors.ZeroAddressProvided();
        calendar = _calendar;
        emit CalendarChanged(_calendar, msg.sender);
    }

    /// @custom:access Only the pool owner and the Huma owner can call this function.
    function setReceivableAsset(address _receivableAsset) external {
        _onlyPoolOwnerOrHumaOwner();
        if (_receivableAsset == address(0)) revert Errors.ZeroAddressProvided();
        receivableAsset = _receivableAsset;
        emit ReceivableAssetChanged(_receivableAsset, msg.sender);
    }

    /// @custom:access Only the pool owner and the Huma owner can call this function.
    function setPoolSettings(PoolSettings memory settings) external {
        _onlyPoolOwnerOrHumaOwner();
        if (
            settings.minDepositAmount <
            uint96(MIN_DEPOSIT_AMOUNT_THRESHOLD * 10 ** IERC20Metadata(underlyingToken).decimals())
        ) {
            revert Errors.MinDepositAmountTooLow();
        }
        if (
            settings.latePaymentGracePeriodInDays >=
            ICalendar(calendar).getTotalDaysInFullPeriod(settings.payPeriodDuration)
        ) {
            revert Errors.LatePaymentGracePeriodTooLong();
        }
        if (settings.advanceRateInBps > HUNDRED_PERCENT_IN_BPS) {
            revert Errors.InvalidBasisPointHigherThan10000();
        }
        _poolSettings = settings;
        emit PoolSettingsChanged(
            settings.maxCreditLine,
            settings.minDepositAmount,
            settings.payPeriodDuration,
            settings.latePaymentGracePeriodInDays,
            settings.defaultGracePeriodInDays,
            settings.advanceRateInBps,
            settings.receivableAutoApproval,
            msg.sender
        );
    }

    /// @custom:access Only the pool owner and the Huma owner can call this function.
    function setLPConfig(LPConfig memory lpConfig) external {
        _onlyPoolOwnerOrHumaOwner();
        if (
            lpConfig.fixedSeniorYieldInBps > HUNDRED_PERCENT_IN_BPS ||
            lpConfig.tranchesRiskAdjustmentInBps > HUNDRED_PERCENT_IN_BPS
        ) revert Errors.InvalidBasisPointHigherThan10000();
        if (lpConfig.fixedSeniorYieldInBps != _lpConfig.fixedSeniorYieldInBps) {
            ITranchesPolicy(tranchesPolicy).refreshYieldTracker(
                IPool(pool).currentTranchesAssets()
            );
        }
        _lpConfig = lpConfig;
        emit LPConfigChanged(
            lpConfig.liquidityCap,
            lpConfig.maxSeniorJuniorRatio,
            lpConfig.fixedSeniorYieldInBps,
            lpConfig.tranchesRiskAdjustmentInBps,
            lpConfig.withdrawalLockoutPeriodInDays,
            msg.sender
        );
    }

    /// @custom:access Only the pool owner and the Huma owner can call this function.
    function setFrontLoadingFees(FrontLoadingFeesStructure memory frontFees) external {
        _onlyPoolOwnerOrHumaOwner();
        if (frontFees.frontLoadingFeeBps > HUNDRED_PERCENT_IN_BPS)
            revert Errors.InvalidBasisPointHigherThan10000();

        _frontFees = frontFees;
        emit FrontLoadingFeesChanged(
            frontFees.frontLoadingFeeFlat,
            frontFees.frontLoadingFeeBps,
            msg.sender
        );
    }

    /// @custom:access Only the pool owner and the Huma owner can call this function.
    function setFeeStructure(FeeStructure memory feeStructure) external {
        _onlyPoolOwnerOrHumaOwner();
        if (
            feeStructure.minPrincipalRateInBps > HUNDRED_PERCENT_IN_BPS ||
            feeStructure.lateFeeBps > HUNDRED_PERCENT_IN_BPS
        ) revert Errors.InvalidBasisPointHigherThan10000();

        _feeStructure = feeStructure;
        emit FeeStructureChanged(
            feeStructure.yieldInBps,
            feeStructure.minPrincipalRateInBps,
            feeStructure.lateFeeBps,
            msg.sender
        );
    }

    function getLPConfig() external view returns (LPConfig memory) {
        return _lpConfig;
    }

    function getAdminRnR() external view returns (AdminRnR memory) {
        return _adminRnR;
    }

    function getFirstLossCovers() external view returns (address[16] memory) {
        return _firstLossCovers;
    }

    function getFirstLossCover(uint256 index) external view returns (address) {
        return _firstLossCovers[index];
    }

    function isFirstLossCover(address account) external view returns (bool isCover) {
        uint256 numCovers = _firstLossCovers.length;
        for (uint256 i = 0; i < numCovers; i++) {
            if (account == address(_firstLossCovers[i])) return true;
        }
        return false;
    }

    function getFirstLossCoverConfig(
        address firstLossCover
    ) external view returns (FirstLossCoverConfig memory) {
        return _firstLossCoverConfigs[firstLossCover];
    }

    function getPoolSettings() external view returns (PoolSettings memory) {
        return _poolSettings;
    }

    function getFrontLoadingFees() external view returns (uint256, uint256) {
        return (_frontFees.frontLoadingFeeFlat, _frontFees.frontLoadingFeeBps);
    }

    function getFeeStructure() external view returns (FeeStructure memory) {
        return _feeStructure;
    }

    function onlyPool(address account) external view {
        if (account != pool) revert Errors.AuthorizedContractCallerRequired();
    }

    function onlyProtocolAndPoolOn() external view {
        if (humaConfig.paused()) revert Errors.ProtocolIsPaused();
        if (!IPool(pool).isPoolOn()) revert Errors.PoolIsNotOn();
    }

    function onlyPoolOperator(address account) external view {
        if (!hasRole(POOL_OPERATOR_ROLE, account)) revert Errors.PoolOperatorRequired();
    }

    /**
     * @notice Checks whether the admin first loss cover has met the liquidity requirements.
     */
    function checkFirstLossCoverRequirementsForAdmin() public view {
        IFirstLossCover firstLossCover = IFirstLossCover(_firstLossCovers[ADMIN_LOSS_COVER_INDEX]);
        if (!firstLossCover.isSufficient()) revert Errors.InsufficientFirstLossCover();
    }

    function checkLiquidityRequirementForPoolOwner(uint256 balance) public view {
        if (balance < _getRequiredLiquidityForPoolOwner())
            revert Errors.PoolOwnerInsufficientLiquidity();
    }

    function checkLiquidityRequirementForEA(uint256 balance) public view {
        if (balance < _getRequiredLiquidityForEA())
            revert Errors.EvaluationAgentInsufficientLiquidity();
    }

    /**
     * @notice Checks whether both the EA and the pool owner treasury have met the pool's liquidity requirements
     */
    function checkLiquidityRequirements() public view {
        ITrancheVaultLike juniorTrancheVault = ITrancheVaultLike(juniorTranche);
        checkLiquidityRequirementForPoolOwner(juniorTrancheVault.totalAssetsOf(poolOwnerTreasury));
        if (evaluationAgent != address(0)) {
            checkLiquidityRequirementForEA(juniorTrancheVault.totalAssetsOf(evaluationAgent));
        }
    }

    /**
     * @notice Checks whether the lender can still meet the liquidity requirements after redemption.
     * @param lender The lender address.
     * @param trancheVault The tranche vault address.
     * @param newBalance The resulting balance of the lender after redemption.
     */
    function checkLiquidityRequirementForRedemption(
        address lender,
        address trancheVault,
        uint256 newBalance
    ) public view {
        if (trancheVault != juniorTranche) {
            // There is no liquidity requirement for the senior tranche.
            return;
        }
        if (lender == poolOwnerTreasury) {
            checkLiquidityRequirementForPoolOwner(newBalance);
        }
        if (lender == evaluationAgent) {
            checkLiquidityRequirementForEA(newBalance);
        }
    }

    function onlyPoolOwner(address account) public view {
        // Treat DEFAULT_ADMIN_ROLE role as owner role
        if (!hasRole(DEFAULT_ADMIN_ROLE, account)) revert Errors.PoolOwnerRequired();
    }

    /**
     * @notice "Modifier" function that limits access to the pool owner or the Sentinel Service account.
     */
    function onlyPoolOwnerOrSentinelServiceAccount(address account) public view {
        // Treat DEFAULT_ADMIN_ROLE role as owner role
        if (
            !hasRole(DEFAULT_ADMIN_ROLE, account) && account != humaConfig.sentinelServiceAccount()
        ) revert Errors.AuthorizedContractCallerRequired();
    }

    /**
     * @notice "Modifier" function that limits access to pool owner or EA.
     */
    function onlyPoolOwnerOrEA(address account) public view returns (address) {
        if (
            !hasRole(DEFAULT_ADMIN_ROLE, account) &&
            account != evaluationAgent &&
            account != address(this)
        ) revert Errors.PoolOwnerOrEARequired();
        return evaluationAgent;
    }

    /**
     * @notice Allow for sensitive pool functions only to be called by
     * the pool owner and the huma owner.
     */
    function onlyPoolOwnerOrHumaOwner(address account) public view {
        if (!hasRole(DEFAULT_ADMIN_ROLE, account) && account != humaConfig.owner()) {
            revert Errors.PoolOwnerOrHumaOwnerRequired();
        }
    }

    function onlyHumaOwner(address account) public view {
        if (account != humaConfig.owner()) {
            revert Errors.HumaOwnerRequired();
        }
    }

    /**
     * @notice "Modifier" function that limits access to pool owner or Huma protocol owner.
     */
    function _onlyPoolOwnerOrHumaOwner() internal view {
        onlyPoolOwnerOrHumaOwner(msg.sender);
    }

    function _getRequiredLiquidityForPoolOwner() internal view returns (uint256 amount) {
        return
            (_lpConfig.liquidityCap * _adminRnR.liquidityRateInBpsByPoolOwner) /
            HUNDRED_PERCENT_IN_BPS;
    }

    function _getRequiredLiquidityForEA() internal view returns (uint256 amount) {
        return
            (_lpConfig.liquidityCap * _adminRnR.liquidityRateInBpsByEA) / HUNDRED_PERCENT_IN_BPS;
    }

    function _authorizeUpgrade(address) internal view override {
        onlyHumaOwner(msg.sender);
    }
}<|MERGE_RESOLUTION|>--- conflicted
+++ resolved
@@ -433,25 +433,15 @@
         emit EpochManagerChanged(epochManager, msg.sender);
     }
 
-<<<<<<< HEAD
-    /// @custom:access Only the pool owner and the Huma master admin can call this function.
+    /// @custom:access Only the pool owner and the Huma owner can call this function.
     function setCreditDueManager(address creditDueManager_) external {
-        _onlyOwnerOrHumaMasterAdmin();
-=======
-    /// @custom:access Only the pool owner and the Huma owner can call this function.
-    function setCreditDueManager(address creditDueManager_) external {
-        _onlyPoolOwnerOrHumaOwner();
->>>>>>> fb68cd7c
+        _onlyPoolOwnerOrHumaOwner();
         if (creditDueManager_ == address(0)) revert Errors.ZeroAddressProvided();
         creditDueManager = creditDueManager_;
         emit CreditDueManagerChanged(creditDueManager_, msg.sender);
     }
 
-<<<<<<< HEAD
-    /// @custom:access Only the pool owner and the Huma master admin can call this function.
-=======
-    /// @custom:access Only the pool owner and the Huma owner can call this function.
->>>>>>> fb68cd7c
+    /// @custom:access Only the pool owner and the Huma owner can call this function.
     function setCredit(address _credit) external {
         _onlyPoolOwnerOrHumaOwner();
         if (_credit == address(0)) revert Errors.ZeroAddressProvided();
@@ -459,25 +449,15 @@
         emit CreditChanged(_credit, msg.sender);
     }
 
-<<<<<<< HEAD
-    /// @custom:access Only the pool owner and the Huma master admin can call this function.
+    /// @custom:access Only the pool owner and the Huma owner can call this function.
     function setCreditManager(address creditManager_) external {
-        _onlyOwnerOrHumaMasterAdmin();
-=======
-    /// @custom:access Only the pool owner and the Huma owner can call this function.
-    function setCreditManager(address creditManager_) external {
-        _onlyPoolOwnerOrHumaOwner();
->>>>>>> fb68cd7c
+        _onlyPoolOwnerOrHumaOwner();
         if (creditManager_ == address(0)) revert Errors.ZeroAddressProvided();
         creditManager = creditManager_;
         emit CreditManagerChanged(creditManager_, msg.sender);
     }
 
-<<<<<<< HEAD
-    /// @custom:access Only the pool owner and the Huma master admin can call this function.
-=======
-    /// @custom:access Only the pool owner and the Huma owner can call this function.
->>>>>>> fb68cd7c
+    /// @custom:access Only the pool owner and the Huma owner can call this function.
     function setFirstLossCover(
         uint8 index,
         address firstLossCover,
