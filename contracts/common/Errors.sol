// SPDX-License-Identifier: AGPL-3.0-or-later
pragma solidity ^0.8.0;

contract Errors {
    // Common
    error ZeroAddressProvided();
    error ZeroAmountProvided();
    error InvalidBasisPointHigherThan10000();
    error InsufficientAmountForRequest();
    error InsufficientSharesForRequest();
    error UnsupportedFunction();

    // Security
    error PermissionDeniedNotAdmin();
    error PermissionDeniedNotLender();
    error EvaluationAgentServiceAccountRequired();
    error SentinelServiceAccountRequired();
    error PoolOperatorRequired();
    error NotPoolOwner();
    error NotProtocolOwner();
    error NotPoolOwnerOrEA();
    error NotPauser();
    error NotPool();
    error NotNFTOwner();
    error NotBorrower();
    error NotBorrowerOrEA();
    error NotCoverProvider();
    error NotAuthorizedCaller();
    error PermissionDeniedNotPayer();

    // Protocol config
    error DefaultGracePeriodLessThanMinAllowed();
    error TreasuryFeeHighThanUpperLimit();
    error AlreadyAPauser();
    error AlreadyPoolAdmin();

    // Pool config
    // TODO: Do we need this?
    error MinPrincipalPaymentRateSettingTooHigh();
    error ProposedEADoesNotOwnProvidedEANFT();
    error UnderlyingTokenNotApprovedForHumaProtocol();
    error AdminRewardRateTooHigh();
    error PoolOwnerInsufficientLiquidity();
    error EvaluationAgentInsufficientLiquidity();
    error MinDepositAmountTooLow();

    // Pool state
    error ProtocolIsPaused();
    error PoolIsNotOn();
    error PoolIsNotReadyForFirstLossCoverWithdrawal();

    // Calendar
    error StartDateLaterThanEndDate();

    // Tranche
    error TrancheLiquidityCapExceeded();
    error DepositAmountTooLow();
    error WithdrawTooSoon();
    error InvalidTrancheIndex();
    error EpochClosureTooSoon();
    error AlreadyLender();
    error NotLender();
    error NonReinvestYieldLenderCapacityReached();
    error ReinvestYieldOptionAlreadySet();

<<<<<<< HEAD
    // First loss cover
    error LessThanRequiredCover();
    error FirstLossCoverLiquidityCapExceeded();
    error TooManyProviders();
    error AlreadyProvider();
    error ProviderHasOutstandingAssets();
    error NotProvider();
=======
    // credit operation
    error creditHasNoCommitment(); // 0xca0cc99a
    error creditWithoutCommitmentShouldHaveNoDesignatedStartDate(); // 0x92b2c29f
    error designatedStartDateInThePast(); // 0xf77f5ddf
    error committedCreditCannotBeStarted(); // 0x71a215ed
    error creditExpiredDueToMaturity(); // 0xa52f3c3f
    error creditLineNotInGoodStandingState(); // 0x96e79474
    error creditLineNotInStateForMakingPayment(); // 0xf023e48b
    error creditLineNotInStateForMakingPrincipalPayment(); // 0xb000239a
    error creditNotInStateForDrawdown(); // 0x41be5540
    error drawdownNotAllowedInLatePaymentGracePeriod(); // 0xf1020d3b
    error creditLineExceeded(); // 0xef7d66ff
    error creditLineAlreadyExists(); // 0x6c5805f2
    error creditLineGreatThanUpperLimit(); // 0xd8c27d2f
    error firstDrawdownTooSoon(); // 0x313ba6e8
    error greaterThanMaxCreditLine(); // 0x8a754ae8
    error onlyBorrowerOrEACanReduceCreditLine(); // 0xd61dbe31
    error creditLineNotInApprovedState(); // 0xfc91a989
    error paymentIdNotUnderReview(); // 0xd1696aaa
    error creditLineTooHigh(); // 0x552b8377
    error creditLineOutstanding(); // 0xc64e338c
    error creditLineNotInStateForUpdate(); // 0x80cc0c6f
    error creditLineHasOutstandingBalance(); // 0x78272365
    error creditLineHasUnfulfilledCommitment(); // 0xb0393028
    error borrowingAmountLessThanPlatformFees(); // 0x97fde118
    error paymentAlreadyProcessed(); // 0xfd6754cf
    error settlementTooSoon(); // 0x0453e75e
    error defaultTriggeredTooEarly(); // 0x7872424e
    error defaultHasAlreadyBeenTriggered(); // 0xeb8d2ccc
    error committedAmountGreaterThanCreditLimit(); // 0x4ff6cc6f
    error insufficientBorrowerFirstLossCover(); // 0x6bf498b9
    error attemptedDrawdownForNonrevolvingLine(); // 0x35dd2354
    error receivableAlreadyMatured();
    error invalidReceivableState();
    error DrawdownNotAllowedInFinalPeriodAndBeyond();
    error PayPeriodsTooLowForCreditsWithDesignatedStartDate();
>>>>>>> 7fb69b91

    // Credit
    error ZeroPayPeriods();
    error CreditLimitTooHigh();
    error CommittedAmountGreaterThanCreditLimit();
    error CreditWithoutCommitmentShouldHaveNoDesignatedStartDate();
    error DesignatedStartDateInThePast();
    error CommittedCreditCannotBeStarted();
    error CreditNotInStateForDrawdown();
    error CreditLineExceeded();
    error FirstDrawdownTooSoon();
    error AttemptedDrawdownOnNonRevolvingLine();
    error InsufficientPoolBalanceForDrawdown();
    error BorrowingAmountLessThanPlatformFees();
    error CreditLineNotInStateForMakingPayment();
    error CreditLineNotInStateForMakingPrincipalPayment();
    error CreditLineNotInStateForUpdate();
    error CreditLineHasOutstandingBalance();
    error CreditLineHasUnfulfilledCommitment();
    error DefaultTriggeredTooEarly();
    error DefaultHasAlreadyBeenTriggered();
    error ReceivableAlreadyMatured();
    error InvalidReceivableState();

    // Receivable
    error ReceivableIdMismatch();
    error InsufficientReceivableAmount();
    error ZeroReceivableAmount();
    error ZeroReceivableIdProvided();
    error NotReceivableOwner();
    error NotReceivableOwnerOrCreator();
    error ReceivableReferenceIdAlreadyExists();

    // Superfluid
    error DurationTooLong();
    error InvalidFlowRate();
    error OnlySuperfluid();
    error BorrowerMismatch();
    error FlowKeyMismatch();
    error FlowIsNotTerminated();
    error InvalidSuperfluidCallback();
    error InvalidSuperfluidAction();
    error NotTradableStreamOwner();
    error TradableStreamNotExisting();
    error TradableStreamNotMatured();
    error InsufficientAvailableFlowRate();
    error AuthorizationExpired();
    error InvalidAuthorization();
    error NewReceiverSameToOrigin();
}<|MERGE_RESOLUTION|>--- conflicted
+++ resolved
@@ -11,32 +11,29 @@
     error UnsupportedFunction();
 
     // Security
-    error PermissionDeniedNotAdmin();
-    error PermissionDeniedNotLender();
+    error AdminRequired();
+    error PoolOperatorRequired();
+    error PoolOwnerRequired();
+    error ProtocolOwnerRequired();
+    error PoolOwnerOrEARequired();
+    error PauserRequired();
+    error NFTOwnerRequired();
+    error LenderRequired();
+    error BorrowerRequired();
+    error BorrowerOrEARequired();
+    error PayerRequired();
+    error CoverProviderRequired();
+    error AuthorizedContractRequired();
     error EvaluationAgentServiceAccountRequired();
     error SentinelServiceAccountRequired();
-    error PoolOperatorRequired();
-    error NotPoolOwner();
-    error NotProtocolOwner();
-    error NotPoolOwnerOrEA();
-    error NotPauser();
-    error NotPool();
-    error NotNFTOwner();
-    error NotBorrower();
-    error NotBorrowerOrEA();
-    error NotCoverProvider();
-    error NotAuthorizedCaller();
-    error PermissionDeniedNotPayer();
+    error TrancheRequired();
 
     // Protocol config
-    error DefaultGracePeriodLessThanMinAllowed();
     error TreasuryFeeHighThanUpperLimit();
     error AlreadyAPauser();
     error AlreadyPoolAdmin();
 
     // Pool config
-    // TODO: Do we need this?
-    error MinPrincipalPaymentRateSettingTooHigh();
     error ProposedEADoesNotOwnProvidedEANFT();
     error UnderlyingTokenNotApprovedForHumaProtocol();
     error AdminRewardRateTooHigh();
@@ -55,60 +52,19 @@
     // Tranche
     error TrancheLiquidityCapExceeded();
     error DepositAmountTooLow();
-    error WithdrawTooSoon();
+    error WithdrawTooEarly();
     error InvalidTrancheIndex();
-    error EpochClosureTooSoon();
-    error AlreadyLender();
-    error NotLender();
+    error EpochClosedTooEarly();
+    error AlreadyALender();
     error NonReinvestYieldLenderCapacityReached();
     error ReinvestYieldOptionAlreadySet();
 
-<<<<<<< HEAD
     // First loss cover
-    error LessThanRequiredCover();
+    error InsufficientFirstLossCover();
     error FirstLossCoverLiquidityCapExceeded();
     error TooManyProviders();
-    error AlreadyProvider();
+    error AlreadyAProvider();
     error ProviderHasOutstandingAssets();
-    error NotProvider();
-=======
-    // credit operation
-    error creditHasNoCommitment(); // 0xca0cc99a
-    error creditWithoutCommitmentShouldHaveNoDesignatedStartDate(); // 0x92b2c29f
-    error designatedStartDateInThePast(); // 0xf77f5ddf
-    error committedCreditCannotBeStarted(); // 0x71a215ed
-    error creditExpiredDueToMaturity(); // 0xa52f3c3f
-    error creditLineNotInGoodStandingState(); // 0x96e79474
-    error creditLineNotInStateForMakingPayment(); // 0xf023e48b
-    error creditLineNotInStateForMakingPrincipalPayment(); // 0xb000239a
-    error creditNotInStateForDrawdown(); // 0x41be5540
-    error drawdownNotAllowedInLatePaymentGracePeriod(); // 0xf1020d3b
-    error creditLineExceeded(); // 0xef7d66ff
-    error creditLineAlreadyExists(); // 0x6c5805f2
-    error creditLineGreatThanUpperLimit(); // 0xd8c27d2f
-    error firstDrawdownTooSoon(); // 0x313ba6e8
-    error greaterThanMaxCreditLine(); // 0x8a754ae8
-    error onlyBorrowerOrEACanReduceCreditLine(); // 0xd61dbe31
-    error creditLineNotInApprovedState(); // 0xfc91a989
-    error paymentIdNotUnderReview(); // 0xd1696aaa
-    error creditLineTooHigh(); // 0x552b8377
-    error creditLineOutstanding(); // 0xc64e338c
-    error creditLineNotInStateForUpdate(); // 0x80cc0c6f
-    error creditLineHasOutstandingBalance(); // 0x78272365
-    error creditLineHasUnfulfilledCommitment(); // 0xb0393028
-    error borrowingAmountLessThanPlatformFees(); // 0x97fde118
-    error paymentAlreadyProcessed(); // 0xfd6754cf
-    error settlementTooSoon(); // 0x0453e75e
-    error defaultTriggeredTooEarly(); // 0x7872424e
-    error defaultHasAlreadyBeenTriggered(); // 0xeb8d2ccc
-    error committedAmountGreaterThanCreditLimit(); // 0x4ff6cc6f
-    error insufficientBorrowerFirstLossCover(); // 0x6bf498b9
-    error attemptedDrawdownForNonrevolvingLine(); // 0x35dd2354
-    error receivableAlreadyMatured();
-    error invalidReceivableState();
-    error DrawdownNotAllowedInFinalPeriodAndBeyond();
-    error PayPeriodsTooLowForCreditsWithDesignatedStartDate();
->>>>>>> 7fb69b91
 
     // Credit
     error ZeroPayPeriods();
@@ -118,28 +74,31 @@
     error DesignatedStartDateInThePast();
     error CommittedCreditCannotBeStarted();
     error CreditNotInStateForDrawdown();
-    error CreditLineExceeded();
-    error FirstDrawdownTooSoon();
+    error CreditLimitExceeded();
+    error FirstDrawdownTooEarly();
     error AttemptedDrawdownOnNonRevolvingLine();
     error InsufficientPoolBalanceForDrawdown();
-    error BorrowingAmountLessThanPlatformFees();
-    error CreditLineNotInStateForMakingPayment();
-    error CreditLineNotInStateForMakingPrincipalPayment();
-    error CreditLineNotInStateForUpdate();
-    error CreditLineHasOutstandingBalance();
-    error CreditLineHasUnfulfilledCommitment();
+    error BorrowAmountLessThanPlatformFees();
+    error CreditNotInStateForMakingPayment();
+    error CreditNotInStateForMakingPrincipalPayment();
+    error CreditNotInStateForUpdate();
+    error CreditHasOutstandingBalance();
+    error CreditHasUnfulfilledCommitment();
     error DefaultTriggeredTooEarly();
     error DefaultHasAlreadyBeenTriggered();
     error ReceivableAlreadyMatured();
     error InvalidReceivableState();
+    error DrawdownNotAllowedInFinalPeriodAndBeyond();
+    error DrawdownNotAllowedAfterDueDateWithUnpaidDue();
+    error PayPeriodsTooLowForCreditsWithDesignatedStartDate();
 
     // Receivable
     error ReceivableIdMismatch();
     error InsufficientReceivableAmount();
     error ZeroReceivableAmount();
     error ZeroReceivableIdProvided();
-    error NotReceivableOwner();
-    error NotReceivableOwnerOrCreator();
+    error ReceivableOwnerRequired();
+    error ReceivableOwnerOrCreatorRequired();
     error ReceivableReferenceIdAlreadyExists();
 
     // Superfluid
