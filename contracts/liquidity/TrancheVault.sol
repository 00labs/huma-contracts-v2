// SPDX-License-Identifier: AGPL-3.0-or-later
pragma solidity ^0.8.0;

import {Errors} from "../common/Errors.sol";
import {PoolConfig, PoolSettings} from "../common/PoolConfig.sol";
import {PoolConfigCache} from "../common/PoolConfigCache.sol";
import {DEFAULT_DECIMALS_FACTOR, SECONDS_IN_A_DAY} from "../common/SharedDefs.sol";
import {TrancheVaultStorage, IERC20} from "./TrancheVaultStorage.sol";
import {IRedemptionHandler, EpochRedemptionSummary} from "./interfaces/IRedemptionHandler.sol";
import {IEpochManager} from "./interfaces/IEpochManager.sol";
import {ICalendar} from "../common/interfaces/ICalendar.sol";
import {IPool} from "./interfaces/IPool.sol";
import {IPoolSafe} from "./interfaces/IPoolSafe.sol";
import {AccessControlUpgradeable} from "@openzeppelin/contracts-upgradeable/access/AccessControlUpgradeable.sol";
import {IERC20MetadataUpgradeable, ERC20Upgradeable} from "@openzeppelin/contracts-upgradeable/token/ERC20/ERC20Upgradeable.sol";
import {Math} from "@openzeppelin/contracts/utils/math/Math.sol";
import {SafeERC20} from "@openzeppelin/contracts/token/ERC20/utils/SafeERC20.sol";

/**
 * @title TrancheVault
 * @notice TrancheVault is the vault for a tranche. It is the primary interface for lenders
 * to participate in a tranche by depositing into or withdrawing from the tranche.
 * @dev This contract is upgradable.
 */
contract TrancheVault is
    AccessControlUpgradeable,
    ERC20Upgradeable,
    PoolConfigCache,
    TrancheVaultStorage,
    IRedemptionHandler
{
    using SafeERC20 for IERC20;

    bytes32 public constant LENDER_ROLE = keccak256("LENDER");

    /**
     * @notice The max number of lenders who can get yield payout at the end of each period.
     * The reason for this cap is that we would like to process yield payout in one block.
     * The cap is estimated based on the block gas limit.
     * Please note there is no cap on the number of lenders for a tranche. As yield comes in,
     * the tranche token price goes up, that is how the investors who are not paid each period
     * gets their return. For those who are getting paid each period, their number of shares
     * goes down when a yield payout happens.
     */
    uint256 private constant MAX_ALLOWED_NUM_NON_REINVESTING_LENDERS = 100;

    /**
     * @notice An epoch has been processed.
     * @param epochId The epoch ID.
     * @param sharesRequested The number of tranche shares that were requested for redemption.
     * @param sharesProcessed The number of tranche shares that have been redeemed.
     * @param amountProcessed The amount of the underlying pool asset token redeemed in this epoch.
     */
    event EpochProcessed(
        uint256 indexed epochId,
        uint256 sharesRequested,
        uint256 sharesProcessed,
        uint256 amountProcessed
    );

    /**
     * @notice A deposit has been made to the tranche.
     * @param sender The address that made the deposit.
     * @param assetAmount The amount measured in the underlying asset.
     * @param shareAmount The number of shares minted for this deposit.
     */
    event LiquidityDeposited(address indexed sender, uint256 assetAmount, uint256 shareAmount);

    /**
     * @notice A disbursement to the lender for a processed redemption.
     * @param account The account whose shares have been redeemed.
     * @param withdrawnAmount The amount of the disbursement.
     */
    event LenderFundDisbursed(address indexed account, uint256 withdrawnAmount);

    /**
     * @notice A redemption request has been added.
     * @param account The account whose shares to be redeemed.
     * @param shareAmount The number of shares to be redeemed.
     * @param epochId The epoch ID.
     */
    event RedemptionRequestAdded(address indexed account, uint256 shareAmount, uint256 epochId);

    /**
     * @notice A redemption request has been canceled.
     * @param account The account whose request to be canceled.
     * @param shareAmount The number of shares to be included in the cancellation.
     * @param epochId The epoch ID.
     */
    event RedemptionRequestRemoved(address indexed account, uint256 shareAmount, uint256 epochId);

    /**
     * @notice Yield has been paid to the investor.
     * @param account The account who has received the yield distribution.
     * @param yields The amount of yield distributed.
     * @param shares The number of shares burned for this distribution.
     */
    event YieldPaidOut(address indexed account, uint256 yields, uint256 shares);

    /**
     * @notice Yield payout to the investor has failed.
     * @param account The account who should have received the yield distribution.
     * @param yields The amount of yield that should have been distributed.
     * @param shares The number of shares that should have been burned for this distribution.
     * @param reason The reason why the payout failed.
     */
    event YieldPayoutFailed(
        address indexed account,
        uint256 yields,
        uint256 shares,
        string reason
    );

    /**
     * @notice Yield has been reinvested into the tranche.
     * @param account The account whose yield has been reinvested.
     * @param yields The yield amount reinvested.
     */
    event YieldReinvested(address indexed account, uint256 yields);

    /**
     * @notice The yield reinvestment setting has been updated.
     * @param account The account whose setting has been updated.
     * @param reinvestYield A boolean indicating whether it is reinvesting or not.
     * @param by The address who has made the change.
     */
    event ReinvestYieldConfigSet(address indexed account, bool reinvestYield, address by);

    /**
     * @notice Initializes the tranche.
     * @param name The name of the tranche token.
     * @param symbol The symbol of the tranche token.
     * @param _poolConfig PoolConfig that has various settings of the pool.
     * @param seniorTrancheOrJuniorTranche Indicator of junior or senior tranche. Since only
     * junior and senior tranches are supported right now, this param needs to be 0 or 1.
     * @custom:access Initialize can be called when the contract is initialized.
     */
    function initialize(
        string memory name,
        string memory symbol,
        PoolConfig _poolConfig,
        uint8 seniorTrancheOrJuniorTranche
    ) external initializer {
        __ERC20_init(name, symbol);
        __AccessControl_init();
        __UUPSUpgradeable_init();
        _initialize(_poolConfig);

        if (seniorTrancheOrJuniorTranche > 1) revert Errors.InvalidTrancheIndex();
        trancheIndex = seniorTrancheOrJuniorTranche;
    }

    /**
     * @notice Adds an approved lender.
     * @notice Lenders need to pass compliance requirements. Pool operator will administer off-chain
     * to make sure potential lenders meet the requirements. Afterwards, the pool operator will
     * call this function to mark a lender as approved.
     * @param lender The lender address.
     * @param reinvestYield Whether the lender will reinvest yield or receives yield payout. Please
     * note there is a 100 cap on the number of lenders who receive yield payout. If this flag is
     * false and that cap has returned, the approval will fail. The approver has to resubmit with
     * a true flag.
     * @custom:access Only pool operators can access to approve lenders.
     */
    function addApprovedLender(address lender, bool reinvestYield) external {
        poolConfig.onlyPoolOperator(msg.sender);
        if (lender == address(0)) revert Errors.ZeroAddressProvided();
        if (hasRole(LENDER_ROLE, lender)) revert Errors.AlreadyALender();

        _grantRole(LENDER_ROLE, lender);
        _setDepositRecord(
            lender,
            DepositRecord({principal: 0, reinvestYield: reinvestYield, lastDepositTime: 0})
        );
        if (!reinvestYield) {
            if (nonReinvestingLenders.length >= MAX_ALLOWED_NUM_NON_REINVESTING_LENDERS)
                revert Errors.NonReinvestYieldLenderCapacityReached();
            nonReinvestingLenders.push(lender);
        }
    }

    /**
     * @notice Removes a lender. This prevents the lender from making more deposits.
     * The capital that the lender has contributed can continue to work as normal.
     * @notice If a lender has received yield payout before, when they are removed as a lender,
     * they will be converted to auto reinvesting.
     * @dev It is intentional not to delete depositRecord for the lender so that they do not
     * lose existing investment. They can request redemption post removal as a lender.
     * @dev Because of lockup period and pool liquidity constraint, we cannot automatically
     * redeem the investment by this lender.
     * @param lender The lender address.
     * @custom:access Only pool operators can access to remove lenders.
     */
    function removeApprovedLender(address lender) external {
        poolConfig.onlyPoolOperator(msg.sender);
        if (lender == address(0)) revert Errors.ZeroAddressProvided();
        _revokeRole(LENDER_ROLE, lender);
        if (!_getDepositRecord(lender).reinvestYield) {
            _removeLenderFromNonReinvestingLenders(lender);
        }
    }

    /**
     * @notice Sets if a lender is going to reinvest the yield they receive.
     * @custom:access Only pool operators can call this function.
     */
    function setReinvestYield(address lender, bool reinvestYield) external {
        poolConfig.onlyPoolOperator(msg.sender);
        if (!hasRole(LENDER_ROLE, lender)) revert Errors.LenderRequired();

        DepositRecord memory depositRecord = _getDepositRecord(lender);
        if (depositRecord.reinvestYield == reinvestYield)
            revert Errors.ReinvestYieldOptionAlreadySet();
        if (!depositRecord.reinvestYield && reinvestYield) {
            _removeLenderFromNonReinvestingLenders(lender);
        } else {
            if (nonReinvestingLenders.length >= MAX_ALLOWED_NUM_NON_REINVESTING_LENDERS)
                revert Errors.NonReinvestYieldLenderCapacityReached();
            nonReinvestingLenders.push(lender);
        }
        depositRecord.reinvestYield = reinvestYield;
        _setDepositRecord(lender, depositRecord);
        emit ReinvestYieldConfigSet(lender, reinvestYield, msg.sender);
    }

    /// @inheritdoc IRedemptionHandler
    function executeRedemptionSummary(EpochRedemptionSummary memory summaryProcessed) external {
        if (msg.sender != address(epochManager)) revert Errors.AuthorizedContractCallerRequired();

        if (summaryProcessed.totalSharesProcessed > 0) {
            _setEpochRedemptionSummary(summaryProcessed);
            // Burn processed shares of LP tokens.
            ERC20Upgradeable._burn(address(this), summaryProcessed.totalSharesProcessed);
            // Withdraw underlying tokens from the reserve so that LPs can redeem.
            poolSafe.withdraw(address(this), summaryProcessed.totalAmountProcessed);
        }

        uint256 unprocessed = summaryProcessed.totalSharesRequested -
            summaryProcessed.totalSharesProcessed;

        if (unprocessed > 0) {
            // Move unprocessed redemption to next epoch.
            EpochRedemptionSummary memory nextRedemptionSummary = EpochRedemptionSummary({
                epochId: summaryProcessed.epochId + 1,
                totalSharesRequested: uint96(unprocessed),
                totalSharesProcessed: 0,
                totalAmountProcessed: 0
            });
            _setEpochRedemptionSummary(nextRedemptionSummary);
        }

        emit EpochProcessed(
            summaryProcessed.epochId,
            summaryProcessed.totalSharesRequested,
            summaryProcessed.totalSharesProcessed,
            summaryProcessed.totalAmountProcessed
        );
    }

    /**
     * @notice Allows the pool owner and EA to make initial deposit before the pool goes live.
     * @param assets The amount of underlyingTokens to be deposited.
     * @return shares The number of tranche token to be minted.
     */
    function makeInitialDeposit(uint256 assets) external returns (uint256 shares) {
        _onlyAuthorizedInitialDepositor(msg.sender);
        return _deposit(assets);
    }

    /**
     * @notice LP deposits to the pool to earn yield and share losses.
     * @notice All deposits should be made by calling this function and
     * makeInitialDeposit() (for pool owner and EA's initial deposit) only.
     * Please do NOT directly transfer any digital assets to the contracts,
     * which will cause a permanent loss and we cannot help reverse transactions
     * or retrieve assets from the contracts.
     * @param assets The number of underlyingTokens to be deposited.
     * @return shares The number of tranche token to be minted.
     * @custom:access Any approved lender can call to deposit.
     */
    function deposit(uint256 assets) external returns (uint256 shares) {
        poolConfig.onlyProtocolAndPoolOn();
        if (assets == 0) revert Errors.ZeroAmountProvided();
        _onlyLender(msg.sender);

        return _deposit(assets);
    }

    /**
     * @notice Records a new redemption request.
     * @param shares The number of shares the lender wants to redeem.
     * @custom:access Only the lender can submit for themselves.
     */
    function addRedemptionRequest(uint256 shares) external {
        if (shares == 0) revert Errors.ZeroAmountProvided();
        poolConfig.onlyProtocolAndPoolOn();

        PoolSettings memory poolSettings = poolConfig.getPoolSettings();
        uint256 nextEpochStartTime = ICalendar(poolConfig.calendar()).getStartDateOfNextPeriod(
            poolSettings.payPeriodDuration,
            block.timestamp
        );

        // Checks against withdrawal lockup period.
        DepositRecord memory depositRecord = _getDepositRecord(msg.sender);
        if (
            nextEpochStartTime <
            depositRecord.lastDepositTime +
                poolConfig.getLPConfig().withdrawalLockoutPeriodInDays *
                SECONDS_IN_A_DAY
        ) revert Errors.WithdrawTooEarly();

        uint256 sharesBalance = ERC20Upgradeable.balanceOf(msg.sender);
        if (shares > sharesBalance) {
            revert Errors.InsufficientSharesForRequest();
        }
        uint256 assetsAfterRedemption = convertToAssets(sharesBalance - shares);
        poolConfig.checkLiquidityRequirementForRedemption(
            msg.sender,
            address(this),
            assetsAfterRedemption
        );

        uint256 currentEpochId = epochManager.currentEpochId();
        EpochRedemptionSummary memory currRedemptionSummary = _getEpochRedemptionSummary(
            currentEpochId
        );
        if (currRedemptionSummary.totalSharesRequested > 0) {
            // If the current epoch already has redemption requests, then add the new redemption request
            // to it.
            currRedemptionSummary.totalSharesRequested += uint96(shares);
        } else {
            // Otherwise, record the redemption request data in the global registry.
            currRedemptionSummary.epochId = uint64(currentEpochId);
            currRedemptionSummary.totalSharesRequested = uint96(shares);
        }
        _setEpochRedemptionSummary(currRedemptionSummary);

        LenderRedemptionRecord memory lenderRedemptionRecord = _getLatestLenderRedemptionRecord(
            msg.sender,
            currentEpochId
        );
        lenderRedemptionRecord.numSharesRequested += uint96(shares);
        uint256 principalRequested = (depositRecord.principal * shares) / sharesBalance;
        lenderRedemptionRecord.principalRequested += uint96(principalRequested);
        _setLenderRedemptionRecord(msg.sender, lenderRedemptionRecord);
        depositRecord.principal = uint96(
            depositRecord.principal > principalRequested
                ? depositRecord.principal - principalRequested
                : 0
        );
        _setDepositRecord(msg.sender, depositRecord);

        ERC20Upgradeable._transfer(msg.sender, address(this), shares);

        emit RedemptionRequestAdded(msg.sender, shares, currentEpochId);
    }

    /**
     * @notice Cancels a redemption request submitted before.
     * @param shares The number of shares in the redemption request to be canceled.
     * @custom:access Only the lender can submit for themselves.
     */
    function cancelRedemptionRequest(uint256 shares) external {
        if (shares == 0) revert Errors.ZeroAmountProvided();
        poolConfig.onlyProtocolAndPoolOn();

        uint256 currentEpochId = epochManager.currentEpochId();
        LenderRedemptionRecord memory lenderRedemptionRecord = _getLatestLenderRedemptionRecord(
            msg.sender,
            currentEpochId
        );

        if (lenderRedemptionRecord.numSharesRequested < shares) {
            revert Errors.InsufficientSharesForRequest();
        }

        DepositRecord memory depositRecord = _getDepositRecord(msg.sender);
        depositRecord.principal +=
            (lenderRedemptionRecord.principalRequested * uint96(shares)) /
            lenderRedemptionRecord.numSharesRequested;
        _setDepositRecord(msg.sender, depositRecord);

        uint96 newNumSharesRequested = lenderRedemptionRecord.numSharesRequested - uint96(shares);
        lenderRedemptionRecord.principalRequested =
            (lenderRedemptionRecord.principalRequested * newNumSharesRequested) /
            lenderRedemptionRecord.numSharesRequested;
        lenderRedemptionRecord.numSharesRequested = newNumSharesRequested;
        _setLenderRedemptionRecord(msg.sender, lenderRedemptionRecord);

        EpochRedemptionSummary memory currRedemptionSummary = _getEpochRedemptionSummary(
            currentEpochId
        );
        currRedemptionSummary.totalSharesRequested -= uint96(shares);
        _setEpochRedemptionSummary(currRedemptionSummary);

        ERC20Upgradeable._transfer(address(this), msg.sender, shares);

        emit RedemptionRequestRemoved(msg.sender, shares, currentEpochId);
    }

    /**
     * @notice Transfers all the amount that has been redeemed but not yet disbursed to the lender.
     * @custom:access Only the lender can submit for themselves.
     */
    function disburse() external {
        poolConfig.onlyProtocolAndPoolOn();

        LenderRedemptionRecord memory record = _getLatestLenderRedemptionRecordFor(msg.sender);
        uint256 withdrawable = record.totalAmountProcessed - record.totalAmountWithdrawn;
        if (withdrawable > 0) {
            record.totalAmountWithdrawn += uint96(withdrawable);
            _setLenderRedemptionRecord(msg.sender, record);
            underlyingToken.safeTransfer(msg.sender, withdrawable);
            emit LenderFundDisbursed(msg.sender, withdrawable);
        }
    }

    /**
     * @notice Processes yield payout to all the lenders who are set to receive their yield
     * distribution at the end of each period. Their tokens will be burned for the payout and
     * their investment in the pool measured by dollar amount remains unchanged.
     * @custom:access Anyone can call to trigger the processing. In reality, we expect
     * a cron-like mechanism like autotask to trigger it.
     */
    function processYieldForLenders() external {
        poolConfig.onlyProtocolAndPoolOn();

<<<<<<< HEAD
        uint256 priceWithDecimals = convertToAssets(DEFAULT_DECIMALS_FACTOR);
=======
        uint256 len = nonReinvestingLenders.length;
        uint256 price = convertToAssets(DEFAULT_DECIMALS_FACTOR);
>>>>>>> f780de8a
        uint96[2] memory tranchesAssets = pool.currentTranchesAssets();
        for (uint256 i = 0; i < len; i++) {
            address lender = nonReinvestingLenders[i];
            uint256 shares = ERC20Upgradeable.balanceOf(lender);
            uint256 assetsWithDecimals = shares * priceWithDecimals;
            DepositRecord memory depositRecord = _getDepositRecord(lender);
            uint256 principalWithDecimals = depositRecord.principal * DEFAULT_DECIMALS_FACTOR;
            if (assetsWithDecimals > principalWithDecimals) {
                uint256 yieldWithDecimals = assetsWithDecimals - principalWithDecimals;
                uint256 yield = yieldWithDecimals / DEFAULT_DECIMALS_FACTOR;
                // Round up the number of shares the lender has to burn in order to receive
                // the given amount of yield. Round-up applies the favor-the-pool principle.
                shares = Math.ceilDiv(yieldWithDecimals, priceWithDecimals);
                // The underlying asset of the pool may incorporate a blocklist feature that prevents the lender
                // from receiving yield if they are subject to sanctions. Under these circumstances,
                // it is acceptable to bypass the yield of this lender and proceed with others.
                try poolSafe.withdraw(lender, yield) {
                    tranchesAssets[trancheIndex] -= uint96(yield);
                    ERC20Upgradeable._burn(lender, shares);
                    emit YieldPaidOut(lender, yield, shares);
                } catch Error(string memory reason) {
                    emit YieldPayoutFailed(lender, yield, shares, reason);
                }
            }
        }
        poolSafe.resetUnprocessedProfit();
        pool.updateTranchesAssets(tranchesAssets);
    }

    /// @inheritdoc IRedemptionHandler
    function currentRedemptionSummary()
        external
        view
        override
        returns (EpochRedemptionSummary memory redemptionSummary)
    {
        redemptionSummary = _getEpochRedemptionSummary(epochManager.currentEpochId());
    }

    /**
     * @notice Returns the withdrawable assets value of the given account.
     * @param account The account whose withdrawable assets should be calculated.
     * @param assets The withdrawable amount.
     */
    function withdrawableAssets(address account) external view returns (uint256 assets) {
        LenderRedemptionRecord memory lenderRedemptionRecord = _getLatestLenderRedemptionRecordFor(
            account
        );
        assets =
            lenderRedemptionRecord.totalAmountProcessed -
            lenderRedemptionRecord.totalAmountWithdrawn;
    }

    /**
     * @notice Returns the number of shares previously requested for redemption that can be cancelled.
     * @param account The lender's account.
     */
    function cancellableRedemptionShares(address account) external view returns (uint256 shares) {
        shares = _getLatestLenderRedemptionRecordFor(account).numSharesRequested;
    }

    function convertToShares(uint256 assets) external view returns (uint256 shares) {
        shares = _convertToShares(assets, totalAssets());
    }

    function totalAssetsOf(address account) external view returns (uint256 assets) {
        return convertToAssets(ERC20Upgradeable.balanceOf(account));
    }

    /// Gets the list of lenders who are receiving yield distribution in each period.
    function getNonReinvestingLendersLength() external view returns (uint256) {
        return nonReinvestingLenders.length;
    }

    /**
     * @notice Disables the transfer functionality.
     */
    function transfer(address, uint256) public virtual override returns (bool) {
        revert Errors.UnsupportedFunction();
    }

    /**
     * @notice Disables the transfer functionality.
     */
    function transferFrom(
        address from,
        address to,
        uint256 amount
    ) public virtual override returns (bool) {
        revert Errors.UnsupportedFunction();
    }

    function decimals() public view override returns (uint8) {
        return _decimals;
    }

    function totalAssets() public view returns (uint256) {
        return pool.trancheTotalAssets(trancheIndex);
    }

    function convertToAssets(uint256 shares) public view returns (uint256 assets) {
        uint256 tempTotalAssets = totalAssets();
        uint256 tempTotalSupply = ERC20Upgradeable.totalSupply();
        return tempTotalSupply == 0 ? shares : (shares * tempTotalAssets) / tempTotalSupply;
    }

    /// Utility function to cache the dependent contract addresses.
    function _updatePoolConfigData(PoolConfig _poolConfig) internal virtual override {
        address addr = _poolConfig.underlyingToken();
        assert(addr != address(0));
        underlyingToken = IERC20(addr);
        _decimals = IERC20MetadataUpgradeable(addr).decimals();

        addr = _poolConfig.pool();
        assert(addr != address(0));
        pool = IPool(addr);

        addr = _poolConfig.poolSafe();
        assert(addr != address(0));
        poolSafe = IPoolSafe(addr);

        addr = _poolConfig.epochManager();
        assert(addr != address(0));
        epochManager = IEpochManager(addr);
    }

    /**
     * @notice Internal function to support LP deposit into the tranche.
     * @param assets The number of underlyingTokens to be deposited.
     * @return shares The number of tranche token to be minted.
     */
    function _deposit(uint256 assets) internal returns (uint256 shares) {
        PoolSettings memory poolSettings = poolConfig.getPoolSettings();
        if (assets < poolSettings.minDepositAmount) {
            revert Errors.DepositAmountTooLow();
        }
        uint256 availableCap = pool.getTrancheAvailableCap(trancheIndex);
        if (assets > availableCap) {
            revert Errors.TrancheLiquidityCapExceeded();
        }

        poolSafe.deposit(msg.sender, assets);
        uint96[2] memory tranches = pool.currentTranchesAssets();
        uint256 trancheAssets = tranches[trancheIndex];
        shares = _convertToShares(assets, trancheAssets);

        if (shares == 0) {
            // Disallows 0 shares to be minted. This can be caused by rounding errors or the tranche
            // losing all of its assets after default.
            revert Errors.ZeroSharesMinted();
        }
        ERC20Upgradeable._mint(msg.sender, shares);
        DepositRecord memory depositRecord = _getDepositRecord(msg.sender);
        depositRecord.principal += uint96(assets);
        depositRecord.lastDepositTime = uint64(block.timestamp);
        _setDepositRecord(msg.sender, depositRecord);

        tranches[trancheIndex] += uint96(assets);
        pool.updateTranchesAssets(tranches);

        emit LiquidityDeposited(msg.sender, assets, shares);
    }

    /**
     * @notice Internal function to remove a lender from the list of lenders who receive yield
     * distribution in each period.
     * @param lender The lender to be removed.
     * @dev The function scans through the list. Since the list is capped at 100, and the caller
     * is a pool operator, gas fee is not much of an issue.
     */
    function _removeLenderFromNonReinvestingLenders(address lender) internal {
        uint256 len = nonReinvestingLenders.length;
        for (uint256 i = 0; i < len; i++) {
            if (nonReinvestingLenders[i] == lender) {
                // Copies the last one on the list into the slot to be removed, and remove the last one
                // from the list.
                if (i != len - 1) nonReinvestingLenders[i] = nonReinvestingLenders[len - 1];
                nonReinvestingLenders.pop();
                break;
            }
        }
    }

    /// Utility set function to reduce contract size.
    function _setLenderRedemptionRecord(
        address account,
        LenderRedemptionRecord memory record
    ) internal {
        lenderRedemptionRecords[account] = record;
    }

    /// Utility set function to reduce contract size.
    function _setEpochRedemptionSummary(EpochRedemptionSummary memory summary) internal {
        epochRedemptionSummaries[summary.epochId] = summary;
    }

    /// Utility set function to reduce contract size.
    function _setDepositRecord(address account, DepositRecord memory record) internal {
        depositRecords[account] = record;
    }

    /**
     * @notice Converts assets to shares of this tranche token.
     * @param _assets The amount of the underlying assets.
     * @param _totalAssets The total amount of the underlying assets in the tranche.
     * @return shares The corresponding number of shares for the given assets.
     */
    function _convertToShares(
        uint256 _assets,
        uint256 _totalAssets
    ) internal view returns (uint256 shares) {
        uint256 supply = ERC20Upgradeable.totalSupply();
        if (supply != 0 && _totalAssets == 0) return 0;
        return supply == 0 ? _assets : (_assets * supply) / _totalAssets;
    }

    function _getLatestLenderRedemptionRecordFor(
        address account
    ) internal view returns (LenderRedemptionRecord memory lenderRedemptionRecord) {
        uint256 currentEpochId = epochManager.currentEpochId();
        lenderRedemptionRecord = _getLatestLenderRedemptionRecord(account, currentEpochId);
    }

    /**
     * @notice Brings the redemption record for a lender up-to-date.
     * @dev Prior to invoking this function, the lender's redemption record may be outdated, not accurately reflecting
     * the amount of withdrawable funds. This is due to the potential passage of additional epochs and the
     * processing of further redemption requests since the lender's last update. This function addresses this
     * by iterating through all epochs executed since the last update, ensuring the redemption record is current
     * and accurate.
     * @param account The address for which the latest RedemptionRecord should be computed.
     * @param currentEpochId The ID of the current epoch.
     * @return lenderRedemptionRecord The lender's updated processed redemption request record.
     */
    function _getLatestLenderRedemptionRecord(
        address account,
        uint256 currentEpochId
    ) internal view returns (LenderRedemptionRecord memory lenderRedemptionRecord) {
        lenderRedemptionRecord = lenderRedemptionRecords[account];
        uint256 totalShares = lenderRedemptionRecord.numSharesRequested;
        if (totalShares > 0 && lenderRedemptionRecord.nextEpochIdToProcess < currentEpochId) {
            uint256 remainingShares = totalShares;
            for (
                uint256 epochId = lenderRedemptionRecord.nextEpochIdToProcess;
                epochId < currentEpochId && remainingShares > 0;
                ++epochId
            ) {
                EpochRedemptionSummary memory summary = _getEpochRedemptionSummary(epochId);
                if (summary.totalSharesProcessed > 0) {
                    lenderRedemptionRecord.totalAmountProcessed += uint96(
                        (remainingShares * summary.totalAmountProcessed) /
                            summary.totalSharesRequested
                    );
                    // Round up the number of shares the lender burned for the redemption requests that
                    // have been processed, so that the remaining number of shares is rounded down.
                    // This applies the favor-the-pool principle for roundings.
                    remainingShares -= Math.ceilDiv(
                        remainingShares * summary.totalSharesProcessed,
                        summary.totalSharesRequested
                    );
                }
            }
            lenderRedemptionRecord.numSharesRequested = uint96(remainingShares);
            if (remainingShares < totalShares) {
                // Some shares are processed, so the principal requested is reduced proportionally.
                lenderRedemptionRecord.principalRequested = uint96(
                    (remainingShares * lenderRedemptionRecord.principalRequested) / totalShares
                );
            }
        }
        lenderRedemptionRecord.nextEpochIdToProcess = uint64(currentEpochId);
    }

    function _getEpochRedemptionSummary(
        uint256 epochId
    ) internal view returns (EpochRedemptionSummary memory) {
        return epochRedemptionSummaries[epochId];
    }

    function _getDepositRecord(address account) internal view returns (DepositRecord memory) {
        return depositRecords[account];
    }

    function _onlyAuthorizedInitialDepositor(address account) internal view {
        if (account != poolConfig.poolOwnerTreasury() && account != poolConfig.evaluationAgent())
            revert Errors.AuthorizedContractCallerRequired();
    }

    function _onlyLender(address account) internal view {
        if (!hasRole(LENDER_ROLE, account)) revert Errors.LenderRequired();
    }
}<|MERGE_RESOLUTION|>--- conflicted
+++ resolved
@@ -426,12 +426,8 @@
     function processYieldForLenders() external {
         poolConfig.onlyProtocolAndPoolOn();
 
-<<<<<<< HEAD
         uint256 priceWithDecimals = convertToAssets(DEFAULT_DECIMALS_FACTOR);
-=======
         uint256 len = nonReinvestingLenders.length;
-        uint256 price = convertToAssets(DEFAULT_DECIMALS_FACTOR);
->>>>>>> f780de8a
         uint96[2] memory tranchesAssets = pool.currentTranchesAssets();
         for (uint256 i = 0; i < len; i++) {
             address lender = nonReinvestingLenders[i];
