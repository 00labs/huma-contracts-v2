// SPDX-License-Identifier: AGPL-3.0-or-later
pragma solidity 0.8.23;

import {Errors} from "../common/Errors.sol";
import {PoolConfig, PoolSettings} from "../common/PoolConfig.sol";
import {PoolConfigCache} from "../common/PoolConfigCache.sol";
import {DEFAULT_DECIMALS_FACTOR, SECONDS_IN_A_DAY} from "../common/SharedDefs.sol";
import {TrancheVaultStorage, IERC20} from "./TrancheVaultStorage.sol";
import {IRedemptionHandler, EpochRedemptionSummary} from "./interfaces/IRedemptionHandler.sol";
import {IEpochManager} from "./interfaces/IEpochManager.sol";
import {ICalendar} from "../common/interfaces/ICalendar.sol";
import {IPool} from "./interfaces/IPool.sol";
import {IPoolSafe} from "./interfaces/IPoolSafe.sol";
import {AccessControlUpgradeable} from "@openzeppelin/contracts-upgradeable/access/AccessControlUpgradeable.sol";
import {IERC20MetadataUpgradeable, ERC20Upgradeable} from "@openzeppelin/contracts-upgradeable/token/ERC20/ERC20Upgradeable.sol";
import {Math} from "@openzeppelin/contracts/utils/math/Math.sol";
import {SafeERC20} from "@openzeppelin/contracts/token/ERC20/utils/SafeERC20.sol";

/**
 * @title TrancheVault
 * @notice TrancheVault is the vault for a tranche. It is the primary interface for lenders
 * to participate in a tranche by depositing into or withdrawing from the tranche.
 * @dev This contract is upgradable.
 */
contract TrancheVault is
    AccessControlUpgradeable,
    ERC20Upgradeable,
    PoolConfigCache,
    TrancheVaultStorage,
    IRedemptionHandler
{
    using SafeERC20 for IERC20;

    bytes32 public constant LENDER_ROLE = keccak256("LENDER");

    /**
     * @notice The max number of lenders who can get yield payout at the end of each period.
     * The reason for this cap is that we would like to process yield payout in one block.
     * The cap is estimated based on the block gas limit.
     * Please note there is no cap on the number of lenders for a tranche. As yield comes in,
     * the tranche token price goes up, that is how the investors who are not paid each period
     * gets their return. For those who are getting paid each period, their number of shares
     * goes down when a yield payout happens.
     */
    uint256 private constant MAX_ALLOWED_NUM_NON_REINVESTING_LENDERS = 100;

    /**
     * @notice An epoch has been processed.
     * @param epochId The epoch ID.
     * @param sharesRequested The number of tranche shares that were requested for redemption.
     * @param sharesProcessed The number of tranche shares that have been redeemed.
     * @param amountProcessed The amount of the underlying pool asset token redeemed in this epoch.
     */
    event EpochProcessed(
        uint256 indexed epochId,
        uint256 sharesRequested,
        uint256 sharesProcessed,
        uint256 amountProcessed
    );

    /**
     * @notice A deposit has been made to the tranche.
     * @param sender The address that made the deposit.
     * @param assets The amount measured in the underlying asset.
     * @param shares The number of shares minted for this deposit.
     */
    event LiquidityDeposited(address indexed sender, uint256 assets, uint256 shares);

    /**
     * @notice A disbursement to the lender for a processed redemption.
     * @param account The account whose shares have been redeemed.
     * @param amountDisbursed The amount of the disbursement.
     */
    event LenderFundDisbursed(address indexed account, uint256 amountDisbursed);

    /**
     * @notice A lender has withdrawn all their assets after pool closure.
     * @param account The lender who has withdrawn.
     * @param numShares The number of shares burned.
     * @param assets The amount that was withdrawn.
     */
    event LenderFundWithdrawn(address indexed account, uint256 numShares, uint256 assets);

    /**
     * @notice A redemption request has been added.
     * @param account The account whose shares to be redeemed.
     * @param shares The number of shares to be redeemed.
     * @param epochId The epoch ID.
     */
    event RedemptionRequestAdded(address indexed account, uint256 shares, uint256 epochId);

    /**
     * @notice A redemption request has been canceled.
     * @param account The account whose request to be canceled.
     * @param shares The number of shares to be included in the cancellation.
     * @param epochId The epoch ID.
     */
    event RedemptionRequestRemoved(address indexed account, uint256 shares, uint256 epochId);

    /**
     * @notice Yield has been paid to the investor.
     * @param account The account who has received the yield distribution.
     * @param yields The amount of yield distributed.
     * @param shares The number of shares burned for this distribution.
     */
    event YieldPaidOut(address indexed account, uint256 yields, uint256 shares);

    /**
     * @notice Yield payout to the investor has failed.
     * @param account The account who should have received the yield distribution.
     * @param yields The amount of yield that should have been distributed.
     * @param shares The number of shares that should have been burned for this distribution.
     * @param reason The reason why the payout failed.
     */
    event YieldPayoutFailed(
        address indexed account,
        uint256 yields,
        uint256 shares,
        string reason
    );

    /**
     * @notice Yield has been reinvested into the tranche.
     * @param account The account whose yield has been reinvested.
     * @param yields The yield amount reinvested.
     */
    event YieldReinvested(address indexed account, uint256 yields);

    /**
     * @notice The yield reinvestment setting has been updated.
     * @param account The account whose setting has been updated.
     * @param reinvestYield A boolean indicating whether it is reinvesting or not.
     * @param by The address who has made the change.
     */
    event ReinvestYieldConfigSet(address indexed account, bool reinvestYield, address by);

    /**
     * @notice Initializes the tranche.
     * @param name The name of the tranche token.
     * @param symbol The symbol of the tranche token.
     * @param _poolConfig PoolConfig that has various settings of the pool.
     * @param seniorTrancheOrJuniorTranche Indicator of junior or senior tranche. Since only
     * junior and senior tranches are supported right now, this param needs to be 0 or 1.
     * @custom:access Initialize can be called when the contract is initialized.
     */
    function initialize(
        string memory name,
        string memory symbol,
        PoolConfig _poolConfig,
        uint8 seniorTrancheOrJuniorTranche
    ) external initializer {
        __ERC20_init(name, symbol);
        __AccessControl_init();
        __UUPSUpgradeable_init();
        _initialize(_poolConfig);

        if (seniorTrancheOrJuniorTranche > 1) revert Errors.InvalidTrancheIndex();
        trancheIndex = seniorTrancheOrJuniorTranche;
    }

    /**
     * @notice Adds an approved lender.
     * @notice Lenders need to pass compliance requirements. Pool operator will administer off-chain
     * to make sure potential lenders meet the requirements. Afterwards, the pool operator will
     * call this function to mark a lender as approved.
     * @param lender The lender address.
     * @param reinvestYield Whether the lender will reinvest yield or receives yield payout. Please
     * note there is a 100 cap on the number of lenders who receive yield payout. If this flag is
     * false and that cap has returned, the approval will fail. The approver has to resubmit with
     * a true flag.
     * @custom:access Only pool operators can access to approve lenders.
     */
    function addApprovedLender(address lender, bool reinvestYield) external {
        poolConfig.onlyPoolOperator(msg.sender);
        if (lender == address(0)) revert Errors.ZeroAddressProvided();
        if (hasRole(LENDER_ROLE, lender)) revert Errors.AlreadyALender();

        _grantRole(LENDER_ROLE, lender);
        _setDepositRecord(
            lender,
            DepositRecord({principal: 0, reinvestYield: reinvestYield, lastDepositTime: 0})
        );
        if (!reinvestYield) {
            if (nonReinvestingLenders.length >= MAX_ALLOWED_NUM_NON_REINVESTING_LENDERS)
                revert Errors.NonReinvestYieldLenderCapacityReached();
            nonReinvestingLenders.push(lender);
        }
    }

    /**
     * @notice Removes a lender. This prevents the lender from making more deposits.
     * The capital that the lender has contributed can continue to work as normal.
     * @notice If a lender has received yield payout before, when they are removed as a lender,
     * they will be converted to auto reinvesting.
     * @dev It is intentional not to delete depositRecord for the lender so that they do not
     * lose existing investment. They can request redemption post removal as a lender.
     * @dev Because of lockout period and pool liquidity constraints, we cannot automatically
     * disburse the investment by this lender.
     * @param lender The lender address.
     * @custom:access Only pool operators can access to remove lenders.
     */
    function removeApprovedLender(address lender) external {
        poolConfig.onlyPoolOperator(msg.sender);
        if (lender == address(0)) revert Errors.ZeroAddressProvided();
        _revokeRole(LENDER_ROLE, lender);
        if (!_getDepositRecord(lender).reinvestYield) {
            _removeLenderFromNonReinvestingLenders(lender);
        }
    }

    /**
     * @notice Sets if a lender is going to reinvest the yield they receive.
     * @custom:access Only pool operators can call this function.
     */
    function setReinvestYield(address lender, bool reinvestYield) external {
        poolConfig.onlyPoolOperator(msg.sender);
        if (!hasRole(LENDER_ROLE, lender)) revert Errors.LenderRequired();

        DepositRecord memory depositRecord = _getDepositRecord(lender);
        if (depositRecord.reinvestYield == reinvestYield)
            revert Errors.ReinvestYieldOptionAlreadySet();
        if (!depositRecord.reinvestYield && reinvestYield) {
            _removeLenderFromNonReinvestingLenders(lender);
        } else {
            if (nonReinvestingLenders.length >= MAX_ALLOWED_NUM_NON_REINVESTING_LENDERS)
                revert Errors.NonReinvestYieldLenderCapacityReached();
            nonReinvestingLenders.push(lender);
        }
        depositRecord.reinvestYield = reinvestYield;
        _setDepositRecord(lender, depositRecord);
        emit ReinvestYieldConfigSet(lender, reinvestYield, msg.sender);
    }

    /// @inheritdoc IRedemptionHandler
    function executeRedemptionSummary(EpochRedemptionSummary memory summaryProcessed) external {
        if (msg.sender != address(epochManager)) revert Errors.AuthorizedContractCallerRequired();

        if (summaryProcessed.totalSharesProcessed > 0) {
            _setEpochRedemptionSummary(summaryProcessed);
            // Burn processed shares of LP tokens.
            ERC20Upgradeable._burn(address(this), summaryProcessed.totalSharesProcessed);
            // Withdraw underlying tokens from the reserve so that LPs can redeem.
            poolSafe.withdraw(address(this), summaryProcessed.totalAmountProcessed);
        }

        uint256 unprocessed = summaryProcessed.totalSharesRequested -
            summaryProcessed.totalSharesProcessed;

        if (unprocessed > 0) {
            // Move unprocessed redemption to next epoch.
            EpochRedemptionSummary memory nextRedemptionSummary = EpochRedemptionSummary({
                epochId: summaryProcessed.epochId + 1,
                totalSharesRequested: uint96(unprocessed),
                totalSharesProcessed: 0,
                totalAmountProcessed: 0
            });
            _setEpochRedemptionSummary(nextRedemptionSummary);
        }

        emit EpochProcessed(
            summaryProcessed.epochId,
            summaryProcessed.totalSharesRequested,
            summaryProcessed.totalSharesProcessed,
            summaryProcessed.totalAmountProcessed
        );
    }

    /**
     * @notice Allows the pool owner and EA to make initial deposit before the pool goes live.
     * @param assets The amount of underlyingTokens to be deposited.
     * @return shares The number of tranche token to be minted.
     */
    function makeInitialDeposit(uint256 assets) external returns (uint256 shares) {
        _onlyAuthorizedInitialDepositor(msg.sender);
        return _deposit(assets);
    }

    /**
     * @notice LP deposits to the pool to earn yield and share losses.
     * @notice All deposits should be made by calling this function and
     * makeInitialDeposit() (for pool owner and EA's initial deposit) only.
     * Please do NOT directly transfer any digital assets to the contracts,
     * which will cause a permanent loss and we cannot help reverse transactions
     * or retrieve assets from the contracts.
     * @param assets The number of underlyingTokens to be deposited.
     * @return shares The number of tranche tokens to be minted.
     * @custom:access Any approved lender can call to deposit.
     */
    function deposit(uint256 assets) external returns (uint256 shares) {
        poolConfig.onlyProtocolAndPoolOn();
        if (assets == 0) revert Errors.ZeroAmountProvided();
        if (totalSupply() == 0) revert Errors.DepositNotAllowedWhenTrancheSupplyIsZero();
        _onlyLender(msg.sender);

        return _deposit(assets);
    }

    /**
     * @notice Records a new redemption request.
     * @param shares The number of shares the lender wants to redeem.
     * @custom:access Only the lender can submit for themselves.
     */
    function addRedemptionRequest(uint256 shares) external {
        if (shares == 0) revert Errors.ZeroAmountProvided();
        poolConfig.onlyProtocolAndPoolOn();

        PoolSettings memory poolSettings = poolConfig.getPoolSettings();
        uint256 nextEpochStartTime = calendar.getStartDateOfNextPeriod(
            poolSettings.payPeriodDuration,
            block.timestamp
        );

        // Checks against withdrawal lockup period.
        DepositRecord memory depositRecord = _getDepositRecord(msg.sender);
        if (
            nextEpochStartTime <
            depositRecord.lastDepositTime +
                poolConfig.getLPConfig().withdrawalLockoutPeriodInDays *
                SECONDS_IN_A_DAY
        ) revert Errors.WithdrawTooEarly();

        uint256 sharesBalance = ERC20Upgradeable.balanceOf(msg.sender);
        if (shares > sharesBalance) {
            revert Errors.InsufficientSharesForRequest();
        }
        uint256 assetsAfterRedemption = convertToAssets(sharesBalance - shares);
        poolConfig.checkLiquidityRequirementForRedemption(
            msg.sender,
            address(this),
            assetsAfterRedemption
        );

        uint256 currentEpochId = epochManager.currentEpochId();
        EpochRedemptionSummary memory currRedemptionSummary = _getEpochRedemptionSummary(
            currentEpochId
        );
        if (currRedemptionSummary.totalSharesRequested > 0) {
            // If the current epoch already has redemption requests, then add the new redemption request
            // to it.
            currRedemptionSummary.totalSharesRequested += uint96(shares);
        } else {
            // Otherwise, record the redemption request data in the global registry.
            currRedemptionSummary.epochId = uint64(currentEpochId);
            currRedemptionSummary.totalSharesRequested = uint96(shares);
        }
        _setEpochRedemptionSummary(currRedemptionSummary);

        LenderRedemptionRecord memory lenderRedemptionRecord = _getLatestLenderRedemptionRecord(
            msg.sender,
            currentEpochId
        );
        lenderRedemptionRecord.numSharesRequested += uint96(shares);
        uint256 principalRequested = (depositRecord.principal * shares) / sharesBalance;
        lenderRedemptionRecord.principalRequested += uint96(principalRequested);
        _setLenderRedemptionRecord(msg.sender, lenderRedemptionRecord);
        depositRecord.principal -= uint96(principalRequested);
        _setDepositRecord(msg.sender, depositRecord);

        ERC20Upgradeable._transfer(msg.sender, address(this), shares);

        emit RedemptionRequestAdded(msg.sender, shares, currentEpochId);
    }

    /**
     * @notice Cancels a redemption request submitted before.
     * @param shares The number of shares in the redemption request to be canceled.
     * @custom:access Only the lender can submit for themselves.
     */
    function cancelRedemptionRequest(uint256 shares) external {
        if (shares == 0) revert Errors.ZeroAmountProvided();
        poolConfig.onlyProtocolAndPoolOn();

        uint256 currentEpochId = epochManager.currentEpochId();
        LenderRedemptionRecord memory lenderRedemptionRecord = _getLatestLenderRedemptionRecord(
            msg.sender,
            currentEpochId
        );

        if (lenderRedemptionRecord.numSharesRequested < shares) {
            revert Errors.InsufficientSharesForRequest();
        }

        DepositRecord memory depositRecord = _getDepositRecord(msg.sender);
        depositRecord.principal +=
            (lenderRedemptionRecord.principalRequested * uint96(shares)) /
            lenderRedemptionRecord.numSharesRequested;
        _setDepositRecord(msg.sender, depositRecord);

        uint96 newNumSharesRequested = lenderRedemptionRecord.numSharesRequested - uint96(shares);
        lenderRedemptionRecord.principalRequested =
            (lenderRedemptionRecord.principalRequested * newNumSharesRequested) /
            lenderRedemptionRecord.numSharesRequested;
        lenderRedemptionRecord.numSharesRequested = newNumSharesRequested;
        _setLenderRedemptionRecord(msg.sender, lenderRedemptionRecord);

        EpochRedemptionSummary memory currRedemptionSummary = _getEpochRedemptionSummary(
            currentEpochId
        );
        currRedemptionSummary.totalSharesRequested -= uint96(shares);
        _setEpochRedemptionSummary(currRedemptionSummary);

        ERC20Upgradeable._transfer(address(this), msg.sender, shares);

        emit RedemptionRequestRemoved(msg.sender, shares, currentEpochId);
    }

    /**
     * @notice Transfers all the amount that has been redeemed but not yet disbursed to the lender.
     * @custom:access Only the lender can submit for themselves.
     */
    function disburse() external {
        poolConfig.onlyProtocolAndPoolOn();

<<<<<<< HEAD
        _disburse();
    }

    /**
     * @notice Allows the lender to withdraw all their assets after the pool has been permanently closed.
     * @custom:access Only the lender can withdraw for themselves.
     */
    function withdrawAfterPoolClosure() external {
        if (!pool.isPoolClosed()) revert Errors.PoolIsNotClosed();

        // First, disburse all the funds from the lender's previously processed redemption requests.
        _disburse();

        // Then, let the lender withdraw all their remaining assets in the pool.
        uint256 numShares = ERC20Upgradeable.balanceOf(msg.sender);
        if (numShares > 0) {
            uint256 assets = convertToAssets(numShares);

            // Update tranches assets to reflect the reduction in total assets.
            uint96[2] memory tranchesAssets = pool.currentTranchesAssets();
            tranchesAssets[trancheIndex] -= uint96(assets);
            pool.updateTranchesAssets(tranchesAssets);

            // Set the lender's deposited principal to 0.
            DepositRecord memory depositRecord = _getDepositRecord(msg.sender);
            depositRecord.principal = 0;
            _setDepositRecord(msg.sender, depositRecord);

            // Burn the LP tokens and transfer assets to the lender.
            ERC20Upgradeable._burn(msg.sender, numShares);
            poolSafe.withdraw(msg.sender, assets);
            emit LenderFundWithdrawn(msg.sender, numShares, assets);
=======
        LenderRedemptionRecord memory record = _getLatestLenderRedemptionRecordFor(msg.sender);
        uint256 amountWithdrawable = record.totalAmountProcessed - record.totalAmountWithdrawn;
        if (amountWithdrawable > 0) {
            record.totalAmountWithdrawn += uint96(amountWithdrawable);
            _setLenderRedemptionRecord(msg.sender, record);
            underlyingToken.safeTransfer(msg.sender, amountWithdrawable);
            emit LenderFundDisbursed(msg.sender, amountWithdrawable);
>>>>>>> f379efef
        }
    }

    /**
     * @notice Processes yield payout to all the lenders who are set to receive their yield
     * distribution at the end of each period. Their tokens will be burned for the payout and
     * their investment in the pool measured by dollar amount remains unchanged.
     * @custom:access Anyone can call to trigger the processing. In reality, we expect
     * a cron-like mechanism like autotask to trigger it.
     */
    function processYieldForLenders() external {
        poolConfig.onlyProtocolAndPoolOn();

        uint256 priceWithDecimals = convertToAssets(DEFAULT_DECIMALS_FACTOR);
        uint256 len = nonReinvestingLenders.length;
        uint96[2] memory tranchesAssets = pool.currentTranchesAssets();
        for (uint256 i = 0; i < len; i++) {
            address lender = nonReinvestingLenders[i];
            uint256 shares = ERC20Upgradeable.balanceOf(lender);
            uint256 assetsWithDecimals = shares * priceWithDecimals;
            DepositRecord memory depositRecord = _getDepositRecord(lender);
            uint256 principalWithDecimals = depositRecord.principal * DEFAULT_DECIMALS_FACTOR;
            if (assetsWithDecimals > principalWithDecimals) {
                uint256 yieldWithDecimals = assetsWithDecimals - principalWithDecimals;
                uint256 yield = yieldWithDecimals / DEFAULT_DECIMALS_FACTOR;
                // Round up the number of shares the lender has to burn in order to receive
                // the given amount of yield. Round-up applies the favor-the-pool principle.
                shares = Math.ceilDiv(yieldWithDecimals, priceWithDecimals);
                // The underlying asset of the pool may incorporate a blocklist feature that prevents the lender
                // from receiving yield if they are subject to sanctions, and consequently the `transfer` call
                // would fail for the lender. We bypass the yield of this lender so that other lenders can
                // still get their yield paid out as normal.
                tranchesAssets[trancheIndex] -= uint96(yield);
                try poolSafe.withdraw(lender, yield) {
                    ERC20Upgradeable._burn(lender, shares);
                    emit YieldPaidOut(lender, yield, shares);
                } catch Error(string memory reason) {
                    // Revert the tranche assets update if the payout failed.
                    tranchesAssets[trancheIndex] += uint96(yield);
                    emit YieldPayoutFailed(lender, yield, shares, reason);
                }
            }
        }
        poolSafe.resetUnprocessedProfit();
        pool.updateTranchesAssets(tranchesAssets);
    }

    /// @inheritdoc IRedemptionHandler
    function epochRedemptionSummary(
        uint256 epochId
    ) external view override returns (EpochRedemptionSummary memory redemptionSummary) {
        redemptionSummary = _getEpochRedemptionSummary(epochId);
    }

    /**
     * @notice Returns the amount of withdrawable value of the given account.
     * @param account The account whose withdrawable assets should be calculated.
     * @param assets The withdrawable amount.
     */
    function withdrawableAssets(address account) external view returns (uint256 assets) {
        LenderRedemptionRecord memory lenderRedemptionRecord = _getLatestLenderRedemptionRecordFor(
            account
        );
        assets =
            lenderRedemptionRecord.totalAmountProcessed -
            lenderRedemptionRecord.totalAmountWithdrawn;

        if (pool.isPoolClosed()) {
            // If the pool is closed, all the lender's assets are withdrawable.
            assets += totalAssetsOf(account);
        }
    }

    /**
     * @notice Returns the number of shares previously requested for redemption that can be cancelled.
     * @param account The lender's account.
     */
    function cancellableRedemptionShares(address account) external view returns (uint256 shares) {
        shares = _getLatestLenderRedemptionRecordFor(account).numSharesRequested;
    }

    function convertToShares(uint256 assets) external view returns (uint256 shares) {
        shares = _convertToShares(assets, totalAssets());
    }

    /// Gets the list of lenders who are receiving yield distribution in each period.
    function getNonReinvestingLendersLength() external view returns (uint256) {
        return nonReinvestingLenders.length;
    }

    /**
     * @notice Disables the transfer functionality.
     */
    function transfer(address, uint256) public virtual override returns (bool) {
        revert Errors.UnsupportedFunction();
    }

    /**
     * @notice Disables the transfer functionality.
     */
    function transferFrom(
        address from,
        address to,
        uint256 amount
    ) public virtual override returns (bool) {
        revert Errors.UnsupportedFunction();
    }

    function decimals() public view override returns (uint8) {
        return _decimals;
    }

    function totalAssets() public view returns (uint256) {
        return pool.trancheTotalAssets(trancheIndex);
    }

    function totalAssetsOf(address account) public view returns (uint256 assets) {
        return convertToAssets(ERC20Upgradeable.balanceOf(account));
    }

    function convertToAssets(uint256 shares) public view returns (uint256 assets) {
        uint256 tempTotalAssets = totalAssets();
        uint256 tempTotalSupply = ERC20Upgradeable.totalSupply();
        return tempTotalSupply == 0 ? shares : (shares * tempTotalAssets) / tempTotalSupply;
    }

    /// Utility function to cache the dependent contract addresses.
    function _updatePoolConfigData(PoolConfig _poolConfig) internal virtual override {
        address addr = _poolConfig.underlyingToken();
        assert(addr != address(0));
        underlyingToken = IERC20(addr);
        _decimals = IERC20MetadataUpgradeable(addr).decimals();

        addr = _poolConfig.pool();
        assert(addr != address(0));
        pool = IPool(addr);

        addr = _poolConfig.poolSafe();
        assert(addr != address(0));
        poolSafe = IPoolSafe(addr);

        addr = _poolConfig.epochManager();
        assert(addr != address(0));
        epochManager = IEpochManager(addr);

        addr = _poolConfig.calendar();
        assert(addr != address(0));
        calendar = ICalendar(addr);
    }

    /**
     * @notice Internal function to support LP deposit into the tranche.
     * @param assets The number of underlyingTokens to be deposited.
     * @return shares The number of tranche token to be minted.
     */
    function _deposit(uint256 assets) internal returns (uint256 shares) {
        PoolSettings memory poolSettings = poolConfig.getPoolSettings();
        if (assets < poolSettings.minDepositAmount) {
            revert Errors.DepositAmountTooLow();
        }
        uint256 availableCap = pool.getTrancheAvailableCap(trancheIndex);
        if (assets > availableCap) {
            revert Errors.TrancheLiquidityCapExceeded();
        }

        poolSafe.deposit(msg.sender, assets);
        uint96[2] memory tranches = pool.currentTranchesAssets();
        uint256 trancheAssets = tranches[trancheIndex];
        shares = _convertToShares(assets, trancheAssets);

        if (shares == 0) {
            // Disallows 0 shares to be minted. This can be caused by rounding errors or the tranche
            // losing all of its assets after default.
            revert Errors.ZeroSharesMinted();
        }
        ERC20Upgradeable._mint(msg.sender, shares);
        DepositRecord memory depositRecord = _getDepositRecord(msg.sender);
        depositRecord.principal += uint96(assets);
        depositRecord.lastDepositTime = uint64(block.timestamp);
        _setDepositRecord(msg.sender, depositRecord);

        tranches[trancheIndex] += uint96(assets);
        pool.updateTranchesAssets(tranches);

        emit LiquidityDeposited(msg.sender, assets, shares);
    }

    /**
     * @notice Internal function to support the disbursement of funds from processed redemption requests.
     */
    function _disburse() internal {
        LenderRedemptionRecord memory record = _getLatestLenderRedemptionRecordFor(msg.sender);
        uint256 withdrawable = record.totalAmountProcessed - record.totalAmountWithdrawn;
        if (withdrawable > 0) {
            record.totalAmountWithdrawn += uint96(withdrawable);
            _setLenderRedemptionRecord(msg.sender, record);
            underlyingToken.safeTransfer(msg.sender, withdrawable);
            emit LenderFundDisbursed(msg.sender, withdrawable);
        }
    }

    /**
     * @notice Internal function to remove a lender from the list of lenders who receive yield
     * distribution in each period.
     * @param lender The lender to be removed.
     * @dev The function scans through the list. Since the list is capped at 100, and the caller
     * is a pool operator, gas fee is not much of an issue.
     */
    function _removeLenderFromNonReinvestingLenders(address lender) internal {
        uint256 len = nonReinvestingLenders.length;
        for (uint256 i = 0; i < len; i++) {
            if (nonReinvestingLenders[i] == lender) {
                // Copies the last one on the list into the slot to be removed, and remove the last one
                // from the list.
                if (i != len - 1) nonReinvestingLenders[i] = nonReinvestingLenders[len - 1];
                nonReinvestingLenders.pop();
                break;
            }
        }
    }

    /// Utility set function to reduce contract size.
    function _setLenderRedemptionRecord(
        address account,
        LenderRedemptionRecord memory record
    ) internal {
        lenderRedemptionRecords[account] = record;
    }

    /// Utility set function to reduce contract size.
    function _setEpochRedemptionSummary(EpochRedemptionSummary memory summary) internal {
        epochRedemptionSummaries[summary.epochId] = summary;
    }

    /// Utility set function to reduce contract size.
    function _setDepositRecord(address account, DepositRecord memory record) internal {
        depositRecords[account] = record;
    }

    /**
     * @notice Converts assets to shares of this tranche token.
     * @param _assets The amount of the underlying assets.
     * @param _totalAssets The total amount of the underlying assets in the tranche.
     * @return shares The corresponding number of shares for the given assets.
     */
    function _convertToShares(
        uint256 _assets,
        uint256 _totalAssets
    ) internal view returns (uint256 shares) {
        uint256 supply = ERC20Upgradeable.totalSupply();
        if (supply != 0 && _totalAssets == 0) return 0;
        return supply == 0 ? _assets : (_assets * supply) / _totalAssets;
    }

    function _getLatestLenderRedemptionRecordFor(
        address account
    ) internal view returns (LenderRedemptionRecord memory lenderRedemptionRecord) {
        uint256 currentEpochId = epochManager.currentEpochId();
        lenderRedemptionRecord = _getLatestLenderRedemptionRecord(account, currentEpochId);
    }

    /**
     * @notice Brings the redemption record for a lender up-to-date.
     * @dev Prior to invoking this function, the lender's redemption record may be outdated, not accurately reflecting
     * the amount of withdrawable funds. This is due to the potential passage of additional epochs and the
     * processing of further redemption requests since the lender's last update. This function addresses this
     * by iterating through all epochs executed since the last update, ensuring the redemption record is current
     * and accurate.
     * @param account The address for which the latest RedemptionRecord should be computed.
     * @param currentEpochId The ID of the current epoch.
     * @return lenderRedemptionRecord The lender's updated processed redemption request record.
     */
    function _getLatestLenderRedemptionRecord(
        address account,
        uint256 currentEpochId
    ) internal view returns (LenderRedemptionRecord memory lenderRedemptionRecord) {
        lenderRedemptionRecord = lenderRedemptionRecords[account];
        uint256 totalShares = lenderRedemptionRecord.numSharesRequested;
        // The inclusion of "=" in the second condition is crucial. When the pool is active,
        // redemption requests are processed at the closure of an epoch, and a new epoch is
        // created and becomes the current epoch. As a result, there is no processed
        // redemption requests in the current epoch. However, once the pool is closed, the pool owner will
        // process outstanding redemption requests within the final epoch, without creating a new one.
        // Consequently, the epoch ID will remain unchanged. This means that the current epoch may
        // include processed requests, and therefore, it is essential to take the current epoch into account.
        if (totalShares > 0 && lenderRedemptionRecord.nextEpochIdToProcess <= currentEpochId) {
            uint256 remainingShares = totalShares;
            for (
                uint256 epochId = lenderRedemptionRecord.nextEpochIdToProcess;
                epochId <= currentEpochId && remainingShares > 0;
                ++epochId
            ) {
                EpochRedemptionSummary memory summary = _getEpochRedemptionSummary(epochId);
                if (summary.totalSharesProcessed > 0) {
                    lenderRedemptionRecord.totalAmountProcessed += uint96(
                        (remainingShares * summary.totalAmountProcessed) /
                            summary.totalSharesRequested
                    );
                    // Round up the number of shares the lender burned for the redemption requests that
                    // have been processed, so that the remaining number of shares is rounded down.
                    // This applies the favor-the-pool principle for roundings.
                    remainingShares -= Math.ceilDiv(
                        remainingShares * summary.totalSharesProcessed,
                        summary.totalSharesRequested
                    );
                }
            }
            lenderRedemptionRecord.numSharesRequested = uint96(remainingShares);
            if (remainingShares < totalShares) {
                // Some shares are processed, so the principal requested is reduced proportionally.
                lenderRedemptionRecord.principalRequested = uint96(
                    (remainingShares * lenderRedemptionRecord.principalRequested) / totalShares
                );
            }
        }
        lenderRedemptionRecord.nextEpochIdToProcess = uint64(currentEpochId);
    }

    function _getEpochRedemptionSummary(
        uint256 epochId
    ) internal view returns (EpochRedemptionSummary memory) {
        return epochRedemptionSummaries[epochId];
    }

    function _getDepositRecord(address account) internal view returns (DepositRecord memory) {
        return depositRecords[account];
    }

    function _onlyAuthorizedInitialDepositor(address account) internal view {
        if (account != poolConfig.poolOwnerTreasury() && account != poolConfig.evaluationAgent())
            revert Errors.AuthorizedContractCallerRequired();
    }

    function _onlyLender(address account) internal view {
        if (!hasRole(LENDER_ROLE, account)) revert Errors.LenderRequired();
    }
}<|MERGE_RESOLUTION|>--- conflicted
+++ resolved
@@ -411,7 +411,6 @@
     function disburse() external {
         poolConfig.onlyProtocolAndPoolOn();
 
-<<<<<<< HEAD
         _disburse();
     }
 
@@ -444,15 +443,6 @@
             ERC20Upgradeable._burn(msg.sender, numShares);
             poolSafe.withdraw(msg.sender, assets);
             emit LenderFundWithdrawn(msg.sender, numShares, assets);
-=======
-        LenderRedemptionRecord memory record = _getLatestLenderRedemptionRecordFor(msg.sender);
-        uint256 amountWithdrawable = record.totalAmountProcessed - record.totalAmountWithdrawn;
-        if (amountWithdrawable > 0) {
-            record.totalAmountWithdrawn += uint96(amountWithdrawable);
-            _setLenderRedemptionRecord(msg.sender, record);
-            underlyingToken.safeTransfer(msg.sender, amountWithdrawable);
-            emit LenderFundDisbursed(msg.sender, amountWithdrawable);
->>>>>>> f379efef
         }
     }
 
