// SPDX-License-Identifier: AGPL-3.0-or-later
pragma solidity ^0.8.0;

import {Errors} from "../common/Errors.sol";
import {PoolConfig, PoolSettings} from "../common/PoolConfig.sol";
import {PoolConfigCache} from "../common/PoolConfigCache.sol";
import {DEFAULT_DECIMALS_FACTOR, SECONDS_IN_A_DAY} from "../common/SharedDefs.sol";
import {TrancheVaultStorage, IERC20} from "./TrancheVaultStorage.sol";
import {IRedemptionHandler, EpochRedemptionSummary} from "./interfaces/IRedemptionHandler.sol";
import {IEpochManager} from "./interfaces/IEpochManager.sol";
import {ICalendar} from "../common/interfaces/ICalendar.sol";
import {IPool} from "./interfaces/IPool.sol";
import {IPoolSafe} from "./interfaces/IPoolSafe.sol";
import {AccessControlUpgradeable} from "@openzeppelin/contracts-upgradeable/access/AccessControlUpgradeable.sol";
import {IERC20MetadataUpgradeable, ERC20Upgradeable} from "@openzeppelin/contracts-upgradeable/token/ERC20/ERC20Upgradeable.sol";
import {Math} from "@openzeppelin/contracts/utils/math/Math.sol";
import {SafeERC20} from "@openzeppelin/contracts/token/ERC20/utils/SafeERC20.sol";

/**
 * @title TrancheVault
 * @notice TrancheVault is the vault for a tranche. It is the primary interface for lenders
 * to participate in a tranche by depositing into or withdrawing from the tranche.
 * @dev This contract is upgradable.
 */
contract TrancheVault is
    AccessControlUpgradeable,
    ERC20Upgradeable,
    PoolConfigCache,
    TrancheVaultStorage,
    IRedemptionHandler
{
    using SafeERC20 for IERC20;

    bytes32 public constant LENDER_ROLE = keccak256("LENDER");

    /**
     * @notice The max number of lenders who can get yield payout at the end of each period.
     * The reason for this cap is that we would like to process yield payout in one block.
     * The cap is estimated based on the block gas limit.
     * Please note there is no cap on the number of lenders for a tranche. As yield comes in,
     * the tranche token price goes up, that is how the investors who are not paid each period
     * gets their return. For those who are getting paid each period, their number of shares
     * goes down when a yield payout happens.
     */
    uint256 private constant MAX_ALLOWED_NUM_NON_REINVESTING_LENDERS = 100;

    /**
     * @notice An epoch has been processed.
     * @param epochId The epoch ID.
     * @param sharesRequested The number of tranche shares that were requested for redemption.
     * @param sharesProcessed The number of tranche shares that have been redeemed.
     * @param amountProcessed The amount of the underlying pool asset token redeemed in this epoch.
     */
    event EpochProcessed(
        uint256 indexed epochId,
        uint256 sharesRequested,
        uint256 sharesProcessed,
        uint256 amountProcessed
    );

    /**
     * @notice A deposit has been made to the tranche.
     * @param sender The address that made the deposit.
     * @param assetAmount The amount measured in the underlying asset.
     * @param shareAmount The number of shares minted for this deposit.
     */
    event LiquidityDeposited(address indexed sender, uint256 assetAmount, uint256 shareAmount);

    /**
     * @notice A disbursement to the lender for a processed redemption.
     * @param account The account whose shares have been redeemed.
     * @param withdrawnAmount The amount of the disbursement.
     */
    event LenderFundDisbursed(address indexed account, uint256 withdrawnAmount);

    /**
     * @notice A redemption request has been added.
     * @param account The account whose shares to be redeemed.
     * @param shareAmount The number of shares to be redeemed.
     * @param epochId The epoch ID.
     */
    event RedemptionRequestAdded(address indexed account, uint256 shareAmount, uint256 epochId);

    /**
     * @notice A redemption request has been canceled.
     * @param account The account whose request to be canceled.
     * @param shareAmount The number of shares to be included in the cancellation.
     * @param epochId The epoch ID.
     */
    event RedemptionRequestRemoved(address indexed account, uint256 shareAmount, uint256 epochId);

    /**
     * @notice Yield has been paid to the investor.
     * @param account The account who has received the yield distribution.
     * @param yields The amount of yield distributed.
     * @param shares The number of shares burned for this distribution.
     */
    event YieldPaidOut(address indexed account, uint256 yields, uint256 shares);

    /**
     * @notice Yield has been reinvested into the tranche.
     * @param account The account whose yield has been reinvested.
     * @param yields The yield amount reinvested.
     */
    event YieldReinvested(address indexed account, uint256 yields);

    /**
     * @notice The yield reinvestment setting has been updated.
     * @param account The account whose setting has been updated.
     * @param reinvestYield A boolean indicating whether it is reinvesting or not.
     * @param by The address who has made the change.
     */
    event ReinvestYieldConfigSet(address indexed account, bool reinvestYield, address by);

    /**
     * @notice Initializes the tranche.
     * @param name The name of the tranche token.
     * @param symbol The symbol of the tranche token.
     * @param _poolConfig PoolConfig that has various settings of the pool.
     * @param seniorTrancheOrJuniorTranche Indicator of junior or senior tranche. Since only
     * junior and senior tranches are supported right now, this param needs to be 0 or 1.
     * @custom:access Initialize can be called when the contract is initialized.
     */
    function initialize(
        string memory name,
        string memory symbol,
        PoolConfig _poolConfig,
        uint8 seniorTrancheOrJuniorTranche
    ) external initializer {
        __ERC20_init(name, symbol);
        __AccessControl_init();
        __UUPSUpgradeable_init();
        _initialize(_poolConfig);

        if (seniorTrancheOrJuniorTranche > 1) revert Errors.InvalidTrancheIndex();
        trancheIndex = seniorTrancheOrJuniorTranche;
    }

    /**
     * @notice Adds an approved lender.
     * @notice Lenders need to pass compliance requirements. Pool operator will administer off-chain
     * to make sure potential lenders meet the requirements. Afterwards, the pool operator will
     * call this function to mark a lender as approved.
     * @param lender The lender address.
     * @param reinvestYield Whether the lender will reinvest yield or receives yield payout. Please
     * note there is a 100 cap on the number of lenders who receive yield payout. If this flag is
     * false and that cap has returned, the approval will fail. The approver has to resubmit with
     * a true flag.
     * @custom:access Only pool operators can access to approve lenders.
     */
    function addApprovedLender(address lender, bool reinvestYield) external {
        poolConfig.onlyPoolOperator(msg.sender);
        if (lender == address(0)) revert Errors.ZeroAddressProvided();
        if (hasRole(LENDER_ROLE, lender)) revert Errors.AlreadyALender();

        _grantRole(LENDER_ROLE, lender);
        _setDepositRecord(
            lender,
            DepositRecord({principal: 0, reinvestYield: reinvestYield, lastDepositTime: 0})
        );
        if (!reinvestYield) {
            if (nonReinvestingLenders.length >= MAX_ALLOWED_NUM_NON_REINVESTING_LENDERS)
                revert Errors.NonReinvestYieldLenderCapacityReached();
            nonReinvestingLenders.push(lender);
        }
    }

    /**
     * @notice Removes a lender. This prevents the lender from making more deposits.
     * The capital that the lender has contributed can continue to work as normal.
     * @notice If a lender has received yield payout before, when they are removed as a lender,
     * they will be converted to auto reinvesting.
     * @dev It is intentional not to delete depositRecord for the lender so that they do not
     * lose existing investment. They can request redemption post removal as a lender.
     * @dev Because of lockup period and pool liquidity constraint, we cannot automatically
     * redeem the investment by this lender.
     * @param lender The lender address.
     * @custom:access Only pool operators can access to remove lenders.
     */
    function removeApprovedLender(address lender) external {
        poolConfig.onlyPoolOperator(msg.sender);
        if (lender == address(0)) revert Errors.ZeroAddressProvided();
        _revokeRole(LENDER_ROLE, lender);
        if (!_getDepositRecord(lender).reinvestYield) {
            _removeLenderFromNonReinvestingLenders(lender);
        }
    }

    /**
     * @notice Sets if a lender is going to reinvest the yield they receive.
     * @custom:access Only pool operators can call this function.
     */
    function setReinvestYield(address lender, bool reinvestYield) external {
        poolConfig.onlyPoolOperator(msg.sender);
        DepositRecord memory depositRecord = _getDepositRecord(lender);
        if (depositRecord.reinvestYield == reinvestYield)
            revert Errors.ReinvestYieldOptionAlreadySet();
        if (!depositRecord.reinvestYield && reinvestYield) {
            _removeLenderFromNonReinvestingLenders(lender);
        } else {
            if (nonReinvestingLenders.length >= MAX_ALLOWED_NUM_NON_REINVESTING_LENDERS)
                revert Errors.NonReinvestYieldLenderCapacityReached();
            nonReinvestingLenders.push(lender);
        }
        depositRecord.reinvestYield = reinvestYield;
        _setDepositRecord(lender, depositRecord);
        emit ReinvestYieldConfigSet(lender, reinvestYield, msg.sender);
    }

    /// @inheritdoc IRedemptionHandler
    function executeRedemptionSummary(EpochRedemptionSummary memory summaryProcessed) external {
        if (msg.sender != address(epochManager)) revert Errors.AuthorizedContractCallerRequired();

        if (summaryProcessed.totalSharesProcessed > 0) {
            _setEpochRedemptionSummary(summaryProcessed);
            // Burn processed shares of LP tokens.
            ERC20Upgradeable._burn(address(this), summaryProcessed.totalSharesProcessed);
            // Withdraw underlying tokens from the reserve so that LPs can redeem.
            poolSafe.withdraw(address(this), summaryProcessed.totalAmountProcessed);
        }

        uint256 unprocessed = summaryProcessed.totalSharesRequested -
            summaryProcessed.totalSharesProcessed;

        if (unprocessed > 0) {
            // Move unprocessed redemption to next epoch.
            EpochRedemptionSummary memory nextRedemptionSummary = EpochRedemptionSummary({
                epochId: summaryProcessed.epochId + 1,
                totalSharesRequested: uint96(unprocessed),
                totalSharesProcessed: 0,
                totalAmountProcessed: 0
            });
            _setEpochRedemptionSummary(nextRedemptionSummary);
        }

        emit EpochProcessed(
            summaryProcessed.epochId,
            summaryProcessed.totalSharesRequested,
            summaryProcessed.totalSharesProcessed,
            summaryProcessed.totalAmountProcessed
        );
    }

    /**
     * @notice Allows the pool owner and EA to make initial deposit before the pool goes live.
     * @param assets The amount of underlyingTokens to be deposited.
     * @return shares The number of tranche token to be minted.
     */
    function makeInitialDeposit(uint256 assets) external returns (uint256 shares) {
        _onlyAuthorizedInitialDepositor(msg.sender);
        return _deposit(assets);
    }

    /**
     * @notice LP deposits to the pool to earn yield and share losses.
     * @notice All deposits should be made by calling this function and
     * makeInitialDeposit() (for pool owner and EA's initial deposit) only.
     * Please do NOT directly transfer any digital assets to the contracts,
     * which will cause a permanent loss and we cannot help reverse transactions
     * or retrieve assets from the contracts.
     * @param assets The number of underlyingTokens to be deposited.
     * @return shares The number of tranche token to be minted.
     * @custom:access Any approved lender can call to deposit.
     */
    function deposit(uint256 assets) external returns (uint256 shares) {
        poolConfig.onlyProtocolAndPoolOn();
        if (assets == 0) revert Errors.ZeroAmountProvided();
        _onlyLender(msg.sender);

        return _deposit(assets);
    }

    /**
     * @notice Records a new redemption request.
     * @param shares The number of shares the lender wants to redeem.
     * @custom:access Only the lender can submit for themselves.
     */
    function addRedemptionRequest(uint256 shares) external {
        if (shares == 0) revert Errors.ZeroAmountProvided();
        poolConfig.onlyProtocolAndPoolOn();

        PoolSettings memory poolSettings = poolConfig.getPoolSettings();
        uint256 nextEpochStartTime = ICalendar(poolConfig.calendar()).getStartDateOfNextPeriod(
            poolSettings.payPeriodDuration,
            block.timestamp
        );

        // Checks against withdrawal lockup period.
        DepositRecord memory depositRecord = _getDepositRecord(msg.sender);
        if (
            nextEpochStartTime <
            depositRecord.lastDepositTime +
                poolConfig.getLPConfig().withdrawalLockoutPeriodInDays *
                SECONDS_IN_A_DAY
        ) revert Errors.WithdrawTooEarly();

        uint256 sharesBalance = ERC20Upgradeable.balanceOf(msg.sender);
        if (shares > sharesBalance) {
            revert Errors.InsufficientSharesForRequest();
        }
        uint256 assetsAfterRedemption = convertToAssets(sharesBalance - shares);
        poolConfig.checkLiquidityRequirementForRedemption(
            msg.sender,
            address(this),
            assetsAfterRedemption
        );

        uint256 currentEpochId = epochManager.currentEpochId();
        EpochRedemptionSummary memory currRedemptionSummary = _getEpochRedemptionSummary(
            currentEpochId
        );
        if (currRedemptionSummary.totalSharesRequested > 0) {
            // If the current epoch already has redemption requests, then add the new redemption request
            // to it.
            currRedemptionSummary.totalSharesRequested += uint96(shares);
        } else {
            // Otherwise, record the redemption request data in the global registry.
            currRedemptionSummary.epochId = uint64(currentEpochId);
            currRedemptionSummary.totalSharesRequested = uint96(shares);
        }
        _setEpochRedemptionSummary(currRedemptionSummary);

        LenderRedemptionRecord memory lenderRedemptionRecord = _getLatestLenderRedemptionRecord(
            msg.sender,
            currentEpochId
        );
        lenderRedemptionRecord.numSharesRequested += uint96(shares);
        uint256 principalRequested = (depositRecord.principal * shares) / sharesBalance;
        lenderRedemptionRecord.principalRequested += uint96(principalRequested);
        _setLenderRedemptionRecord(msg.sender, lenderRedemptionRecord);
        depositRecord.principal = uint96(
            depositRecord.principal > principalRequested
                ? depositRecord.principal - principalRequested
                : 0
        );
        _setDepositRecord(msg.sender, depositRecord);

        ERC20Upgradeable._transfer(msg.sender, address(this), shares);

        emit RedemptionRequestAdded(msg.sender, shares, currentEpochId);
    }

    /**
     * @notice Cancels a redemption request submitted before.
     * @param shares The number of shares in the redemption request to be canceled.
     * @custom:access Only the lender can submit for themselves.
     */
    function cancelRedemptionRequest(uint256 shares) external {
        if (shares == 0) revert Errors.ZeroAmountProvided();
        poolConfig.onlyProtocolAndPoolOn();

        uint256 currentEpochId = epochManager.currentEpochId();
        LenderRedemptionRecord memory lenderRedemptionRecord = _getLatestLenderRedemptionRecord(
            msg.sender,
            currentEpochId
        );

        if (lenderRedemptionRecord.numSharesRequested < shares) {
            revert Errors.InsufficientSharesForRequest();
        }

        DepositRecord memory depositRecord = _getDepositRecord(msg.sender);
        depositRecord.principal +=
            (lenderRedemptionRecord.principalRequested * uint96(shares)) /
            lenderRedemptionRecord.numSharesRequested;
        _setDepositRecord(msg.sender, depositRecord);

        uint96 newNumSharesRequested = lenderRedemptionRecord.numSharesRequested - uint96(shares);
        lenderRedemptionRecord.principalRequested =
            (lenderRedemptionRecord.principalRequested * newNumSharesRequested) /
            lenderRedemptionRecord.numSharesRequested;
        lenderRedemptionRecord.numSharesRequested = newNumSharesRequested;
        _setLenderRedemptionRecord(msg.sender, lenderRedemptionRecord);

        EpochRedemptionSummary memory currRedemptionSummary = _getEpochRedemptionSummary(
            currentEpochId
        );
        currRedemptionSummary.totalSharesRequested -= uint96(shares);
        _setEpochRedemptionSummary(currRedemptionSummary);

        ERC20Upgradeable._transfer(address(this), msg.sender, shares);

        emit RedemptionRequestRemoved(msg.sender, shares, currentEpochId);
    }

    /**
     * @notice Transfers all the amount that has been redeemed but not yet disbursed to the lender.
     * @custom:access Only the lender can submit for themselves.
     */
    function disburse() external {
        poolConfig.onlyProtocolAndPoolOn();

        LenderRedemptionRecord memory record = _getLatestLenderRedemptionRecordFor(msg.sender);
        uint256 withdrawable = record.totalAmountProcessed - record.totalAmountWithdrawn;
        if (withdrawable > 0) {
            record.totalAmountWithdrawn += uint96(withdrawable);
            _setLenderRedemptionRecord(msg.sender, record);
            underlyingToken.safeTransfer(msg.sender, withdrawable);
            emit LenderFundDisbursed(msg.sender, withdrawable);
        }
    }

    /**
     * @notice Processes yield payout to all the lenders who are set to receive their yield
     * distribution at the end of each period. Their tokens will be burned for the payout and
     * their investment in the pool measured by dollar amount remains unchanged.
     * @custom:access Anyone can call to trigger the processing. In reality, we expect
     * a cron-like mechanism like autotask to trigger it.
     */
    function processYieldForLenders() external {
        poolConfig.onlyProtocolAndPoolOn();

        uint256 len = nonReinvestingLenders.length;
        uint256 price = convertToAssets(DEFAULT_DECIMALS_FACTOR);
        uint96[2] memory tranchesAssets = pool.currentTranchesAssets();
        for (uint256 i = 0; i < len; i++) {
            address lender = nonReinvestingLenders[i];
            uint256 shares = ERC20Upgradeable.balanceOf(lender);
            uint256 assets = (shares * price) / DEFAULT_DECIMALS_FACTOR;
            DepositRecord memory depositRecord = _getDepositRecord(lender);
            if (assets > depositRecord.principal) {
                uint256 yield = assets - depositRecord.principal;
                tranchesAssets[trancheIndex] -= uint96(yield);
                // Round up the number of shares the lender has to burn in order to receive
                // the given amount of yield. Round-up applies the favor-the-pool principle.
                shares = Math.ceilDiv(yield * DEFAULT_DECIMALS_FACTOR, price);
                ERC20Upgradeable._burn(lender, shares);
                poolSafe.withdraw(lender, yield);
                emit YieldPaidOut(lender, yield, shares);
            }
        }
        poolSafe.resetUnprocessedProfit();
        pool.updateTranchesAssets(tranchesAssets);
    }

    /// @inheritdoc IRedemptionHandler
    function currentRedemptionSummary()
        external
        view
        override
        returns (EpochRedemptionSummary memory redemptionSummary)
    {
        redemptionSummary = _getEpochRedemptionSummary(epochManager.currentEpochId());
    }

    /**
     * @notice Returns the withdrawable assets value of the given account.
     * @param account The account whose withdrawable assets should be calculated.
     * @param assets The withdrawable amount.
     */
    function withdrawableAssets(address account) external view returns (uint256 assets) {
        LenderRedemptionRecord memory lenderRedemptionRecord = _getLatestLenderRedemptionRecordFor(
            account
        );
        assets =
            lenderRedemptionRecord.totalAmountProcessed -
            lenderRedemptionRecord.totalAmountWithdrawn;
    }

    /**
     * @notice Returns the number of shares previously requested for redemption that can be cancelled.
     * @param account The lender's account.
     */
    function cancellableRedemptionShares(address account) external view returns (uint256 shares) {
        shares = _getLatestLenderRedemptionRecordFor(account).numSharesRequested;
    }

    function convertToShares(uint256 assets) external view returns (uint256 shares) {
        shares = _convertToShares(assets, totalAssets());
    }

    function totalAssetsOf(address account) external view returns (uint256 assets) {
        return convertToAssets(ERC20Upgradeable.balanceOf(account));
    }

    /// Gets the list of lenders who are receiving yield distribution in each period.
    function getNonReinvestingLendersLength() external view returns (uint256) {
        return nonReinvestingLenders.length;
    }

    /**
     * @notice Disables the transfer functionality.
     */
    function transfer(address, uint256) public virtual override returns (bool) {
        revert Errors.UnsupportedFunction();
    }

    /**
     * @notice Disables the transfer functionality.
     */
    function transferFrom(
        address from,
        address to,
        uint256 amount
    ) public virtual override returns (bool) {
        revert Errors.UnsupportedFunction();
    }

    function decimals() public view override returns (uint8) {
        return _decimals;
    }

    function totalAssets() public view returns (uint256) {
        return pool.trancheTotalAssets(trancheIndex);
    }

    function convertToAssets(uint256 shares) public view returns (uint256 assets) {
        uint256 tempTotalAssets = totalAssets();
        uint256 tempTotalSupply = ERC20Upgradeable.totalSupply();
        return tempTotalSupply == 0 ? shares : (shares * tempTotalAssets) / tempTotalSupply;
    }

    /// Utility function to cache the dependent contract addresses.
    function _updatePoolConfigData(PoolConfig _poolConfig) internal virtual override {
        address addr = _poolConfig.underlyingToken();
        assert(addr != address(0));
        underlyingToken = IERC20(addr);
        _decimals = IERC20MetadataUpgradeable(addr).decimals();

        addr = _poolConfig.pool();
        assert(addr != address(0));
        pool = IPool(addr);

        addr = _poolConfig.poolSafe();
        assert(addr != address(0));
        poolSafe = IPoolSafe(addr);

        addr = _poolConfig.epochManager();
        assert(addr != address(0));
        epochManager = IEpochManager(addr);
    }

    /**
     * @notice Internal function to support LP deposit into the tranche.
     * @param assets The number of underlyingTokens to be deposited.
     * @return shares The number of tranche token to be minted.
     */
    function _deposit(uint256 assets) internal returns (uint256 shares) {
        PoolSettings memory poolSettings = poolConfig.getPoolSettings();
        if (assets < poolSettings.minDepositAmount) {
            revert Errors.DepositAmountTooLow();
        }
        uint256 availableCap = pool.getTrancheAvailableCap(trancheIndex);
        if (assets > availableCap) {
            revert Errors.TrancheLiquidityCapExceeded();
        }

        poolSafe.deposit(msg.sender, assets);
        uint96[2] memory tranches = pool.currentTranchesAssets();
        uint256 trancheAssets = tranches[trancheIndex];
        shares = _convertToShares(assets, trancheAssets);
<<<<<<< HEAD
        ERC20Upgradeable._mint(msg.sender, shares);
        DepositRecord memory depositRecord = _getDepositRecord(msg.sender);
=======
        if (shares == 0) {
            // Disallows 0 shares to be minted. This can be caused by rounding errors or the tranche
            // losing all of its assets after default.
            revert Errors.ZeroSharesMinted();
        }
        ERC20Upgradeable._mint(receiver, shares);
        DepositRecord memory depositRecord = _getDepositRecord(receiver);
>>>>>>> cba95c5f
        depositRecord.principal += uint96(assets);
        depositRecord.lastDepositTime = uint64(block.timestamp);
        _setDepositRecord(msg.sender, depositRecord);

        tranches[trancheIndex] += uint96(assets);
        pool.updateTranchesAssets(tranches);

        emit LiquidityDeposited(msg.sender, assets, shares);
    }

    /**
     * @notice Internal function to remove a lender from the list of lenders who receive yield
     * distribution in each period.
     * @param lender The lender to be removed.
     * @dev The function scans through the list. Since the list is capped at 100, and the caller
     * is a pool operator, gas fee is not much of an issue.
     */
    function _removeLenderFromNonReinvestingLenders(address lender) internal {
        uint256 len = nonReinvestingLenders.length;
        for (uint256 i = 0; i < len; i++) {
            if (nonReinvestingLenders[i] == lender) {
                // Copies the last one on the list into the slot to be removed, and remove the last one
                // from the list.
                if (i != len - 1) nonReinvestingLenders[i] = nonReinvestingLenders[len - 1];
                nonReinvestingLenders.pop();
                break;
            }
        }
    }

    /// Utility set function to reduce contract size.
    function _setLenderRedemptionRecord(
        address account,
        LenderRedemptionRecord memory record
    ) internal {
        lenderRedemptionRecords[account] = record;
    }

    /// Utility set function to reduce contract size.
    function _setEpochRedemptionSummary(EpochRedemptionSummary memory summary) internal {
        epochRedemptionSummaries[summary.epochId] = summary;
    }

    /// Utility set function to reduce contract size.
    function _setDepositRecord(address account, DepositRecord memory record) internal {
        depositRecords[account] = record;
    }

    /**
     * @notice Converts assets to shares of this tranche token.
     * @param _assets The amount of the underlying assets.
     * @param _totalAssets The total amount of the underlying assets in the tranche.
     * @return shares The corresponding number of shares for the given assets.
     */
    function _convertToShares(
        uint256 _assets,
        uint256 _totalAssets
    ) internal view returns (uint256 shares) {
        uint256 supply = ERC20Upgradeable.totalSupply();
        if (supply != 0 && _totalAssets == 0) return 0;
        return supply == 0 ? _assets : (_assets * supply) / _totalAssets;
    }

    function _getLatestLenderRedemptionRecordFor(
        address account
    ) internal view returns (LenderRedemptionRecord memory lenderRedemptionRecord) {
        uint256 currentEpochId = epochManager.currentEpochId();
        lenderRedemptionRecord = _getLatestLenderRedemptionRecord(account, currentEpochId);
    }

    /**
     * @notice Brings the redemption record for a lender up-to-date.
     * @dev Prior to invoking this function, the lender's redemption record may be outdated, not accurately reflecting
     * the amount of withdrawable funds. This is due to the potential passage of additional epochs and the
     * processing of further redemption requests since the lender's last update. This function addresses this
     * by iterating through all epochs executed since the last update, ensuring the redemption record is current
     * and accurate.
     * @param account The address for which the latest RedemptionRecord should be computed.
     * @param currentEpochId The ID of the current epoch.
     * @return lenderRedemptionRecord The lender's updated processed redemption request record.
     */
    function _getLatestLenderRedemptionRecord(
        address account,
        uint256 currentEpochId
    ) internal view returns (LenderRedemptionRecord memory lenderRedemptionRecord) {
        lenderRedemptionRecord = lenderRedemptionRecords[account];
        uint256 totalShares = lenderRedemptionRecord.numSharesRequested;
        if (totalShares > 0 && lenderRedemptionRecord.nextEpochIdToProcess < currentEpochId) {
            uint256 remainingShares = totalShares;
            for (
                uint256 epochId = lenderRedemptionRecord.nextEpochIdToProcess;
                epochId < currentEpochId && remainingShares > 0;
                ++epochId
            ) {
                EpochRedemptionSummary memory summary = _getEpochRedemptionSummary(epochId);
                if (summary.totalSharesProcessed > 0) {
                    lenderRedemptionRecord.totalAmountProcessed += uint96(
                        (remainingShares * summary.totalAmountProcessed) /
                            summary.totalSharesRequested
                    );
                    // Round up the number of shares the lender burned for the redemption requests that
                    // have been processed, so that the remaining number of shares is rounded down.
                    // This applies the favor-the-pool principle for roundings.
                    remainingShares -= Math.ceilDiv(
                        remainingShares * summary.totalSharesProcessed,
                        summary.totalSharesRequested
                    );
                }
            }
            lenderRedemptionRecord.numSharesRequested = uint96(remainingShares);
            if (remainingShares < totalShares) {
                // Some shares are processed, so the principal requested is reduced proportionally.
                lenderRedemptionRecord.principalRequested = uint96(
                    (remainingShares * lenderRedemptionRecord.principalRequested) / totalShares
                );
            }
        }
        lenderRedemptionRecord.nextEpochIdToProcess = uint64(currentEpochId);
    }

    function _getEpochRedemptionSummary(
        uint256 epochId
    ) internal view returns (EpochRedemptionSummary memory) {
        return epochRedemptionSummaries[epochId];
    }

    function _getDepositRecord(address account) internal view returns (DepositRecord memory) {
        return depositRecords[account];
    }

    function _onlyAuthorizedInitialDepositor(address account) internal view {
        if (account != poolConfig.poolOwnerTreasury() && account != poolConfig.evaluationAgent())
            revert Errors.AuthorizedContractCallerRequired();
    }

    function _onlyLender(address account) internal view {
        if (!hasRole(LENDER_ROLE, account)) revert Errors.LenderRequired();
    }
}<|MERGE_RESOLUTION|>--- conflicted
+++ resolved
@@ -549,18 +549,14 @@
         uint96[2] memory tranches = pool.currentTranchesAssets();
         uint256 trancheAssets = tranches[trancheIndex];
         shares = _convertToShares(assets, trancheAssets);
-<<<<<<< HEAD
-        ERC20Upgradeable._mint(msg.sender, shares);
-        DepositRecord memory depositRecord = _getDepositRecord(msg.sender);
-=======
+
         if (shares == 0) {
             // Disallows 0 shares to be minted. This can be caused by rounding errors or the tranche
             // losing all of its assets after default.
             revert Errors.ZeroSharesMinted();
         }
-        ERC20Upgradeable._mint(receiver, shares);
-        DepositRecord memory depositRecord = _getDepositRecord(receiver);
->>>>>>> cba95c5f
+        ERC20Upgradeable._mint(msg.sender, shares);
+        DepositRecord memory depositRecord = _getDepositRecord(msg.sender);
         depositRecord.principal += uint96(assets);
         depositRecord.lastDepositTime = uint64(block.timestamp);
         _setDepositRecord(msg.sender, depositRecord);
