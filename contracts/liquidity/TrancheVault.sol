// SPDX-License-Identifier: AGPL-3.0-or-later
pragma solidity 0.8.23;

import {Errors} from "../common/Errors.sol";
import {PoolConfig, PoolSettings} from "../common/PoolConfig.sol";
import {PoolConfigCache} from "../common/PoolConfigCache.sol";
import {DEFAULT_DECIMALS_FACTOR, SECONDS_IN_A_DAY} from "../common/SharedDefs.sol";
import {TrancheVaultStorage, IERC20} from "./TrancheVaultStorage.sol";
import {IRedemptionHandler, EpochRedemptionSummary} from "./interfaces/IRedemptionHandler.sol";
import {IEpochManager} from "./interfaces/IEpochManager.sol";
import {ICalendar} from "../common/interfaces/ICalendar.sol";
import {IPool} from "./interfaces/IPool.sol";
import {IPoolSafe} from "./interfaces/IPoolSafe.sol";
import {AccessControlUpgradeable} from "@openzeppelin/contracts-upgradeable/access/AccessControlUpgradeable.sol";
import {IERC20MetadataUpgradeable, ERC20Upgradeable} from "@openzeppelin/contracts-upgradeable/token/ERC20/ERC20Upgradeable.sol";
import {Math} from "@openzeppelin/contracts/utils/math/Math.sol";
import {SafeERC20} from "@openzeppelin/contracts/token/ERC20/utils/SafeERC20.sol";

/**
 * @title TrancheVault
 * @notice TrancheVault is the vault for a tranche. It is the primary interface for lenders
 * to participate in a tranche by depositing into or withdrawing from the tranche.
 * @dev This contract is upgradable.
 */
contract TrancheVault is
    AccessControlUpgradeable,
    ERC20Upgradeable,
    PoolConfigCache,
    TrancheVaultStorage,
    IRedemptionHandler
{
    using SafeERC20 for IERC20;

    bytes32 public constant LENDER_ROLE = keccak256("LENDER");

    /**
     * @notice The max number of lenders who can get yield payout at the end of each period.
     * The reason for this cap is that we would like to process yield payout in one block.
     * The cap is estimated based on the block gas limit.
     * Please note there is no cap on the number of lenders for a tranche. As yield comes in,
     * the tranche token price goes up, that is how the investors who are not paid each period
     * gets their return. For those who are getting paid each period, their number of shares
     * goes down when a yield payout happens.
     */
    uint256 private constant MAX_ALLOWED_NUM_NON_REINVESTING_LENDERS = 100;

    /**
     * @notice An epoch has been processed.
     * @param epochId The epoch ID.
     * @param sharesRequested The number of tranche shares that were requested for redemption.
     * @param sharesProcessed The number of tranche shares that have been redeemed.
     * @param amountProcessed The amount of the underlying pool asset token redeemed in this epoch.
     */
    event EpochProcessed(
        uint256 indexed epochId,
        uint256 sharesRequested,
        uint256 sharesProcessed,
        uint256 amountProcessed
    );

    /**
     * @notice A lender has been added.
     * @param account The address of the lender.
     * @param reinvestYield A flag indicating whether the lender is reinvesting or not.
     */
    event LenderAdded(address indexed account, bool reinvestYield);

    /**
     * @notice A lender has been removed.
     * @param account The address of the lender.
     */
    event LenderRemoved(address indexed account);

    /**
     * @notice A deposit has been made to the tranche.
     * @param sender The address that made the deposit.
     * @param assets The amount measured in the underlying asset.
     * @param shares The number of shares minted for this deposit.
     */
    event LiquidityDeposited(address indexed sender, uint256 assets, uint256 shares);

    /**
     * @notice A disbursement to the lender for a processed redemption.
     * @param account The account whose shares have been redeemed.
     * @param amountDisbursed The amount of the disbursement.
     */
    event LenderFundDisbursed(address indexed account, uint256 amountDisbursed);

    /**
     * @notice A lender has withdrawn all their assets after pool closure.
     * @param account The lender who has withdrawn.
     * @param numShares The number of shares burned.
     * @param assets The amount that was withdrawn.
     */
    event LenderFundWithdrawn(address indexed account, uint256 numShares, uint256 assets);

    /**
     * @notice A redemption request has been added.
     * @param account The account whose shares to be redeemed.
     * @param shares The number of shares to be redeemed.
     * @param epochId The epoch ID.
     */
    event RedemptionRequestAdded(address indexed account, uint256 shares, uint256 epochId);

    /**
     * @notice A redemption request has been canceled.
<<<<<<< HEAD
     * @param account The account whose request to be canceled.
     * @param shares The number of shares to be included in the cancellation.
=======
     * @param account The account whose request has been canceled.
     * @param shareAmount The number of shares to be included in the cancellation.
>>>>>>> 354877d5
     * @param epochId The epoch ID.
     */
    event RedemptionRequestRemoved(address indexed account, uint256 shares, uint256 epochId);

    /**
     * @notice Yield has been paid to the investor.
     * @param account The account who has received the yield distribution.
     * @param yields The amount of yield distributed.
     * @param shares The number of shares burned for this distribution.
     */
    event YieldPaidOut(address indexed account, uint256 yields, uint256 shares);

    /**
     * @notice Yield payout to the investor has failed.
     * @param account The account who should have received the yield distribution.
     * @param yields The amount of yield that should have been distributed.
     * @param shares The number of shares that should have been burned for this distribution.
     * @param reason The reason why the payout failed.
     */
    event YieldPayoutFailed(
        address indexed account,
        uint256 yields,
        uint256 shares,
        string reason
    );

    /**
     * @notice Yield has been reinvested into the tranche.
     * @param account The account whose yield has been reinvested.
     * @param yields The yield amount reinvested.
     */
    event YieldReinvested(address indexed account, uint256 yields);

    /**
     * @notice The yield reinvestment setting has been updated.
     * @param account The account whose setting has been updated.
     * @param reinvestYield A flag indicating whether the lender is reinvesting or not.
     * @param by The address who has made the change.
     */
    event ReinvestYieldConfigSet(address indexed account, bool reinvestYield, address by);

    /**
     * @notice Initializes the tranche.
     * @param name The name of the tranche token.
     * @param symbol The symbol of the tranche token.
     * @param _poolConfig PoolConfig that has various settings of the pool.
     * @param seniorTrancheOrJuniorTranche Indicator of junior or senior tranche. Since only
     * junior and senior tranches are supported right now, this param needs to be 0 or 1.
     * @custom:access Initialize can be called when the contract is initialized.
     */
    function initialize(
        string memory name,
        string memory symbol,
        PoolConfig _poolConfig,
        uint8 seniorTrancheOrJuniorTranche
    ) external initializer {
        __ERC20_init(name, symbol);
        __AccessControl_init();
        __UUPSUpgradeable_init();
        _initialize(_poolConfig);

        if (seniorTrancheOrJuniorTranche > 1) revert Errors.InvalidTrancheIndex();
        trancheIndex = seniorTrancheOrJuniorTranche;
    }

    /**
     * @notice Adds an approved lender.
     * @notice Lenders need to pass compliance requirements. Pool operator will administer off-chain
     * to make sure potential lenders meet the requirements. Afterwards, the pool operator will
     * call this function to mark a lender as approved.
     * @param lender The lender address.
     * @param reinvestYield Whether the lender will reinvest yield or receives yield payout. Please
     * note there is a 100 cap on the number of lenders who receive yield payout. If this flag is
     * false and that cap has returned, the approval will fail. The approver has to resubmit with
     * a true flag.
     * @custom:access Only pool operators can access to approve lenders.
     */
    function addApprovedLender(address lender, bool reinvestYield) external {
        poolConfig.onlyPoolOperator(msg.sender);
        if (lender == address(0)) revert Errors.ZeroAddressProvided();
        if (hasRole(LENDER_ROLE, lender)) revert Errors.AlreadyALender();

        _grantRole(LENDER_ROLE, lender);
        _setDepositRecord(
            lender,
            DepositRecord({principal: 0, reinvestYield: reinvestYield, lastDepositTime: 0})
        );
        if (!reinvestYield) {
            if (nonReinvestingLenders.length >= MAX_ALLOWED_NUM_NON_REINVESTING_LENDERS)
                revert Errors.NonReinvestYieldLenderCapacityReached();
            nonReinvestingLenders.push(lender);
        }

        emit LenderAdded(lender, reinvestYield);
    }

    /**
     * @notice Removes a lender. This prevents the lender from making more deposits.
     * The capital that the lender has contributed can continue to work as normal.
     * @notice If a lender has received yield payout before, when they are removed as a lender,
     * they will be converted to auto reinvesting.
     * @dev It is intentional not to delete depositRecord for the lender so that they do not
     * lose existing investment. They can request redemption post removal as a lender.
     * @dev Because of lockout period and pool liquidity constraints, we cannot automatically
     * disburse the investment by this lender.
     * @param lender The lender address.
     * @custom:access Only pool operators can access to remove lenders.
     */
    function removeApprovedLender(address lender) external {
        poolConfig.onlyPoolOperator(msg.sender);
        if (lender == address(0)) revert Errors.ZeroAddressProvided();
        _revokeRole(LENDER_ROLE, lender);
        if (!_getDepositRecord(lender).reinvestYield) {
            _removeLenderFromNonReinvestingLenders(lender);
        }

        emit LenderRemoved(lender);
    }

    /**
     * @notice Sets if a lender is going to reinvest the yield they receive.
     * @custom:access Only pool operators can call this function.
     */
    function setReinvestYield(address lender, bool reinvestYield) external {
        poolConfig.onlyPoolOperator(msg.sender);
        if (!hasRole(LENDER_ROLE, lender)) revert Errors.LenderRequired();

        DepositRecord memory depositRecord = _getDepositRecord(lender);
        if (depositRecord.reinvestYield == reinvestYield)
            revert Errors.ReinvestYieldOptionAlreadySet();
        if (!depositRecord.reinvestYield && reinvestYield) {
            _removeLenderFromNonReinvestingLenders(lender);
        } else {
            if (nonReinvestingLenders.length >= MAX_ALLOWED_NUM_NON_REINVESTING_LENDERS)
                revert Errors.NonReinvestYieldLenderCapacityReached();
            nonReinvestingLenders.push(lender);
        }
        depositRecord.reinvestYield = reinvestYield;
        _setDepositRecord(lender, depositRecord);
        emit ReinvestYieldConfigSet(lender, reinvestYield, msg.sender);
    }

    /// @inheritdoc IRedemptionHandler
    function executeRedemptionSummary(EpochRedemptionSummary memory summaryProcessed) external {
        if (msg.sender != address(epochManager)) revert Errors.AuthorizedContractCallerRequired();

        if (summaryProcessed.totalSharesProcessed > 0) {
            _setEpochRedemptionSummary(summaryProcessed);
            // Burn processed shares of LP tokens.
            ERC20Upgradeable._burn(address(this), summaryProcessed.totalSharesProcessed);
            // Withdraw underlying tokens from the reserve so that LPs can redeem.
            poolSafe.withdraw(address(this), summaryProcessed.totalAmountProcessed);
        }

        uint256 unprocessed = summaryProcessed.totalSharesRequested -
            summaryProcessed.totalSharesProcessed;

        if (unprocessed > 0) {
            // Move unprocessed redemption to next epoch.
            EpochRedemptionSummary memory nextRedemptionSummary = EpochRedemptionSummary({
                epochId: summaryProcessed.epochId + 1,
                totalSharesRequested: uint96(unprocessed),
                totalSharesProcessed: 0,
                totalAmountProcessed: 0
            });
            _setEpochRedemptionSummary(nextRedemptionSummary);
        }

        emit EpochProcessed(
            summaryProcessed.epochId,
            summaryProcessed.totalSharesRequested,
            summaryProcessed.totalSharesProcessed,
            summaryProcessed.totalAmountProcessed
        );
    }

    /**
     * @notice Allows the pool owner and EA to make initial deposit before the pool goes live.
     * @param assets The amount of underlyingTokens to be deposited.
     * @return shares The number of tranche token to be minted.
     */
    function makeInitialDeposit(uint256 assets) external returns (uint256 shares) {
        _onlyAuthorizedInitialDepositor(msg.sender);
        return _deposit(assets);
    }

    /**
     * @notice LP deposits to the pool to earn yield and share losses.
     * @notice All deposits should be made by calling this function and
     * makeInitialDeposit() (for pool owner and EA's initial deposit) only.
     * Please do NOT directly transfer any digital assets to the contracts,
     * which will cause a permanent loss and we cannot help reverse transactions
     * or retrieve assets from the contracts.
     * @param assets The number of underlyingTokens to be deposited.
     * @return shares The number of tranche token to be minted.
     * @custom:access Any approved lender can call to deposit.
     */
    function deposit(uint256 assets) external returns (uint256 shares) {
        poolConfig.onlyProtocolAndPoolOn();
        if (assets == 0) revert Errors.ZeroAmountProvided();
        _onlyLender(msg.sender);

        return _deposit(assets);
    }

    /**
     * @notice Records a new redemption request.
     * @param shares The number of shares the lender wants to redeem.
     * @custom:access Only the lender can submit for themselves.
     */
    function addRedemptionRequest(uint256 shares) external {
        if (shares == 0) revert Errors.ZeroAmountProvided();
        poolConfig.onlyProtocolAndPoolOn();

        PoolSettings memory poolSettings = poolConfig.getPoolSettings();
        uint256 nextEpochStartTime = calendar.getStartDateOfNextPeriod(
            poolSettings.payPeriodDuration,
            block.timestamp
        );

        // Checks against withdrawal lockup period.
        DepositRecord memory depositRecord = _getDepositRecord(msg.sender);
        if (
            nextEpochStartTime <
            depositRecord.lastDepositTime +
                poolConfig.getLPConfig().withdrawalLockoutPeriodInDays *
                SECONDS_IN_A_DAY
        ) revert Errors.WithdrawTooEarly();

        uint256 sharesBalance = ERC20Upgradeable.balanceOf(msg.sender);
        if (shares > sharesBalance) {
            revert Errors.InsufficientSharesForRequest();
        }
        uint256 assetsAfterRedemption = convertToAssets(sharesBalance - shares);
        poolConfig.checkLiquidityRequirementForRedemption(
            msg.sender,
            address(this),
            assetsAfterRedemption
        );

        uint256 currentEpochId = epochManager.currentEpochId();
        EpochRedemptionSummary memory currRedemptionSummary = _getEpochRedemptionSummary(
            currentEpochId
        );
        if (currRedemptionSummary.totalSharesRequested > 0) {
            // If the current epoch already has redemption requests, then add the new redemption request
            // to it.
            currRedemptionSummary.totalSharesRequested += uint96(shares);
        } else {
            // Otherwise, record the redemption request data in the global registry.
            currRedemptionSummary.epochId = uint64(currentEpochId);
            currRedemptionSummary.totalSharesRequested = uint96(shares);
        }
        _setEpochRedemptionSummary(currRedemptionSummary);

        LenderRedemptionRecord memory lenderRedemptionRecord = _getLatestLenderRedemptionRecord(
            msg.sender,
            currentEpochId
        );
        lenderRedemptionRecord.numSharesRequested += uint96(shares);
        uint256 principalRequested = (depositRecord.principal * shares) / sharesBalance;
        lenderRedemptionRecord.principalRequested += uint96(principalRequested);
        _setLenderRedemptionRecord(msg.sender, lenderRedemptionRecord);
        depositRecord.principal -= uint96(principalRequested);
        _setDepositRecord(msg.sender, depositRecord);

        ERC20Upgradeable._transfer(msg.sender, address(this), shares);

        emit RedemptionRequestAdded(msg.sender, shares, currentEpochId);
    }

    /**
     * @notice Cancels a redemption request submitted before.
     * @param shares The number of shares in the redemption request to be canceled.
     * @custom:access Only the lender can submit for themselves.
     */
    function cancelRedemptionRequest(uint256 shares) external {
        if (shares == 0) revert Errors.ZeroAmountProvided();
        poolConfig.onlyProtocolAndPoolOn();

        uint256 currentEpochId = epochManager.currentEpochId();
        LenderRedemptionRecord memory lenderRedemptionRecord = _getLatestLenderRedemptionRecord(
            msg.sender,
            currentEpochId
        );

        if (lenderRedemptionRecord.numSharesRequested < shares) {
            revert Errors.InsufficientSharesForRequest();
        }

        DepositRecord memory depositRecord = _getDepositRecord(msg.sender);
        depositRecord.principal +=
            (lenderRedemptionRecord.principalRequested * uint96(shares)) /
            lenderRedemptionRecord.numSharesRequested;
        _setDepositRecord(msg.sender, depositRecord);

        uint96 newNumSharesRequested = lenderRedemptionRecord.numSharesRequested - uint96(shares);
        lenderRedemptionRecord.principalRequested =
            (lenderRedemptionRecord.principalRequested * newNumSharesRequested) /
            lenderRedemptionRecord.numSharesRequested;
        lenderRedemptionRecord.numSharesRequested = newNumSharesRequested;
        _setLenderRedemptionRecord(msg.sender, lenderRedemptionRecord);

        EpochRedemptionSummary memory currRedemptionSummary = _getEpochRedemptionSummary(
            currentEpochId
        );
        currRedemptionSummary.totalSharesRequested -= uint96(shares);
        _setEpochRedemptionSummary(currRedemptionSummary);

        ERC20Upgradeable._transfer(address(this), msg.sender, shares);

        emit RedemptionRequestRemoved(msg.sender, shares, currentEpochId);
    }

    /**
     * @notice Transfers all the amount that has been redeemed but not yet disbursed to the lender.
     * @custom:access Only the lender can submit for themselves.
     */
    function disburse() external {
        poolConfig.onlyProtocolAndPoolOn();

        _disburse();
    }

    /**
     * @notice Allows the lender to withdraw all their assets after the pool has been permanently closed.
     * @custom:access Only the lender can withdraw for themselves.
     */
    function withdrawAfterPoolClosure() external {
        if (!pool.isPoolClosed()) revert Errors.PoolIsNotClosed();

        // First, disburse all the funds from the lender's previously processed redemption requests.
        _disburse();

        // Then, let the lender withdraw all their remaining assets in the pool.
        uint256 numShares = ERC20Upgradeable.balanceOf(msg.sender);
        if (numShares > 0) {
            uint256 assets = convertToAssets(numShares);

            // Update tranches assets to reflect the reduction in total assets.
            uint96[2] memory tranchesAssets = pool.currentTranchesAssets();
            tranchesAssets[trancheIndex] -= uint96(assets);
            pool.updateTranchesAssets(tranchesAssets);

            // Set the lender's deposited principal to 0.
            DepositRecord memory depositRecord = _getDepositRecord(msg.sender);
            depositRecord.principal = 0;
            _setDepositRecord(msg.sender, depositRecord);

            // Burn the LP tokens and transfer assets to the lender.
            ERC20Upgradeable._burn(msg.sender, numShares);
            poolSafe.withdraw(msg.sender, assets);
            emit LenderFundWithdrawn(msg.sender, numShares, assets);
        }
    }

    /**
     * @notice Processes yield payout to all the lenders who are set to receive their yield
     * distribution at the end of each period. Their tokens will be burned for the payout and
     * their investment in the pool measured by dollar amount remains unchanged.
     * @custom:access Anyone can call to trigger the processing. In reality, we expect
     * a cron-like mechanism like autotask to trigger it.
     */
    function processYieldForLenders() external {
        poolConfig.onlyProtocolAndPoolOn();

        uint256 priceWithDecimals = convertToAssets(DEFAULT_DECIMALS_FACTOR);
        uint256 len = nonReinvestingLenders.length;
        uint96[2] memory tranchesAssets = pool.currentTranchesAssets();
        for (uint256 i = 0; i < len; i++) {
            address lender = nonReinvestingLenders[i];
            uint256 shares = ERC20Upgradeable.balanceOf(lender);
            uint256 assetsWithDecimals = shares * priceWithDecimals;
            DepositRecord memory depositRecord = _getDepositRecord(lender);
            uint256 principalWithDecimals = depositRecord.principal * DEFAULT_DECIMALS_FACTOR;
            if (assetsWithDecimals > principalWithDecimals) {
                uint256 yieldWithDecimals = assetsWithDecimals - principalWithDecimals;
                uint256 yield = yieldWithDecimals / DEFAULT_DECIMALS_FACTOR;
                // Round up the number of shares the lender has to burn in order to receive
                // the given amount of yield. Round-up applies the favor-the-pool principle.
                shares = Math.ceilDiv(yieldWithDecimals, priceWithDecimals);
                // The underlying asset of the pool may incorporate a blocklist feature that prevents the lender
                // from receiving yield if they are subject to sanctions, and consequently the `transfer` call
                // would fail for the lender. We bypass the yield of this lender so that other lenders can
                // still get their yield paid out as normal.
                try poolSafe.withdraw(lender, yield) {
                    tranchesAssets[trancheIndex] -= uint96(yield);
                    ERC20Upgradeable._burn(lender, shares);
                    emit YieldPaidOut(lender, yield, shares);
                } catch Error(string memory reason) {
                    emit YieldPayoutFailed(lender, yield, shares, reason);
                }
            }
        }
        poolSafe.resetUnprocessedProfit();
        pool.updateTranchesAssets(tranchesAssets);
    }

    /// @inheritdoc IRedemptionHandler
    function epochRedemptionSummary(
        uint256 epochId
    ) external view override returns (EpochRedemptionSummary memory redemptionSummary) {
        redemptionSummary = _getEpochRedemptionSummary(epochId);
    }

    /**
     * @notice Returns the amount of withdrawable value of the given account.
     * @param account The account whose withdrawable assets should be calculated.
     * @param assets The withdrawable amount.
     */
    function withdrawableAssets(address account) external view returns (uint256 assets) {
        LenderRedemptionRecord memory lenderRedemptionRecord = _getLatestLenderRedemptionRecordFor(
            account
        );
        assets =
            lenderRedemptionRecord.totalAmountProcessed -
            lenderRedemptionRecord.totalAmountWithdrawn;

        if (pool.isPoolClosed()) {
            // If the pool is closed, all the lender's assets are withdrawable.
            assets += totalAssetsOf(account);
        }
    }

    /**
     * @notice Returns the number of shares previously requested for redemption that can be cancelled.
     * @param account The lender's account.
     */
    function cancellableRedemptionShares(address account) external view returns (uint256 shares) {
        shares = _getLatestLenderRedemptionRecordFor(account).numSharesRequested;
    }

    function convertToShares(uint256 assets) external view returns (uint256 shares) {
        shares = _convertToShares(assets, totalAssets());
    }

    /// Gets the list of lenders who are receiving yield distribution in each period.
    function getNonReinvestingLendersLength() external view returns (uint256) {
        return nonReinvestingLenders.length;
    }

    /**
     * @notice Disables the transfer functionality.
     */
    function transfer(address, uint256) public virtual override returns (bool) {
        revert Errors.UnsupportedFunction();
    }

    /**
     * @notice Disables the transfer functionality.
     */
    function transferFrom(
        address from,
        address to,
        uint256 amount
    ) public virtual override returns (bool) {
        revert Errors.UnsupportedFunction();
    }

    function decimals() public view override returns (uint8) {
        return _decimals;
    }

    function totalAssets() public view returns (uint256) {
        return pool.trancheTotalAssets(trancheIndex);
    }

    function totalAssetsOf(address account) public view returns (uint256 assets) {
        return convertToAssets(ERC20Upgradeable.balanceOf(account));
    }

    function convertToAssets(uint256 shares) public view returns (uint256 assets) {
        uint256 tempTotalAssets = totalAssets();
        uint256 tempTotalSupply = ERC20Upgradeable.totalSupply();
        return tempTotalSupply == 0 ? shares : (shares * tempTotalAssets) / tempTotalSupply;
    }

    /// Utility function to cache the dependent contract addresses.
    function _updatePoolConfigData(PoolConfig _poolConfig) internal virtual override {
        address addr = _poolConfig.underlyingToken();
        assert(addr != address(0));
        underlyingToken = IERC20(addr);
        _decimals = IERC20MetadataUpgradeable(addr).decimals();

        addr = _poolConfig.pool();
        assert(addr != address(0));
        pool = IPool(addr);

        addr = _poolConfig.poolSafe();
        assert(addr != address(0));
        poolSafe = IPoolSafe(addr);

        addr = _poolConfig.epochManager();
        assert(addr != address(0));
        epochManager = IEpochManager(addr);

        addr = _poolConfig.calendar();
        assert(addr != address(0));
        calendar = ICalendar(addr);
    }

    /**
     * @notice Internal function to support LP deposit into the tranche.
     * @param assets The number of underlyingTokens to be deposited.
     * @return shares The number of tranche token to be minted.
     */
    function _deposit(uint256 assets) internal returns (uint256 shares) {
        PoolSettings memory poolSettings = poolConfig.getPoolSettings();
        if (assets < poolSettings.minDepositAmount) {
            revert Errors.DepositAmountTooLow();
        }
        uint256 availableCap = pool.getTrancheAvailableCap(trancheIndex);
        if (assets > availableCap) {
            revert Errors.TrancheLiquidityCapExceeded();
        }

        poolSafe.deposit(msg.sender, assets);
        uint96[2] memory tranches = pool.currentTranchesAssets();
        uint256 trancheAssets = tranches[trancheIndex];
        shares = _convertToShares(assets, trancheAssets);

        if (shares == 0) {
            // Disallows 0 shares to be minted. This can be caused by rounding errors or the tranche
            // losing all of its assets after default.
            revert Errors.ZeroSharesMinted();
        }
        ERC20Upgradeable._mint(msg.sender, shares);
        DepositRecord memory depositRecord = _getDepositRecord(msg.sender);
        depositRecord.principal += uint96(assets);
        depositRecord.lastDepositTime = uint64(block.timestamp);
        _setDepositRecord(msg.sender, depositRecord);

        tranches[trancheIndex] += uint96(assets);
        pool.updateTranchesAssets(tranches);

        emit LiquidityDeposited(msg.sender, assets, shares);
    }

    /**
     * @notice Internal function to support the disbursement of funds from processed redemption requests.
     */
    function _disburse() internal {
        LenderRedemptionRecord memory record = _getLatestLenderRedemptionRecordFor(msg.sender);
        uint256 withdrawable = record.totalAmountProcessed - record.totalAmountWithdrawn;
        if (withdrawable > 0) {
            record.totalAmountWithdrawn += uint96(withdrawable);
            _setLenderRedemptionRecord(msg.sender, record);
            underlyingToken.safeTransfer(msg.sender, withdrawable);
            emit LenderFundDisbursed(msg.sender, withdrawable);
        }
    }

    /**
     * @notice Internal function to remove a lender from the list of lenders who receive yield
     * distribution in each period.
     * @param lender The lender to be removed.
     * @dev The function scans through the list. Since the list is capped at 100, and the caller
     * is a pool operator, gas fee is not much of an issue.
     */
    function _removeLenderFromNonReinvestingLenders(address lender) internal {
        uint256 len = nonReinvestingLenders.length;
        for (uint256 i = 0; i < len; i++) {
            if (nonReinvestingLenders[i] == lender) {
                // Copies the last one on the list into the slot to be removed, and remove the last one
                // from the list.
                if (i != len - 1) nonReinvestingLenders[i] = nonReinvestingLenders[len - 1];
                nonReinvestingLenders.pop();
                break;
            }
        }
    }

    /// Utility set function to reduce contract size.
    function _setLenderRedemptionRecord(
        address account,
        LenderRedemptionRecord memory record
    ) internal {
        lenderRedemptionRecords[account] = record;
    }

    /// Utility set function to reduce contract size.
    function _setEpochRedemptionSummary(EpochRedemptionSummary memory summary) internal {
        epochRedemptionSummaries[summary.epochId] = summary;
    }

    /// Utility set function to reduce contract size.
    function _setDepositRecord(address account, DepositRecord memory record) internal {
        depositRecords[account] = record;
    }

    /**
     * @notice Converts assets to shares of this tranche token.
     * @param _assets The amount of the underlying assets.
     * @param _totalAssets The total amount of the underlying assets in the tranche.
     * @return shares The corresponding number of shares for the given assets.
     */
    function _convertToShares(
        uint256 _assets,
        uint256 _totalAssets
    ) internal view returns (uint256 shares) {
        uint256 supply = ERC20Upgradeable.totalSupply();
        if (supply != 0 && _totalAssets == 0) return 0;
        return supply == 0 ? _assets : (_assets * supply) / _totalAssets;
    }

    function _getLatestLenderRedemptionRecordFor(
        address account
    ) internal view returns (LenderRedemptionRecord memory lenderRedemptionRecord) {
        uint256 currentEpochId = epochManager.currentEpochId();
        lenderRedemptionRecord = _getLatestLenderRedemptionRecord(account, currentEpochId);
    }

    /**
     * @notice Brings the redemption record for a lender up-to-date.
     * @dev Prior to invoking this function, the lender's redemption record may be outdated, not accurately reflecting
     * the amount of withdrawable funds. This is due to the potential passage of additional epochs and the
     * processing of further redemption requests since the lender's last update. This function addresses this
     * by iterating through all epochs executed since the last update, ensuring the redemption record is current
     * and accurate.
     * @param account The address for which the latest RedemptionRecord should be computed.
     * @param currentEpochId The ID of the current epoch.
     * @return lenderRedemptionRecord The lender's updated processed redemption request record.
     */
    function _getLatestLenderRedemptionRecord(
        address account,
        uint256 currentEpochId
    ) internal view returns (LenderRedemptionRecord memory lenderRedemptionRecord) {
        lenderRedemptionRecord = lenderRedemptionRecords[account];
        uint256 totalShares = lenderRedemptionRecord.numSharesRequested;
        // The inclusion of "=" in the second condition is crucial. When the pool is active,
        // redemption requests are processed at the closure of an epoch, and a new epoch is
        // created and becomes the current epoch. As a result, there is no processed
        // redemption requests in the current epoch. However, once the pool is closed, the pool owner will
        // process outstanding redemption requests within the final epoch, without creating a new one.
        // Consequently, the epoch ID will remain unchanged. This means that the current epoch may
        // include processed requests, and therefore, it is essential to take the current epoch into account.
        if (totalShares > 0 && lenderRedemptionRecord.nextEpochIdToProcess <= currentEpochId) {
            uint256 remainingShares = totalShares;
            for (
                uint256 epochId = lenderRedemptionRecord.nextEpochIdToProcess;
                epochId <= currentEpochId && remainingShares > 0;
                ++epochId
            ) {
                EpochRedemptionSummary memory summary = _getEpochRedemptionSummary(epochId);
                if (summary.totalSharesProcessed > 0) {
                    lenderRedemptionRecord.totalAmountProcessed += uint96(
                        (remainingShares * summary.totalAmountProcessed) /
                            summary.totalSharesRequested
                    );
                    // Round up the number of shares the lender burned for the redemption requests that
                    // have been processed, so that the remaining number of shares is rounded down.
                    // This applies the favor-the-pool principle for roundings.
                    remainingShares -= Math.ceilDiv(
                        remainingShares * summary.totalSharesProcessed,
                        summary.totalSharesRequested
                    );
                }
            }
            lenderRedemptionRecord.numSharesRequested = uint96(remainingShares);
            if (remainingShares < totalShares) {
                // Some shares are processed, so the principal requested is reduced proportionally.
                lenderRedemptionRecord.principalRequested = uint96(
                    (remainingShares * lenderRedemptionRecord.principalRequested) / totalShares
                );
            }
        }
        lenderRedemptionRecord.nextEpochIdToProcess = uint64(currentEpochId);
    }

    function _getEpochRedemptionSummary(
        uint256 epochId
    ) internal view returns (EpochRedemptionSummary memory) {
        return epochRedemptionSummaries[epochId];
    }

    function _getDepositRecord(address account) internal view returns (DepositRecord memory) {
        return depositRecords[account];
    }

    function _onlyAuthorizedInitialDepositor(address account) internal view {
        if (account != poolConfig.poolOwnerTreasury() && account != poolConfig.evaluationAgent())
            revert Errors.AuthorizedContractCallerRequired();
    }

    function _onlyLender(address account) internal view {
        if (!hasRole(LENDER_ROLE, account)) revert Errors.LenderRequired();
    }
}<|MERGE_RESOLUTION|>--- conflicted
+++ resolved
@@ -104,13 +104,8 @@
 
     /**
      * @notice A redemption request has been canceled.
-<<<<<<< HEAD
      * @param account The account whose request to be canceled.
      * @param shares The number of shares to be included in the cancellation.
-=======
-     * @param account The account whose request has been canceled.
-     * @param shareAmount The number of shares to be included in the cancellation.
->>>>>>> 354877d5
      * @param epochId The epoch ID.
      */
     event RedemptionRequestRemoved(address indexed account, uint256 shares, uint256 epochId);
