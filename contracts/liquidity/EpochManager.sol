--- conflicted
+++ resolved
@@ -87,86 +87,45 @@
     function startNewEpoch() external {
         poolConfig.onlyPool(msg.sender);
 
-        CurrentEpoch memory currentEpoch = _currentEpoch;
-        EpochRedemptionSummary memory seniorSummary = seniorTranche.epochRedemptionSummary(
-            currentEpoch.id
-        );
+        CurrentEpoch memory ce = _currentEpoch;
+        EpochRedemptionSummary memory seniorSummary = seniorTranche.epochRedemptionSummary(ce.id);
         if (seniorSummary.totalSharesRequested > 0) {
             seniorTranche.executeRedemptionSummary(seniorSummary);
         }
-        EpochRedemptionSummary memory juniorSummary = juniorTranche.epochRedemptionSummary(
-            currentEpoch.id
-        );
+        EpochRedemptionSummary memory juniorSummary = juniorTranche.epochRedemptionSummary(ce.id);
         if (juniorSummary.totalSharesRequested > 0) {
             juniorTranche.executeRedemptionSummary(juniorSummary);
         }
 
-        currentEpoch.endTime = 0;
-        _createNextEpoch(currentEpoch);
+        ce.endTime = 0;
+        _createNextEpoch(ce);
     }
 
     /// @inheritdoc IEpochManager
     function closeEpoch() external virtual {
         poolConfig.onlyProtocolAndPoolOn();
 
-        CurrentEpoch memory currentEpoch = _currentEpoch;
-        if (block.timestamp <= currentEpoch.endTime) revert Errors.EpochClosedTooEarly();
-
-<<<<<<< HEAD
-        _processRedemptionRequests();
+        CurrentEpoch memory ce = _currentEpoch;
+        if (block.timestamp <= ce.endTime) revert Errors.EpochClosedTooEarly();
+
+        _processRedemptionRequests(ce.id);
         emit EpochClosed(ce.id);
 
         _createNextEpoch(ce);
     }
-=======
-        // Update tranche assets to the current timestamp.
-        uint96[2] memory tranchesAssets = pool.currentTranchesAssets();
-
-        // Calculate senior/junior LP token prices.
-        uint256 seniorPrice = (tranchesAssets[SENIOR_TRANCHE] * DEFAULT_DECIMALS_FACTOR) /
-            IERC20(address(seniorTranche)).totalSupply();
-        uint256 juniorPrice = (tranchesAssets[JUNIOR_TRANCHE] * DEFAULT_DECIMALS_FACTOR) /
-            IERC20(address(juniorTranche)).totalSupply();
-
-        // Get unprocessed redemption requests.
-        EpochRedemptionSummary memory seniorSummary = seniorTranche.epochRedemptionSummary(
-            currentEpoch.id
-        );
-        EpochRedemptionSummary memory juniorSummary = juniorTranche.epochRedemptionSummary(
-            currentEpoch.id
-        );
-        uint256 unprocessedAmount = 0;
-
-        _createNextEpoch(currentEpoch);
->>>>>>> 150f8fda
 
     /// @inheritdoc IEpochManager
     function processEpochAfterPoolClosure() external {
         if (!pool.isPoolClosed()) revert Errors.PoolIsNotClosed();
 
-<<<<<<< HEAD
-        _processRedemptionRequests();
         uint256 currentEpochId_ = _currentEpoch.id;
+        _processRedemptionRequests(currentEpochId_);
         emit EpochProcessedAfterPoolClosure(currentEpochId_);
-=======
-        emit EpochClosed(
-            currentEpoch.id,
-            tranchesAssets[SENIOR_TRANCHE],
-            seniorPrice,
-            tranchesAssets[JUNIOR_TRANCHE],
-            juniorPrice,
-            unprocessedAmount
-        );
->>>>>>> 150f8fda
     }
 
     /// @inheritdoc IEpochManager
     function currentEpochId() external view returns (uint256) {
         return _currentEpoch.id;
-    }
-
-    function currentEpoch() external view returns (CurrentEpoch memory) {
-        return _currentEpoch;
     }
 
     /**
@@ -213,11 +172,15 @@
         emit NewEpochStarted(epoch.id, epoch.endTime);
     }
 
-    function _processRedemptionRequests() internal {
+    function _processRedemptionRequests(uint256 epochId) internal {
         uint96[2] memory tranchesAssets = pool.currentTranchesAssets();
         // Get unprocessed redemption requests.
-        EpochRedemptionSummary memory seniorSummary = seniorTranche.currentRedemptionSummary();
-        EpochRedemptionSummary memory juniorSummary = juniorTranche.currentRedemptionSummary();
+        EpochRedemptionSummary memory seniorSummary = seniorTranche.epochRedemptionSummary(
+            epochId
+        );
+        EpochRedemptionSummary memory juniorSummary = juniorTranche.epochRedemptionSummary(
+            epochId
+        );
 
         if (seniorSummary.totalSharesRequested == 0 && juniorSummary.totalSharesRequested == 0) {
             // Early return if there is no redemption request.
