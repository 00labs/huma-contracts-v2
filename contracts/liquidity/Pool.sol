// SPDX-License-Identifier: AGPL-3.0-or-later
pragma solidity 0.8.23;

import {Errors} from "../common/Errors.sol";
import {PoolConfig, LPConfig} from "../common/PoolConfig.sol";
import {PoolConfigCache} from "../common/PoolConfigCache.sol";
import {JUNIOR_TRANCHE, SENIOR_TRANCHE} from "../common/SharedDefs.sol";
import {IEpochManager} from "./interfaces/IEpochManager.sol";
import {IFirstLossCover} from "./interfaces/IFirstLossCover.sol";
import {IPool} from "./interfaces/IPool.sol";
import {IPoolFeeManager} from "./interfaces/IPoolFeeManager.sol";
import {IPoolSafe} from "./interfaces/IPoolSafe.sol";
import {ITranchesPolicy} from "./interfaces/ITranchesPolicy.sol";
import {ICreditManager} from "../credit/interfaces/ICreditManager.sol";
import {ICredit} from "../credit/interfaces/ICredit.sol";
import {Math} from "@openzeppelin/contracts/utils/math/Math.sol";

/**
 * @title Pool
 * @notice Pool is a core contract that connects the lender side (via Tranches)
 * and the borrower side (via Credit).
 */
contract Pool is PoolConfigCache, IPool {
    struct TranchesAssets {
        uint96 seniorTotalAssets; // total assets of senior tranche
        uint96 juniorTotalAssets; // total assets of junior tranche
    }

    struct TranchesLosses {
        uint96 seniorLoss; // total losses of senior tranche
        uint96 juniorLoss; // total losses of junior tranche
    }

    enum PoolStatus {
        Off,
        On
    }

    IEpochManager public epochManager;
    IFirstLossCover[] internal _firstLossCovers;
    IPoolFeeManager public feeManager;
    IPoolSafe public poolSafe;
    ITranchesPolicy public tranchesPolicy;
    ICredit public credit;
    ICreditManager public creditManager;
    address public juniorTranche;
    address public seniorTranche;

    TranchesAssets public tranchesAssets;
    TranchesLosses public tranchesLosses;

    // Whether the pool is ON or OFF
    PoolStatus internal _status;

    bool public readyForFirstLossCoverWithdrawal;

    /**
     * @notice The pool has been disabled.
     * @param by The address that disabled the pool.
     */
    event PoolDisabled(address indexed by);

    /**
     * @notice The pool has been enabled.
     * @param by The address that enabled the pool.
     */
    event PoolEnabled(address indexed by);

    /**
     * @notice The ready for first loss cover withdrawal status has been updated.
     * @param by The address that updated the status.
     * @param ready Whether the pool is now ready for first loss cover withdrawal.
     */
    event PoolReadyForFirstLossCoverWithdrawal(address indexed by, bool ready);

    /**
     * @notice Pool profit has been distributed.
     * @param profit The amount of profit distributed.
     * @param seniorTotalAssets The total amount of senior assets post profit distribution.
     * @param juniorTotalAssets The total amount of junior assets post profit distribution.
     */
    event ProfitDistributed(uint256 profit, uint256 seniorTotalAssets, uint256 juniorTotalAssets);

    /**
     * @notice Loss has been distributed.
     * @param seniorTotalAssets The total amount of senior assets post loss distribution.
     * @param juniorTotalAssets The total amount of junior assets post loss distribution.
     * @param seniorTotalLoss The total amount of loss the the senior tranche suffered post loss distribution.
     * @param juniorTotalLoss The total amount of loss the the junior tranche suffered post loss distribution.
     */
    event LossDistributed(
        uint256 loss,
        uint256 seniorTotalAssets,
        uint256 juniorTotalAssets,
        uint256 seniorTotalLoss,
        uint256 juniorTotalLoss
    );

    /**
     * @notice Loss recovery has been distributed.
     * @param seniorTotalAssets The total amount of senior assets post loss recovery distribution.
     * @param juniorTotalAssets The total amount of junior assets post loss recovery distribution.
     * @param seniorTotalLoss The remaining amount of loss the the senior tranche suffered post loss recovery
     * distribution.
     * @param juniorTotalLoss The remaining amount of loss the the junior tranche suffered post loss recovery
     * distribution.
     */
    event LossRecoveryDistributed(
        uint256 lossRecovery,
        uint256 seniorTotalAssets,
        uint256 juniorTotalAssets,
        uint256 seniorTotalLoss,
        uint256 juniorTotalLoss
    );

    /**
     * @notice Turns on the pool. Before a pool is turned on, the required first loss cover
     * and tranche liquidity must be deposited first.
     * @custom:access Only the pool owner or protocol owner can enable a pool.
     */
    function enablePool() external {
        poolConfig.onlyPoolOwnerOrHumaOwner(msg.sender);
        poolConfig.checkFirstLossCoverRequirementsForAdmin();
        poolConfig.checkLiquidityRequirements();

        epochManager.startNewEpoch();
        _status = PoolStatus.On;
        emit PoolEnabled(msg.sender);
    }

    /**
     * @notice Disables the pool. Once a pool is disabled, no money moves in or out.
     * @custom:access Any pool operator can disable a pool. Only the pool owner or Huma protocol
     * owner can enable it again.
     */
    function disablePool() external {
        poolConfig.onlyPoolOperator(msg.sender);
        _status = PoolStatus.Off;
        emit PoolDisabled(msg.sender);
    }

    /**
     * @notice Enables or disables the first loss cover investors to withdraw capital.
     * @custom:access Only pool owner or Huma protocol owner can call this function.
     */
    function setReadyForFirstLossCoverWithdrawal(bool isReady) external {
        poolConfig.onlyPoolOwnerOrHumaOwner(msg.sender);
        readyForFirstLossCoverWithdrawal = isReady;
        emit PoolReadyForFirstLossCoverWithdrawal(msg.sender, isReady);
    }

    /// @inheritdoc IPool
    /// @custom:access Only Credit or CreditManager contract can call this function.
    function distributeProfit(uint256 profit) external {
        _onlyCreditOrCreditManager(msg.sender);
        _distributeProfit(profit);
    }

    /// @inheritdoc IPool
    /// @custom:access Only the CreditManager contract can call this function.
    function distributeLoss(uint256 loss) external {
        if (msg.sender != address(creditManager)) revert Errors.AuthorizedContractCallerRequired();
        _distributeLoss(loss);
    }

    /// @inheritdoc IPool
    /// @custom:access Only Credit contract can call this function
    function distributeLossRecovery(uint256 lossRecovery) external {
        if (msg.sender != address(credit)) revert Errors.AuthorizedContractCallerRequired();
        _distributeLossRecovery(lossRecovery);
    }

    /// @inheritdoc IPool
    /// @custom:access Only TrancheVault or Epoch Manager can call this function
    function updateTranchesAssets(uint96[2] memory assets) external {
        _onlyTrancheVaultOrEpochManager(msg.sender);
        _updateTranchesAssets(assets);
    }

    /// @inheritdoc IPool
    function trancheTotalAssets(uint256 index) external view returns (uint256) {
        uint96[2] memory assets = currentTranchesAssets();
        return assets[index];
    }

    /// @inheritdoc IPool
    function isPoolOn() external view returns (bool status) {
        return _status == PoolStatus.On;
    }

    /// @inheritdoc IPool
    function getTrancheAvailableCap(uint256 index) external view returns (uint256 availableCap) {
        if (index != SENIOR_TRANCHE && index != JUNIOR_TRANCHE) return 0;
        LPConfig memory config = poolConfig.getLPConfig();
        uint96[2] memory assets = currentTranchesAssets();
        uint256 poolAssets = assets[SENIOR_TRANCHE] + assets[JUNIOR_TRANCHE];
        availableCap = config.liquidityCap > poolAssets ? config.liquidityCap - poolAssets : 0;
        if (index == SENIOR_TRANCHE) {
            // The available cap for the senior tranche is subject to the additional constraint of the
            // max senior : junior asset ratio, i.e. the total assets in the senior tranche must not exceed
            // assets[JUNIOR_TRANCHE] * maxSeniorJuniorRatio at all times. Note that if this value is less than
            // the current total senior assets (i.e. in the case of default), then the senior available cap is 0.
            uint256 seniorAvailableCap = Math.max(
                assets[JUNIOR_TRANCHE] * config.maxSeniorJuniorRatio,
                assets[SENIOR_TRANCHE]
            ) - assets[SENIOR_TRANCHE];
            availableCap = availableCap > seniorAvailableCap ? seniorAvailableCap : availableCap;
        }
    }

    function getFirstLossCovers() external view returns (IFirstLossCover[] memory) {
        return _firstLossCovers;
    }

    /// @inheritdoc IPool
    function totalAssets() public view returns (uint256) {
        uint96[2] memory assets = currentTranchesAssets();
        return assets[SENIOR_TRANCHE] + assets[JUNIOR_TRANCHE];
    }

    /// @inheritdoc IPool
    function currentTranchesAssets() public view returns (uint96[2] memory assets) {
        TranchesAssets memory tempTranchesAssets = tranchesAssets;
        return [tempTranchesAssets.seniorTotalAssets, tempTranchesAssets.juniorTotalAssets];
    }

    /**
     * @notice Common function in Huma protocol to retrieve contract addresses from PoolConfig.
     */
    function _updatePoolConfigData(PoolConfig _poolConfig) internal virtual override {
        address addr = _poolConfig.poolSafe();
        assert(addr != address(0));
        poolSafe = IPoolSafe(addr);

        addr = _poolConfig.tranchesPolicy();
        assert(addr != address(0));
        tranchesPolicy = ITranchesPolicy(addr);

        addr = _poolConfig.poolFeeManager();
        assert(addr != address(0));
        feeManager = IPoolFeeManager(addr);

        addr = _poolConfig.epochManager();
        assert(addr != address(0));
        epochManager = IEpochManager(addr);

        addr = _poolConfig.credit();
        assert(addr != address(0));
        credit = ICredit(addr);

        addr = _poolConfig.creditManager();
        assert(addr != address(0));
        creditManager = ICreditManager(addr);

        addr = _poolConfig.seniorTranche();
        assert(addr != address(0));
        seniorTranche = addr;

        addr = _poolConfig.juniorTranche();
        assert(addr != address(0));
        juniorTranche = addr;

        delete _firstLossCovers;
        address[16] memory covers = _poolConfig.getFirstLossCovers();
        for (uint256 i = 0; i < covers.length; i++) {
            if (covers[i] != address(0)) {
                _firstLossCovers.push(IFirstLossCover(covers[i]));
            }
        }
    }

    /**
     * @notice Internal function that distributes profit to admins, senior and junior tranches,
     * and first loss covers in this sequence.
     * @param profit The amount of profit to be distributed.
     * @custom:access Internal function without access restriction. Caller needs to control access.
     */
    function _distributeProfit(uint256 profit) internal {
        TranchesAssets memory assets = tranchesAssets;

        // Distributes to pool admins first.
        uint256 poolProfit = feeManager.distributePoolFees(profit);

        if (poolProfit > 0) {
            (
                uint256[2] memory profitsForTrancheVaults,
                uint256[] memory profitsForFirstLossCovers
            ) = tranchesPolicy.distProfitToTranches(
                    poolProfit,
                    [assets.seniorTotalAssets, assets.juniorTotalAssets]
                );
            uint256[2] memory newAssets;
            newAssets[SENIOR_TRANCHE] =
                assets.seniorTotalAssets +
                profitsForTrancheVaults[SENIOR_TRANCHE];
            poolSafe.addUnprocessedProfit(seniorTranche, profitsForTrancheVaults[SENIOR_TRANCHE]);
            newAssets[JUNIOR_TRANCHE] = assets.juniorTotalAssets;
            if (profitsForTrancheVaults[JUNIOR_TRANCHE] > 0) {
                newAssets[JUNIOR_TRANCHE] += profitsForTrancheVaults[JUNIOR_TRANCHE];
                poolSafe.addUnprocessedProfit(
                    juniorTranche,
                    profitsForTrancheVaults[JUNIOR_TRANCHE]
                );
            }

            uint256 len = profitsForFirstLossCovers.length;
            for (uint256 i = 0; i < len; i++) {
                if (profitsForFirstLossCovers[i] == 0) {
                    continue;
                }
                IFirstLossCover cover = _firstLossCovers[i];
                cover.addCoverAssets(profitsForFirstLossCovers[i]);
            }

            // Don't call _updateTranchesAssets() here because yield tracker has already
            // been updated in distProfitToTranches().
            tranchesAssets = TranchesAssets({
                seniorTotalAssets: uint96(newAssets[SENIOR_TRANCHE]),
                juniorTotalAssets: uint96(newAssets[JUNIOR_TRANCHE])
            });
            emit ProfitDistributed(profit, newAssets[SENIOR_TRANCHE], newAssets[JUNIOR_TRANCHE]);
        }
    }

    /**
     * @notice Utility function that distributes loss to first loss covers and tranches.
     * The loss is distributed to first loss covers first, then the junior tranche, and the senior tranche last.
     * @param loss The amount of loss to be distributed.
     * @custom:access Internal function without access restriction. Caller needs to control access.
     */
    function _distributeLoss(uint256 loss) internal {
        if (loss > 0) {
            uint256 coverCount = _firstLossCovers.length;
            for (uint256 i = 0; i < coverCount && loss > 0; i++) {
                loss = _firstLossCovers[i].coverLoss(loss);
            }

            if (loss > 0) {
                // If there are losses remaining, let the junior and senior tranches cover the losses.
                _distLossToTranches(loss);
            }
        }
    }

    /**
     * @notice Distributes loss to tranches.
     * @param loss The amount of loss to distribute.
     */
    function _distLossToTranches(uint256 loss) internal {
        TranchesAssets memory assets = tranchesAssets;
        uint256 juniorTotalAssets = assets.juniorTotalAssets;
        // Distribute losses to the junior tranche up to the total junior asset.
        uint256 juniorLoss = juniorTotalAssets >= loss ? loss : juniorTotalAssets;
<<<<<<< HEAD
        // There are two possible scenarios for the remaining loss to surpass the total assets of the senior tranche:
        // 1. Admin fees are also subject to losses. However, these fees are not explicitly included in the
        // loss distribution process.
        // 2. First loss covers are configured in a way that they take on more profit than loss, although this is unlikely.
        // In such instances, we cap the loss at the senior total assets. It's important to note
        // that borrowers' payment obligations are based on the total amount due in `CreditRecord`, thus omitting to
        // fully account for losses in the senior tranche does not reduce the amount the borrower is required to pay,
        // ensuring their payment obligations remain unaffected.
=======
        // When triggering default, since we distribute profit right before distributing loss,
        // `loss - juniorLoss` could surpass the total assets of the senior tranche in the following two scenarios:
        // 1. Admins earn fees during profit distribution, but the fees do not explicitly participate in
        //    loss distribution.
        // 2. Theoretically, first loss covers could be configured to take on more profit than loss when
        //    default is triggered, and the additional loss would fall on tranches. However, this is extremely unlikely.
        // Therefore, we need to cap the loss at the senior total assets. It's important to note
        // that borrowers' payment obligations are based on the total amount due in `CreditRecord`, thus omitting to
        // fully account for losses in the senior tranche does not reduce the amount the borrower is required to pay.
>>>>>>> fb68cd7c
        uint256 seniorLoss = Math.min(assets.seniorTotalAssets, loss - juniorLoss);

        assets.seniorTotalAssets -= uint96(seniorLoss);
        assets.juniorTotalAssets -= uint96(juniorLoss);
        _updateTranchesAssets([assets.seniorTotalAssets, assets.juniorTotalAssets]);
        TranchesLosses memory losses = tranchesLosses;
        losses.seniorLoss += uint96(seniorLoss);
        losses.juniorLoss += uint96(juniorLoss);
        tranchesLosses = losses;

        emit LossDistributed(
            loss,
            assets.seniorTotalAssets,
            assets.juniorTotalAssets,
            losses.seniorLoss,
            losses.juniorLoss
        );
    }

    /**
     * @notice Utility function that distributes loss recovery to different tranches and
     * First Loss Covers (FLCs). The distribution sequence is: senior tranche, junior tranche,
     * followed by FLCs.
     * @param lossRecovery The amount of loss to be distributed.
     * @custom:access Internal function without access restriction. Caller needs to control access.
     */
    function _distributeLossRecovery(uint256 lossRecovery) internal {
        if (lossRecovery > 0) {
            uint256 remainingLossRecovery = _distLossRecoveryToTranches(lossRecovery);

            // Distributes the remainder to First Loss Covers.
            uint256 numFirstLossCovers = _firstLossCovers.length;
            for (uint256 i = 0; i < numFirstLossCovers && remainingLossRecovery > 0; i++) {
                IFirstLossCover cover = _firstLossCovers[numFirstLossCovers - i - 1];
                remainingLossRecovery = cover.recoverLoss(remainingLossRecovery);
            }
        }
    }

    /**
     * @notice Distributes loss recovery to tranches.
     * @param lossRecovery The loss recovery amount.
     * @return remainingLossRecovery The remaining loss recovery after distributing among tranches.
     */
    function _distLossRecoveryToTranches(
        uint256 lossRecovery
    ) internal returns (uint256 remainingLossRecovery) {
        TranchesAssets memory assets = tranchesAssets;
        TranchesLosses memory losses = tranchesLosses;
        uint96 seniorLoss = losses.seniorLoss;
        // Allocates recovery to senior first, up to the total senior losses
        uint256 seniorLossRecovery = lossRecovery >= seniorLoss ? seniorLoss : lossRecovery;
        if (seniorLossRecovery > 0) {
            assets.seniorTotalAssets += uint96(seniorLossRecovery);
            losses.seniorLoss -= uint96(seniorLossRecovery);
        }

        remainingLossRecovery = lossRecovery - seniorLossRecovery;
        if (remainingLossRecovery > 0) {
            uint96 juniorLoss = losses.juniorLoss;
            uint256 juniorLossRecovery = remainingLossRecovery >= juniorLoss
                ? juniorLoss
                : remainingLossRecovery;
            assets.juniorTotalAssets += uint96(juniorLossRecovery);
            losses.juniorLoss -= uint96(juniorLossRecovery);
            remainingLossRecovery = remainingLossRecovery - juniorLossRecovery;
        }

        tranchesLosses = losses;

        _updateTranchesAssets([assets.seniorTotalAssets, assets.juniorTotalAssets]);

        emit LossRecoveryDistributed(
            lossRecovery - remainingLossRecovery,
            assets.seniorTotalAssets,
            assets.juniorTotalAssets,
            losses.seniorLoss,
            losses.juniorLoss
        );
    }

    /**
     * @notice Utility function to update tranche assets.
     * @param assets The array that represents the desired tranche asset.
     * @custom:access Internal function without access restriction. Caller needs to control access.
     */
    function _updateTranchesAssets(uint96[2] memory assets) internal {
        tranchesAssets = TranchesAssets({
            seniorTotalAssets: assets[SENIOR_TRANCHE],
            juniorTotalAssets: assets[JUNIOR_TRANCHE]
        });
        tranchesPolicy.refreshYieldTracker(assets);
    }

    function _onlyTrancheVaultOrEpochManager(address account) internal view {
        if (
            account != juniorTranche &&
            account != seniorTranche &&
            account != address(epochManager)
        ) revert Errors.AuthorizedContractCallerRequired();
    }

    function _onlyCreditOrCreditManager(address account) internal view {
        if (account != address(credit) && account != address(creditManager)) {
            revert Errors.AuthorizedContractCallerRequired();
        }
    }
}<|MERGE_RESOLUTION|>--- conflicted
+++ resolved
@@ -351,16 +351,6 @@
         uint256 juniorTotalAssets = assets.juniorTotalAssets;
         // Distribute losses to the junior tranche up to the total junior asset.
         uint256 juniorLoss = juniorTotalAssets >= loss ? loss : juniorTotalAssets;
-<<<<<<< HEAD
-        // There are two possible scenarios for the remaining loss to surpass the total assets of the senior tranche:
-        // 1. Admin fees are also subject to losses. However, these fees are not explicitly included in the
-        // loss distribution process.
-        // 2. First loss covers are configured in a way that they take on more profit than loss, although this is unlikely.
-        // In such instances, we cap the loss at the senior total assets. It's important to note
-        // that borrowers' payment obligations are based on the total amount due in `CreditRecord`, thus omitting to
-        // fully account for losses in the senior tranche does not reduce the amount the borrower is required to pay,
-        // ensuring their payment obligations remain unaffected.
-=======
         // When triggering default, since we distribute profit right before distributing loss,
         // `loss - juniorLoss` could surpass the total assets of the senior tranche in the following two scenarios:
         // 1. Admins earn fees during profit distribution, but the fees do not explicitly participate in
@@ -370,7 +360,6 @@
         // Therefore, we need to cap the loss at the senior total assets. It's important to note
         // that borrowers' payment obligations are based on the total amount due in `CreditRecord`, thus omitting to
         // fully account for losses in the senior tranche does not reduce the amount the borrower is required to pay.
->>>>>>> fb68cd7c
         uint256 seniorLoss = Math.min(assets.seniorTotalAssets, loss - juniorLoss);
 
         assets.seniorTotalAssets -= uint96(seniorLoss);
