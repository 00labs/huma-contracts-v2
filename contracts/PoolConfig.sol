// SPDX-License-Identifier: AGPL-3.0-or-later
pragma solidity ^0.8.0;

<<<<<<< HEAD
import {Constants} from "./Constants.sol";

struct PoolInfo {
    CalenderType calenderType;
    uint16 interval;
    uint16 graceDays;
    uint16 aprInBps;
    uint16 lateAprInBps;
    uint16 frontLoadingFeeInBps;
}
=======
import "@openzeppelin/contracts/access/Ownable.sol";
//import "@openzeppelin/contracts-upgradeable/proxy/utils/Initializable.sol";
import {IERC20, IERC20Metadata} from "@openzeppelin/contracts/token/ERC20/ERC20.sol";
import "@openzeppelin/contracts/token/ERC721/ERC721.sol";

//import "./HDT/HDT.sol";
import "./HumaConfig.sol";
//import "./BasePool.sol";
import "./Errors.sol";

import "hardhat/console.sol";
>>>>>>> fd0066c5

enum CalendarUnit {
    Day,
    SemiMonth // half a month.
}

struct PoolSettings {
    // calendarType and numPerPeriod are used together to measure the duration
    // of a pay period. For example, 14 days, 2 SemiMonth (1 month), 6 SemiMonth (1 quarter)
    CalendarUnit calendarUnit;
    uint16 payPeriodInCalendarUnit;
    // the maximum credit line for an address in terms of the amount of poolTokens
    uint96 maxCreditLine;
    // the duration of a credit line without an initial drawdown
    uint16 creditApprovalExpirationInDays;
    // Percentage of receivable required for credits in this pool in terms of basis points
    // For over receivableization, use more than 100%, for no receivable, use 0.
    uint16 receivableRequiredInBps;
    // the grace period before a late fee can be charged, in the unit of number of days
    uint16 latePaymentGracePeriodInDays;
    // the grace period before a default can be triggered, in the unit of the pool's CalendarUnit
    uint16 defaultGracePeriodInCalendarUnit;
    // Percentage of pool income allocated to EA
    uint16 rewardRateInBpsForEA;
    // Percentage of pool income allocated to Pool Owner
    uint16 rewardRateInBpsForPoolOwner;
    // Percentage of the _liquidityCap to be contributed by EA
    uint16 liquidityRateInBpsByEA;
    // Percentage of the _liquidityCap to be contributed by Pool Owner
    uint16 liquidityRateInBpsByPoolOwner;
}

<<<<<<< HEAD
contract PoolConfig is Constants {
    address public asset;
    PoolInfo public poolInfo;
    uint256 public flexLoanPeriod;
=======
struct LPConfig {
    // whether approval is required for an LP to participate
    bool permissioned;
    // The max liquidity allowed for the pool.
    uint96 liquidityCap;
    // How long a lender has to wait after the last deposit before they can withdraw
    uint16 withdrawalLockoutInCalendarUnit;
    // The upper bound of senior-to-junior ratio allowed
    uint8 maxSeniorJuniorRatio;
    // The fixed yield for senior tranche. Either this or tranchesRiskAdjustmentInBps is non-zero
    uint16 fixedSeniorYieldInBps;
    // Percentage of yield to be shifted from senior to junior. Either this or fixedSeniorYieldInBps is non-zero
    uint16 tranchesRiskAdjustmentInBps;
    // The duration of an epoch, in the unit of full CycleType
    uint8 epochWindowInCalendarUnit;
    // The duration between a capital withdraw request and capital availability, in the unit of full CycleType.
    uint8 flexCallWindowInCalendarUnit;
}

struct FirstLossCover {
    // percentage of the pool cap required to be covered by first loss cover
    uint16 poolCapCoverageInBps;
    // percentage of the pool value required to be covered by first loss cover
    uint16 poolValueCoverageInBps;
    // The percentage of a default to be paid by the first loss cover
    uint16 coverRateInBps;
    // The max amount that first loss cover can spend on one default
    uint96 coverCap;
}

struct FeeStructure {
    /// Part of platform fee, charged as a flat amount when a borrow happens
    uint96 frontLoadingFeeFlat;
    /// Part of platform fee, charged as a % of the borrowing amount when a borrow happens
    uint96 frontLoadingFeeBps;
    // Expected yield in basis points
    uint16 yieldInBps;
    ///The min % of the outstanding principal to be paid in the statement for each each period
    uint16 minPrincipalRateInBps;
    /// Part of late fee, charged as a flat amount when a payment is late
    uint96 lateFeeFlat;
    /// Part of late fee, charged as % of the totaling outstanding balance when a payment is late
    uint16 lateFeeBps;
    // membership fee per pay period. It is a flat fee
    uint96 membershipFee;
}

struct AccruedIncome {
    uint96 protocolIncome;
    uint96 poolOwnerIncome;
    uint96 eaIncome;
}

struct AccruedWithdrawn {
    uint96 protocolIncomeWithdrawn;
    uint96 poolOwnerIncomeWithdrawn;
    uint96 eaIncomeWithdrawn;
}

//contract PoolConfig is Ownable, Initializable {
contract PoolConfig is Ownable {
    uint256 public constant SENIOR_TRANCHE_INDEX = 0;
    uint256 public constant JUNIOR_TRANCHE_INDEX = 1;
    uint256 private constant HUNDRED_PERCENT_IN_BPS = 10000;
    uint256 private constant SECONDS_IN_A_DAY = 1 days;
    uint256 private constant SECONDS_IN_180_DAYS = 180 days;
    uint256 private constant WITHDRAWAL_LOCKOUT_PERIOD_IN_SECONDS = SECONDS_IN_180_DAYS;

    //using SafeERC20 for IERC20;

    string public poolName;

    address public pool;

    HumaConfig public humaConfig;

    address public feeManager;
>>>>>>> fd0066c5

    IERC20 public poolToken;

    // The ERC20 token this pool manages
    IERC20 public underlyingToken;

    // Evaluation Agents (EA) are the risk underwriting agents that associated with the pool.
    address public evaluationAgent;

    uint256 public evaluationAgentId;

    PoolSettings public poolSettings;
    LPConfig public lpConfig;
    FirstLossCover public firstLossCover;
    FeeStructure public feeStructure;

    AccruedIncome public accuredIncome;

    AccruedWithdrawn public accuredWithdrawn;

    /// Pool operators can add or remove lenders.
    mapping(address => bool) private poolOperators;

    // Address for the account that handles the treasury functions for the pool owner:
    // liquidity deposits, liquidity withdrawls, and reward withdrawals
    address public poolOwnerTreasury;

    event YieldChanged(uint256 aprInBps, address by);
    event CreditApprovalExpirationChanged(uint256 durationInSeconds, address by);
    event EARewardsAndLiquidityChanged(
        uint256 rewardsRate,
        uint256 liquidityRate,
        address indexed by
    );
    event EvaluationAgentChanged(address oldEA, address newEA, uint256 newEAId, address by);
    event EvaluationAgentRewardsWithdrawn(address receiver, uint256 amount, address by);
    event FeeManagerChanged(address feeManager, address by);
    event HDTChanged(address hdt, address udnerlyingToken, address by);
    event HumaConfigChanged(address humaConfig, address by);
    event IncomeDistributed(
        uint256 protocolFee,
        uint256 ownerIncome,
        uint256 eaIncome,
        uint256 poolIncome
    );

    event IncomeReversed(
        uint256 protocolFee,
        uint256 ownerIncome,
        uint256 eaIncome,
        uint256 poolIncome
    );
    event MaxCreditLineChanged(uint256 maxCreditLine, address by);
    event PoolChanged(address pool, address by);
    event PoolDefaultGracePeriodChanged(uint256 gracePeriodInDays, address by);
    event PoolLiquidityCapChanged(uint256 liquidityCap, address by);
    event PoolNameChanged(string name, address by);
    event PoolOwnerRewardsAndLiquidityChanged(
        uint256 rewardsRate,
        uint256 liquidityRate,
        address indexed by
    );
    event PoolOwnerTreasuryChanged(address treasury, address indexed by);
    event PoolPayPeriodChanged(uint256 periodInDays, address by);
    event PoolRewardsWithdrawn(address receiver, uint256 amount);
    event ProtocolRewardsWithdrawn(address receiver, uint256 amount, address by);
    event ReceivableRequiredInBpsChanged(uint256 receivableInBps, address by);
    event WithdrawalLockoutPeriodChanged(uint256 lockoutPeriodInDays, address by);

    /// An operator has been added. An operator is someone who can add or remove approved lenders.
    event PoolOperatorAdded(address indexed operator, address by);

    /// A operator has been removed
    event PoolOperatorRemoved(address indexed operator, address by);

<<<<<<< HEAD
    // TODO permission for all set functions
    // TODO events for all set functions

    function setAsset(address _asset) external {
        asset = _asset;
    }

    function setPoolInfo(PoolInfo memory _poolInfo) external {
        poolInfo = _poolInfo;
    }

    function setFlexLoanPeriod(uint256 _flexLoanPeriod) external {
        flexLoanPeriod = _flexLoanPeriod;
    }

    function setLiquidityCap(uint256 _liquidityCap) external {
        liquidityCap = _liquidityCap;
    }

    function setMaxSeniorRatio(uint256 _maxSeniorRatio) external {
        maxSeniorRatio = _maxSeniorRatio;
    }

    function getTrancheLiquidityCap(uint256 index) external view returns (uint256 cap) {
        if (index == SENIOR_TRANCHE_INDEX) {
            cap = (liquidityCap * maxSeniorRatio) / (maxSeniorRatio + BPS_DECIMALS);
        } else if (index == JUNIOR_TRANCHE_INDEX) {
            cap = liquidityCap / (maxSeniorRatio + BPS_DECIMALS);
=======
    function getTrancheLiquidityCap(uint256 index) external returns (uint256 cap) {
        LPConfig memory lpc = lpConfig;
        if (index == SENIOR_TRANCHE_INDEX) {
            cap =
                (lpc.liquidityCap * lpc.maxSeniorJuniorRatio) /
                (lpc.maxSeniorJuniorRatio + HUNDRED_PERCENT_IN_BPS);
        } else if (index == JUNIOR_TRANCHE_INDEX) {
            cap = lpc.liquidityCap / (lpc.maxSeniorJuniorRatio + HUNDRED_PERCENT_IN_BPS);
        }
    }

    function initialize(
        string memory _poolName,
        address _poolToken,
        address _humaConfig,
        address _feeManager
    )
        public
        //) public onlyOwner initializer {
        onlyOwner
    {
        poolName = _poolName;
        if (_poolToken == address(0)) revert Errors.zeroAddressProvided();
        if (_humaConfig == address(0)) revert Errors.zeroAddressProvided();
        if (_feeManager == address(0)) revert Errors.zeroAddressProvided();
        //poolToken = HDT(_poolToken);
        // todo change to use the new HDT
        poolToken = IERC20(_poolToken);

        humaConfig = HumaConfig(_humaConfig);

        // todo change to use the new HDT
        address assetTokenAddress = _poolToken; //poolToken.assetToken();

        if (!humaConfig.isAssetValid(assetTokenAddress))
            revert Errors.underlyingTokenNotApprovedForHumaProtocol();
        underlyingToken = IERC20(assetTokenAddress);

        feeManager = _feeManager;

        // Default values for the pool configurations. The pool owners are expected to reset
        // these values when setting up the pools. Setting these default values to avoid
        // strange behaviors when the pool owner missed setting up these configurations.
        // _liquidityCap, _maxCreditLine, _creditApprovalExpirationInSeconds are left at 0.
        PoolSettings memory _pSettings = poolSettings;
        _pSettings.calendarUnit = CalendarUnit.SemiMonth;
        _pSettings.payPeriodInCalendarUnit = 2; // 1 month
        _pSettings.receivableRequiredInBps = 10000; // 100%
        _pSettings.latePaymentGracePeriodInDays = 5;
        _pSettings.defaultGracePeriodInCalendarUnit = 6; // 3 months

        _pSettings.rewardRateInBpsForEA = 300; //3%
        _pSettings.rewardRateInBpsForPoolOwner = 200; //2%
        _pSettings.liquidityRateInBpsByEA = 200; // 2%
        _pSettings.liquidityRateInBpsByPoolOwner = 200; // 2%
    }

    /**
     * @notice Adds a pool operator, who can perform operational tasks for the pool, such as
     * add or remove approved lenders, and disable the pool in eurgent situations. All signers
     * in the pool owner multisig are expected to be pool operators.
     * @param _operator Address to be added to the operator list
     * @dev If address(0) is provided, revert with "zeroAddressProvided()"
     * @dev If the address is already an operator, revert w/ "alreadyAnOperator"
     * @dev Emits a PoolOperatorAdded event.
     */
    function addPoolOperator(address _operator) external onlyOwner {
        if (_operator == address(0)) revert Errors.zeroAddressProvided();
        if (poolOperators[_operator]) revert Errors.alreadyAnOperator();

        poolOperators[_operator] = true;

        emit PoolOperatorAdded(_operator, msg.sender);
    }

    function distributeIncome(uint256 value) external returns (uint256 poolIncome) {
        if (msg.sender != pool) {
            revert Errors.notPool();
        }

        AccruedIncome memory tempIncome = accuredIncome;

        uint256 protocolFee = (uint256(humaConfig.protocolFee()) * value) / HUNDRED_PERCENT_IN_BPS;
        tempIncome.protocolIncome += uint96(protocolFee);

        uint256 valueForPool = value - protocolFee;

        uint256 ownerIncome = (valueForPool * poolSettings.rewardRateInBpsForPoolOwner) /
            HUNDRED_PERCENT_IN_BPS;
        tempIncome.poolOwnerIncome += uint96(ownerIncome);

        uint256 eaIncome = (valueForPool * poolSettings.rewardRateInBpsForEA) /
            HUNDRED_PERCENT_IN_BPS;
        tempIncome.eaIncome += uint96(eaIncome);

        accuredIncome = tempIncome;

        poolIncome = (valueForPool - ownerIncome - eaIncome);

        emit IncomeDistributed(protocolFee, ownerIncome, eaIncome, poolIncome);
    }

    function reverseIncome(uint256 value) external returns (uint256 poolIncome) {
        if (msg.sender != pool) {
            revert Errors.notPool();
        }

        AccruedIncome memory tempIncome = accuredIncome;

        uint256 protocolFee = (uint256(humaConfig.protocolFee()) * value) / HUNDRED_PERCENT_IN_BPS;
        tempIncome.protocolIncome -= uint96(protocolFee);

        uint256 valueForPool = value - protocolFee;

        uint256 ownerIncome = (valueForPool * poolSettings.rewardRateInBpsForPoolOwner) /
            HUNDRED_PERCENT_IN_BPS;
        tempIncome.poolOwnerIncome -= uint96(ownerIncome);

        uint256 eaIncome = (valueForPool * poolSettings.rewardRateInBpsForEA) /
            HUNDRED_PERCENT_IN_BPS;
        tempIncome.eaIncome -= uint96(eaIncome);

        accuredIncome = tempIncome;

        poolIncome = (valueForPool - ownerIncome - eaIncome);

        emit IncomeReversed(protocolFee, ownerIncome, eaIncome, poolIncome);
    }

    /**
     * @notice change the default APR for the pool
     * @param _yieldInBps expected yield in basis points, use 500 for 5%
     */
    function setYield(uint256 _yieldInBps) external {
        _onlyOwnerOrHumaMasterAdmin();
        feeStructure.yieldInBps = uint16(_yieldInBps);
        emit YieldChanged(_yieldInBps, msg.sender);
    }

    function setCreditApprovalExpiration(uint256 durationInDays) external {
        _onlyOwnerOrHumaMasterAdmin();
        poolSettings.creditApprovalExpirationInDays = uint16(durationInDays);
        emit CreditApprovalExpirationChanged(durationInDays, msg.sender);
    }

    function setEARewardsAndLiquidity(uint256 rewardsRate, uint256 liquidityRate) external {
        _onlyOwnerOrHumaMasterAdmin();

        if (rewardsRate > HUNDRED_PERCENT_IN_BPS || liquidityRate > HUNDRED_PERCENT_IN_BPS)
            revert Errors.invalidBasisPointHigherThan10000();
        poolSettings.rewardRateInBpsForEA = uint16(rewardsRate);
        poolSettings.liquidityRateInBpsByEA = uint16(liquidityRate);
        emit EARewardsAndLiquidityChanged(rewardsRate, liquidityRate, msg.sender);
    }

    /**
     * @notice Adds an evaluation agent to the list who can approve loans.
     * @param agent the evaluation agent to be added
     */
    function setEvaluationAgent(uint256 eaId, address agent) external {
        if (agent == address(0)) revert Errors.zeroAddressProvided();
        _onlyOwnerOrHumaMasterAdmin();

        if (IERC721(HumaConfig(humaConfig).eaNFTContractAddress()).ownerOf(eaId) != agent)
            revert Errors.proposedEADoesNotOwnProvidedEANFT();

        // Make sure the new EA has met the liquidity requirements
        // todo uncomment and fix it
        // if (BasePool(pool).isPoolOn()) {
        // checkLiquidityRequirementForEA(poolToken.withdrawableFundsOf(agent));
        // }

        // Transfer the accrued EA income to the old EA's wallet.
        // Decided not to check if there is enough balance in the pool. If there is
        // not enough balance, the transaction will fail. PoolOwner has to find enough
        // liquidity to pay the EA before replacing it.
        address oldEA = evaluationAgent;
        evaluationAgent = agent;
        evaluationAgentId = eaId;

        if (oldEA != address(0)) {
            uint256 rewardsToPayout = accuredIncome.eaIncome - accuredWithdrawn.eaIncomeWithdrawn;
            if (rewardsToPayout > 0) {
                _withdrawEAFee(msg.sender, oldEA, rewardsToPayout);
            }
        }

        emit EvaluationAgentChanged(oldEA, agent, eaId, msg.sender);
    }

    function setFeeManager(address _feeManager) external {
        _onlyOwnerOrHumaMasterAdmin();
        if (_feeManager == address(0)) revert Errors.zeroAddressProvided();
        feeManager = _feeManager;
        emit FeeManagerChanged(_feeManager, msg.sender);
    }

    function setHumaConfig(address _humaConfig) external {
        _onlyOwnerOrHumaMasterAdmin();
        if (_humaConfig == address(0)) revert Errors.zeroAddressProvided();
        humaConfig = HumaConfig(_humaConfig);
        emit HumaConfigChanged(_humaConfig, msg.sender);
    }

    /**
     * @notice Sets the min and max of each loan/credit allowed by the pool.
     * @param creditLine the max amount of a credit line
     */
    function setMaxCreditLine(uint256 creditLine) external {
        _onlyOwnerOrHumaMasterAdmin();
        if (creditLine == 0) revert Errors.zeroAmountProvided();
        if (creditLine >= 2 ** 96) revert Errors.creditLineTooHigh();
        poolSettings.maxCreditLine = uint96(creditLine);
        emit MaxCreditLineChanged(creditLine, msg.sender);
    }

    function setPool(address _pool) external {
        _onlyOwnerOrHumaMasterAdmin();
        if (_pool == address(0)) revert Errors.zeroAddressProvided();
        pool = _pool;
        emit PoolChanged(_pool, msg.sender);
    }

    /**
     * Sets the default grace period for this pool.
     * @param gracePeriod the desired grace period in days.
     */
    function setPoolDefaultGracePeriod(CalendarUnit unit, uint256 gracePeriod) external {
        _onlyOwnerOrHumaMasterAdmin();
        if (unit != poolSettings.calendarUnit) revert();
        poolSettings.defaultGracePeriodInCalendarUnit = uint16(gracePeriod);
        emit PoolDefaultGracePeriodChanged(gracePeriod, msg.sender);
    }

    /**
     * @notice Sets the cap of the pool liquidity.
     * @param liquidityCap the upper bound that the pool accepts liquidity from the depositors
     */
    function setPoolLiquidityCap(uint256 liquidityCap) external {
        _onlyOwnerOrHumaMasterAdmin();
        if (liquidityCap == 0) revert Errors.zeroAmountProvided();
        lpConfig.liquidityCap = uint96(liquidityCap);
        emit PoolLiquidityCapChanged(liquidityCap, msg.sender);
    }

    function setPoolOwnerRewardsAndLiquidity(uint256 rewardsRate, uint256 liquidityRate) external {
        _onlyOwnerOrHumaMasterAdmin();
        if (rewardsRate > HUNDRED_PERCENT_IN_BPS || liquidityRate > HUNDRED_PERCENT_IN_BPS)
            revert Errors.invalidBasisPointHigherThan10000();

        poolSettings.rewardRateInBpsForPoolOwner = uint16(rewardsRate);
        poolSettings.liquidityRateInBpsByPoolOwner = uint16(liquidityRate);
        emit PoolOwnerRewardsAndLiquidityChanged(rewardsRate, liquidityRate, msg.sender);
    }

    function setPoolPayPeriod(CalendarUnit unit, uint256 number) external {
        _onlyOwnerOrHumaMasterAdmin();
        if (number == 0) revert Errors.zeroAmountProvided();
        PoolSettings memory _settings = poolSettings;
        _settings.calendarUnit = unit;
        _settings.payPeriodInCalendarUnit = uint16(number);
        poolSettings = _settings;
        //emit PoolPayPeriodChanged(unit, number, msg.sender);
    }

    /**
     * @notice Change pool name
     */
    function setPoolName(string memory newName) external {
        _onlyOwnerOrHumaMasterAdmin();
        poolName = newName;
        emit PoolNameChanged(newName, msg.sender);
    }

    function setPoolOwnerTreasury(address _poolOwnerTreasury) external {
        _onlyOwnerOrHumaMasterAdmin();
        if (_poolOwnerTreasury == address(0)) revert Errors.zeroAddressProvided();
        poolOwnerTreasury = _poolOwnerTreasury;
        emit PoolOwnerTreasuryChanged(_poolOwnerTreasury, msg.sender);
    }

    function setPoolToken(address _poolToken) external {
        _onlyOwnerOrHumaMasterAdmin();
        if (_poolToken == address(0)) revert Errors.zeroAddressProvided();
        // todo use the new HDT.
        // poolToken = HDT(_poolToken);
        // address assetToken = poolToken.assetToken();
        // underlyingToken = IERC20(poolToken.assetToken());
        // emit HDTChanged(_poolToken, assetToken, msg.sender);
    }

    /**
     * @notice Set the receivable rate in terms of basis points.
     * When the rate is higher than 10000, it means the backing is higher than the borrow amount,
     * similar to an over-collateral situation.
     * @param receivableInBps the percentage. A percentage over 10000 means overreceivableization.
     */
    function setReceivableRequiredInBps(uint256 receivableInBps) external {
        _onlyOwnerOrHumaMasterAdmin();
        // note: this rate can be over 10000 when it requires more backing than the credit limit
        poolSettings.receivableRequiredInBps = uint16(receivableInBps);
        emit ReceivableRequiredInBpsChanged(receivableInBps, msg.sender);
    }

    /**
     * Sets withdrawal lockout period after the lender makes the last deposit
     * @param lockoutPeriod the lockout period in terms of days
     */
    function setWithdrawalLockoutPeriod(CalendarUnit unit, uint256 lockoutPeriod) external {
        _onlyOwnerOrHumaMasterAdmin();
        if (unit != poolSettings.calendarUnit) revert();
        lpConfig.withdrawalLockoutInCalendarUnit = uint16(lockoutPeriod);
        emit WithdrawalLockoutPeriodChanged(lockoutPeriod, msg.sender);
    }

    function withdrawEAFee(uint256 amount) external {
        // Either Pool owner or EA can trigger reward withdraw for EA.
        // When it is triggered by pool owner, the fund still flows to the EA's account.
        onlyPoolOwnerOrEA(msg.sender);
        if (amount == 0) revert Errors.zeroAmountProvided();
        if (amount + accuredWithdrawn.eaIncomeWithdrawn > accuredIncome.eaIncome)
            revert Errors.withdrawnAmountHigherThanBalance();
        // Note: the transfer can only goes to evaluationAgent
        _withdrawEAFee(msg.sender, evaluationAgent, amount);
    }

    function withdrawPoolOwnerFee(uint256 amount) external {
        onlyPoolOwnerTreasury(msg.sender);
        if (amount == 0) revert Errors.zeroAmountProvided();
        if (amount + accuredWithdrawn.poolOwnerIncomeWithdrawn > accuredIncome.poolOwnerIncome)
            revert Errors.withdrawnAmountHigherThanBalance();
        accuredWithdrawn.poolOwnerIncomeWithdrawn += uint96(amount);
        // todo add it back
        //underlyingToken.safeTransferFrom(pool, msg.sender, amount);
        emit PoolRewardsWithdrawn(msg.sender, amount);
    }

    function withdrawProtocolFee(uint256 amount) external {
        if (msg.sender != humaConfig.owner()) revert Errors.notProtocolOwner();
        if (amount + accuredWithdrawn.protocolIncomeWithdrawn > accuredIncome.protocolIncome)
            revert Errors.withdrawnAmountHigherThanBalance();
        accuredWithdrawn.protocolIncomeWithdrawn += uint96(amount);
        address treasuryAddress = humaConfig.humaTreasury();
        // It is possible that Huma protocolTreasury is missed in the setup. If that happens,
        // the transaction is reverted. The protocol owner can still withdraw protocol fee
        // after protocolTreasury is configured in HumaConfig.
        assert(treasuryAddress != address(0));
        // todo fix it
        // underlyingToken.safeTransferFrom(pool, treasuryAddress, amount);
        emit ProtocolRewardsWithdrawn(treasuryAddress, amount, msg.sender);
    }

    function accruedIncome()
        external
        view
        returns (
            uint256 protocolIncome,
            uint256 poolOwnerIncome,
            uint256 eaIncome,
            uint256 protocolIncomeWithdrawn,
            uint256 poolOwnerIncomeWithdrawn,
            uint256 eaIncomeWithdrawn
        )
    {
        return (
            accuredIncome.protocolIncome,
            accuredIncome.poolOwnerIncome,
            accuredIncome.eaIncome,
            accuredWithdrawn.protocolIncomeWithdrawn,
            accuredWithdrawn.poolOwnerIncomeWithdrawn,
            accuredWithdrawn.eaIncomeWithdrawn
        );
    }

    function checkLiquidityRequirementForPoolOwner(uint256 balance) public view {
        if (
            balance <
            (lpConfig.liquidityCap * poolSettings.liquidityRateInBpsByPoolOwner) /
                HUNDRED_PERCENT_IN_BPS
        ) revert Errors.poolOwnerNotEnoughLiquidity();
    }

    function checkLiquidityRequirementForEA(uint256 balance) public view {
        if (
            balance <
            (lpConfig.liquidityCap * poolSettings.liquidityRateInBpsByEA) / HUNDRED_PERCENT_IN_BPS
        ) revert Errors.evaluationAgentNotEnoughLiquidity();
    }

    /// Checks to make sure both EA and pool owner treasury meet the pool's liquidity requirements
    function checkLiquidityRequirement() public view {
        // todo fix ti
        // checkLiquidityRequirementForPoolOwner(poolToken.withdrawableFundsOf(poolOwnerTreasury));
        // checkLiquidityRequirementForEA(poolToken.withdrawableFundsOf(evaluationAgent));
    }

    /// When the pool owner treasury or EA wants to withdraw liquidity from the pool,
    /// checks to make sure the remaining liquidity meets the pool's requirements
    function checkWithdrawLiquidityRequirement(address lender, uint256 newBalance) public view {
        if (lender == evaluationAgent) {
            checkLiquidityRequirementForEA(newBalance);
        } else if (lender == poolOwnerTreasury) {
            // note poolOwnerTreasury handles all thing financial-related for pool owner
            checkLiquidityRequirementForPoolOwner(newBalance);
        }
    }

    function getCoreData()
        external
        view
        returns (
            address underlyingToken_,
            address poolToken_,
            address humaConfig_,
            address feeManager_
        )
    {
        underlyingToken_ = address(underlyingToken);
        poolToken_ = address(poolToken);
        humaConfig_ = address(humaConfig);
        feeManager_ = feeManager;
    }

    /**
     * Returns a summary information of the pool.
     * @return token the address of the pool token
     * @return apr the default APR of the pool
     * @return payPeriod the standard pay period for the pool
     * @return maxCreditAmount the max amount for the credit line
     */
    function getPoolSummary()
        external
        view
        returns (
            address token,
            uint256 apr,
            uint256 payPeriod,
            uint256 maxCreditAmount,
            uint256 liquiditycap,
            string memory name,
            string memory symbol,
            uint8 decimals,
            uint256 eaId,
            address eaNFTAddress
        )
    {
        IERC20Metadata erc20Contract = IERC20Metadata(address(underlyingToken));
        return (
            address(underlyingToken),
            feeStructure.yieldInBps,
            poolSettings.payPeriodInCalendarUnit,
            poolSettings.maxCreditLine,
            lpConfig.liquidityCap,
            erc20Contract.name(),
            erc20Contract.symbol(),
            erc20Contract.decimals(),
            evaluationAgentId,
            humaConfig.eaNFTContractAddress()
        );
    }

    function isPoolOwnerTreasuryOrEA(address account) public view returns (bool) {
        return (account == poolOwnerTreasury || account == evaluationAgent);
    }

    /// Reports if a given user account is an approved operator or not
    function isOperator(address account) external view returns (bool) {
        return poolOperators[account];
    }

    function onlyPoolOwner(address account) public view {
        if (account != owner()) revert Errors.notPoolOwner();
    }

    function onlyPoolOwnerTreasury(address account) public view {
        if (account != poolOwnerTreasury) revert Errors.notPoolOwnerTreasury();
    }

    /// "Modifier" function that limits access to pool owner or EA.
    function onlyPoolOwnerOrEA(address account) public view {
        if (account != owner() && account != evaluationAgent) revert Errors.notPoolOwnerOrEA();
    }

    /// "Modifier" function that limits access to pool owner treasury or EA.
    function onlyPoolOwnerTreasuryOrEA(address account) public view {
        if (!isPoolOwnerTreasuryOrEA(account)) revert Errors.notPoolOwnerTreasuryOrEA();
    }

    /**
     * @notice Removes a pool operator.
     * @param _operator Address to be removed from the operator list
     * @dev If address(0) is provided, revert with "zeroAddressProvided()"
     * @dev If the address is not currently a operator, revert w/ "notOperator()"
     * @dev Emits a PoolOperatorRemoved event.
     */
    function removePoolOperator(address _operator) external onlyOwner {
        if (_operator == address(0)) revert Errors.zeroAddressProvided();
        if (!poolOperators[_operator]) revert Errors.notOperator();

        poolOperators[_operator] = false;

        emit PoolOperatorRemoved(_operator, msg.sender);
    }

    // Allow for sensitive pool functions only to be called by
    // the pool owner and the huma master admin
    function onlyOwnerOrHumaMasterAdmin(address account) public view {
        if (account != owner() && account != humaConfig.owner()) {
            revert Errors.permissionDeniedNotAdmin();
>>>>>>> fd0066c5
        }
    }

    function _withdrawEAFee(address caller, address receiver, uint256 amount) internal {
        accuredWithdrawn.eaIncomeWithdrawn += uint96(amount);
        // todo fix it
        // underlyingToken.safeTransferFrom(pool, receiver, amount);

        emit EvaluationAgentRewardsWithdrawn(receiver, amount, caller);
    }

    /// "Modifier" function that limits access to pool owner or Huma protocol owner
    function _onlyOwnerOrHumaMasterAdmin() internal view {
        onlyOwnerOrHumaMasterAdmin(msg.sender);
    }
}<|MERGE_RESOLUTION|>--- conflicted
+++ resolved
@@ -1,22 +1,12 @@
 // SPDX-License-Identifier: AGPL-3.0-or-later
 pragma solidity ^0.8.0;
 
-<<<<<<< HEAD
-import {Constants} from "./Constants.sol";
-
-struct PoolInfo {
-    CalenderType calenderType;
-    uint16 interval;
-    uint16 graceDays;
-    uint16 aprInBps;
-    uint16 lateAprInBps;
-    uint16 frontLoadingFeeInBps;
-}
-=======
 import "@openzeppelin/contracts/access/Ownable.sol";
 //import "@openzeppelin/contracts-upgradeable/proxy/utils/Initializable.sol";
 import {IERC20, IERC20Metadata} from "@openzeppelin/contracts/token/ERC20/ERC20.sol";
+
 import "@openzeppelin/contracts/token/ERC721/ERC721.sol";
+import {Constants} from "./Constants.sol";
 
 //import "./HDT/HDT.sol";
 import "./HumaConfig.sol";
@@ -24,7 +14,6 @@
 import "./Errors.sol";
 
 import "hardhat/console.sol";
->>>>>>> fd0066c5
 
 enum CalendarUnit {
     Day,
@@ -57,12 +46,6 @@
     uint16 liquidityRateInBpsByPoolOwner;
 }
 
-<<<<<<< HEAD
-contract PoolConfig is Constants {
-    address public asset;
-    PoolInfo public poolInfo;
-    uint256 public flexLoanPeriod;
-=======
 struct LPConfig {
     // whether approval is required for an LP to participate
     bool permissioned;
@@ -140,7 +123,6 @@
     HumaConfig public humaConfig;
 
     address public feeManager;
->>>>>>> fd0066c5
 
     IERC20 public poolToken;
 
@@ -216,36 +198,6 @@
     /// A operator has been removed
     event PoolOperatorRemoved(address indexed operator, address by);
 
-<<<<<<< HEAD
-    // TODO permission for all set functions
-    // TODO events for all set functions
-
-    function setAsset(address _asset) external {
-        asset = _asset;
-    }
-
-    function setPoolInfo(PoolInfo memory _poolInfo) external {
-        poolInfo = _poolInfo;
-    }
-
-    function setFlexLoanPeriod(uint256 _flexLoanPeriod) external {
-        flexLoanPeriod = _flexLoanPeriod;
-    }
-
-    function setLiquidityCap(uint256 _liquidityCap) external {
-        liquidityCap = _liquidityCap;
-    }
-
-    function setMaxSeniorRatio(uint256 _maxSeniorRatio) external {
-        maxSeniorRatio = _maxSeniorRatio;
-    }
-
-    function getTrancheLiquidityCap(uint256 index) external view returns (uint256 cap) {
-        if (index == SENIOR_TRANCHE_INDEX) {
-            cap = (liquidityCap * maxSeniorRatio) / (maxSeniorRatio + BPS_DECIMALS);
-        } else if (index == JUNIOR_TRANCHE_INDEX) {
-            cap = liquidityCap / (maxSeniorRatio + BPS_DECIMALS);
-=======
     function getTrancheLiquidityCap(uint256 index) external returns (uint256 cap) {
         LPConfig memory lpc = lpConfig;
         if (index == SENIOR_TRANCHE_INDEX) {
@@ -755,7 +707,6 @@
     function onlyOwnerOrHumaMasterAdmin(address account) public view {
         if (account != owner() && account != humaConfig.owner()) {
             revert Errors.permissionDeniedNotAdmin();
->>>>>>> fd0066c5
         }
     }
 
