--- conflicted
+++ resolved
@@ -99,16 +99,11 @@
 
     // first loss cover operation
     error notAllProvidersPaidOut(); // 0xf878b213
-<<<<<<< HEAD
     error firstLossCoverLiquidityCapExceeded(); // 0x4cb179d9
-    error tooManyCoverProviders(); // 0xc6206ee0
-=======
-    error firstLossCoverLiquidityCapExceeded();
-    error tooManyProviders();
-    error alreadyProvider();
-    error providerHasOutstandingAssets();
-    error notProvider();
->>>>>>> df82d5ba
+    error tooManyProviders(); // 0x8a6d2a02
+    error alreadyProvider(); // 0xd8acb2e6
+    error providerHasOutstandingAssets(); // 0x5b86e16e
+    error notProvider(); // 0xa9f79f68
 
     // receivable operation
     error receivableAssetMismatch(); // 0x41dbeec1
