// SPDX-License-Identifier: AGPL-3.0-or-later
pragma solidity 0.8.23;

import {AccessControlUpgradeable} from "@openzeppelin/contracts-upgradeable/access/AccessControlUpgradeable.sol";
import {UUPSUpgradeable} from "@openzeppelin/contracts-upgradeable/proxy/utils/UUPSUpgradeable.sol";
import {Initializable} from "@openzeppelin/contracts-upgradeable/proxy/utils/Initializable.sol";
import {ERC1967Proxy} from "@openzeppelin/contracts/proxy/ERC1967/ERC1967Proxy.sol";
import {PoolConfig, FirstLossCoverConfig, PoolSettings} from "../common/PoolConfig.sol";
import {PoolSettings, LPConfig, FrontLoadingFeesStructure, FeeStructure} from "../common/PoolConfig.sol";
import {Errors} from "../common/Errors.sol";
import {PayPeriodDuration} from "../common/SharedDefs.sol";
import {SENIOR_TRANCHE, JUNIOR_TRANCHE} from "../common/SharedDefs.sol";
import {BORROWER_LOSS_COVER_INDEX, INSURANCE_LOSS_COVER_INDEX, ADMIN_LOSS_COVER_INDEX} from "../common/SharedDefs.sol";
import {LibTimelockController} from "./library/LibTimelockController.sol";

interface IPoolConfigCacheLike {
    function initialize(address poolConfig) external;
}

interface IVaultLike {
    function initialize(
        string memory name,
        string memory symbol,
        PoolConfig poolConfig,
        uint8 seniorTrancheOrJuniorTranche
    ) external;
}

contract PoolFactory is Initializable, AccessControlUpgradeable, UUPSUpgradeable {
    /**
     * @notice Represents the status of a pool for bookkeeping
     */
    enum PoolStatus {
        Created, // The pool is created but not initialized yet
        Initialized, // The pool is initialized and ready for use
        Closed // The pool is closed and not in operation anymore
    }

    /// Struct to store information about a pool
    struct PoolRecord {
        uint256 poolId;
        address poolAddress;
        string poolName;
        PoolStatus poolStatus;
        address poolConfigAddress;
        address poolTimelock;
    }

    /// Only deployer can create new pools
    bytes32 public constant DEPLOYER_ROLE = keccak256("DEPLOYER_ROLE");

    /// Pool ID
    uint256 public poolId;

    /// Protocol and implementation addresses
    address public humaConfigAddress;
    address public calendarAddress;
    address public fixedSeniorYieldTranchesPolicyImplAddress;
    address public riskAdjustedTranchesPolicyImplAddress;

    /// Credit implementation addresses
    address public creditLineImplAddress;
    address public receivableBackedCreditLineImplAddress;
    address public receivableFactoringCreditImplAddress;
    address public creditLineManagerImplAddress;
    address public receivableBackedCreditLineManagerImplAddress;
    address public receivableFactoringCreditManagerImplAddress;

    /// Pool implementation addresses
    address public poolConfigImplAddress;
    address public poolFeeManagerImplAddress;
    address public poolImplAddress;
    address public poolSafeImplAddress;
    address public firstLossCoverImplAddress;
    address public epochManagerImplAddress;
    address public trancheVaultImplAddress;
    address public creditDueManagerImplAddress;

    /// Huma implementation of receivable
    address public receivableImpl;

<<<<<<< HEAD
    // poolId => PoolRecord
    mapping(uint256 => PoolRecord) private _pools;
=======
    /// poolId => PoolRecord
    mapping(uint256 => PoolRecord) private pools;
>>>>>>> 4a9b12d5

    /**
     * @dev This empty reserved space is put in place to allow future versions to add new
     * variables without shifting down storage in the inheritance chain.
     * See https://docs.openzeppelin.com/contracts/4.x/upgradeable#storage_gaps
     */
    uint256[100] private __gap;

    /// Events for implementation address changes
    event PoolConfigImplChanged(address oldAddress, address newAddress);
    event PoolFeeManagerImplChanged(address oldAddress, address newAddress);
    event PoolImplChanged(address oldAddress, address newAddress);
    event PoolSafeImplChanged(address oldAddress, address newAddress);
    event FirstLossCoverImplChanged(address oldAddress, address newAddress);
    event TranchesPolicyImplChanged(address oldAddress, address newAddress);
    event EpochManagerImplChanged(address oldAddress, address newAddress);
    event TrancheVaultImplChanged(address oldAddress, address newAddress);
    event CreditDueManagerImplChanged(address oldAddress, address newAddress);
    event ReceivableImplChanged(address oldAddress, address newAddress);
    event CalendarAddressChanged(address oldAddress, address newAddress);
    event ReceivableBackedCreditLineImplChanged(address oldAddress, address newAddress);
    event FixedSeniorYieldTranchesPolicyImplChanged(address oldAddress, address newAddress);
    event RiskAdjustedTranchesPolicyImpl(address oldAddress, address newAddress);
    event CreditLineManagerImplChanged(address oldAddress, address newAddress);
    event ReceivableBackedCreditLineManagerImplChanged(address oldAddress, address newAddress);
    event ReceivableFactoringCreditManagerImplChanged(address oldAddress, address newAddress);
    event CreditLineImplChanged(address oldAddress, address newAddress);
    event ReceivableFactoringCreditImplChanged(address oldAddress, address newAddress);

    /// Deployer events
    event DeployerAdded(address deployerAddress);
    event DeployerRemoved(address deployerAddress);

    /// Pool events
    event PoolCreated(address poolAddress, string poolName);
    event PoolAdded(uint256 poolId, address poolAddress, string poolName);
    event PoolStatusUpdated(
        uint256 poolId,
        address poolAddress,
        string poolName,
        PoolStatus oldAddress,
        PoolStatus newStatus
    );

    event ReceivableCreated(address receivableAddress);

    event TimelockAddedToPool(uint256 poolId, address poolAddress, address timelockAddress);

    constructor() {
        _disableInitializers();
    }

    /**
<<<<<<< HEAD
     * @dev Initialize function grants DEFAULT_ADMIN_ROLE and DEPLOYER_ROLE to the deployer.
     * @dev After deployment and initial setup of the factory, the deploy should grant the
     * DEFAULT_ADMIN_ROLE to the protocol owner, meanwhile renounce the role from the deployer.
     * @param humaConfigAddress_ The address of the HumaConfig contract.
=======
     * @notice This function grants DEFAULT_ADMIN_ROLE and DEPLOYER_ROLE to the deployer.
     * @dev After deployment and initial setup of the factory, the deployer should grant the
     * DEFAULT_ADMIN_ROLE to the pool owner and then renounce the roles they held.
     * @param _humaConfigAddress The address of the HumaConfig contract.
>>>>>>> 4a9b12d5
     */
    function initialize(address humaConfigAddress_) external initializer {
        poolId = 0;
        humaConfigAddress = humaConfigAddress_;
        _grantRole(DEFAULT_ADMIN_ROLE, msg.sender);
        _grantRole(DEPLOYER_ROLE, msg.sender);
        __AccessControl_init();
        __UUPSUpgradeable_init();
    }

    /// Adds a deployer account.
    function addDeployer(address account) external {
        _notZeroAddress(account);
        _onlyFactoryAdmin(msg.sender);
        _grantRole(DEPLOYER_ROLE, account);
        emit DeployerAdded(account);
    }

    /// Removes a deployer account.
    function removeDeployer(address account) external {
        _onlyFactoryAdmin(msg.sender);
        _revokeRole(DEPLOYER_ROLE, account);
        emit DeployerRemoved(account);
    }

    /// Sets a calendar address for the factory, so the newly deployed pool will use this calendar.
    function setCalendarAddress(address newAddress) external {
        _onlyFactoryAdmin(msg.sender);
        _notZeroAddress(newAddress);
        address oldAddress = calendarAddress;
        calendarAddress = newAddress;
        emit CalendarAddressChanged(oldAddress, newAddress);
    }

    /**
     * @notice For protocol owner to set the implementation addresses.
     */
    function setFixedSeniorYieldTranchesPolicyImplAddress(address newAddress) external {
        _onlyFactoryAdmin(msg.sender);
        _notZeroAddress(newAddress);
        address oldAddress = fixedSeniorYieldTranchesPolicyImplAddress;
        fixedSeniorYieldTranchesPolicyImplAddress = newAddress;
        emit FixedSeniorYieldTranchesPolicyImplChanged(oldAddress, newAddress);
    }

    function setRiskAdjustedTranchesPolicyImplAddress(address newAddress) external {
        _onlyFactoryAdmin(msg.sender);
        _notZeroAddress(newAddress);
        address oldAddress = riskAdjustedTranchesPolicyImplAddress;
        riskAdjustedTranchesPolicyImplAddress = newAddress;
        emit RiskAdjustedTranchesPolicyImpl(oldAddress, newAddress);
    }

    function setCreditLineImplAddress(address newAddress) external {
        _onlyFactoryAdmin(msg.sender);
        _notZeroAddress(newAddress);
        address oldAddress = creditLineImplAddress;
        creditLineImplAddress = newAddress;
        emit CreditLineImplChanged(oldAddress, newAddress);
    }

    function setReceivableBackedCreditLineImplAddress(address newAddress) external {
        _onlyFactoryAdmin(msg.sender);
        _notZeroAddress(newAddress);
        address oldAddress = receivableBackedCreditLineImplAddress;
        receivableBackedCreditLineImplAddress = newAddress;
        emit ReceivableBackedCreditLineImplChanged(oldAddress, newAddress);
    }

    function setReceivableFactoringCreditImplAddress(address newAddress) external {
        _onlyFactoryAdmin(msg.sender);
        _notZeroAddress(newAddress);
        address oldAddress = receivableFactoringCreditImplAddress;
        receivableFactoringCreditImplAddress = newAddress;
        emit ReceivableFactoringCreditImplChanged(oldAddress, newAddress);
    }

    function setCreditLineManagerImplAddress(address newAddress) external {
        _onlyFactoryAdmin(msg.sender);
        _notZeroAddress(newAddress);
        address oldAddress = creditLineManagerImplAddress;
        creditLineManagerImplAddress = newAddress;
        emit CreditLineManagerImplChanged(oldAddress, newAddress);
    }

    function setReceivableBackedCreditLineManagerImplAddress(address newAddress) external {
        _onlyFactoryAdmin(msg.sender);
        _notZeroAddress(newAddress);
        address oldAddress = receivableBackedCreditLineManagerImplAddress;
        receivableBackedCreditLineManagerImplAddress = newAddress;
        emit ReceivableBackedCreditLineManagerImplChanged(oldAddress, newAddress);
    }

    function setReceivableFactoringCreditManagerImplAddress(address newAddress) external {
        _onlyFactoryAdmin(msg.sender);
        _notZeroAddress(newAddress);
        address oldAddress = receivableFactoringCreditManagerImplAddress;
        receivableFactoringCreditManagerImplAddress = newAddress;
        emit ReceivableFactoringCreditManagerImplChanged(oldAddress, newAddress);
    }

    function setPoolConfigImplAddress(address newAddress) external {
        _onlyFactoryAdmin(msg.sender);
        _notZeroAddress(newAddress);
        address oldAddress = poolConfigImplAddress;
        poolConfigImplAddress = newAddress;
        emit PoolConfigImplChanged(oldAddress, newAddress);
    }

    function setPoolFeeManagerImplAddress(address newAddress) external {
        _onlyFactoryAdmin(msg.sender);
        _notZeroAddress(newAddress);
        address oldAddress = poolFeeManagerImplAddress;
        poolFeeManagerImplAddress = newAddress;
        emit PoolFeeManagerImplChanged(oldAddress, newAddress);
    }

    function setPoolImplAddress(address newAddress) external {
        _onlyFactoryAdmin(msg.sender);
        _notZeroAddress(newAddress);
        address oldAddress = poolImplAddress;
        poolImplAddress = newAddress;
        emit PoolImplChanged(oldAddress, newAddress);
    }

    function setPoolSafeImplAddress(address newAddress) external {
        _onlyFactoryAdmin(msg.sender);
        _notZeroAddress(newAddress);
        address oldAddress = poolSafeImplAddress;
        poolSafeImplAddress = newAddress;
        emit PoolSafeImplChanged(oldAddress, newAddress);
    }

    function setFirstLossCoverImplAddress(address newAddress) external {
        _onlyFactoryAdmin(msg.sender);
        _notZeroAddress(newAddress);
        address oldAddress = firstLossCoverImplAddress;
        firstLossCoverImplAddress = newAddress;
        emit FirstLossCoverImplChanged(oldAddress, newAddress);
    }

    function setEpochManagerImplAddress(address newAddress) external {
        _onlyFactoryAdmin(msg.sender);
        _notZeroAddress(newAddress);
        address oldAddress = epochManagerImplAddress;
        epochManagerImplAddress = newAddress;
        emit EpochManagerImplChanged(oldAddress, newAddress);
    }

    function setTrancheVaultImplAddress(address newAddress) external {
        _onlyFactoryAdmin(msg.sender);
        _notZeroAddress(newAddress);
        address oldAddress = trancheVaultImplAddress;
        trancheVaultImplAddress = newAddress;
        emit TrancheVaultImplChanged(oldAddress, newAddress);
    }

    function setCreditDueManagerImplAddress(address newAddress) external {
        _onlyFactoryAdmin(msg.sender);
        _notZeroAddress(newAddress);
        address oldAddress = creditDueManagerImplAddress;
        creditDueManagerImplAddress = newAddress;
        emit CreditDueManagerImplChanged(oldAddress, newAddress);
    }

    function setReceivableImplAddress(address newAddress) external {
        _onlyFactoryAdmin(msg.sender);
        _notZeroAddress(newAddress);
        address oldAddress = receivableImpl;
        receivableImpl = newAddress;
        emit ReceivableImplChanged(oldAddress, newAddress);
    }

    /**
     * @notice If the deployer has details about the first loss covers of a pool,
     * the deployer can set them using this function after a pool is created.
     */
    function setFirstLossCover(
        address poolConfigAddress,
        uint8 poolCoverIndex,
        uint16 coverRatePerLossInBps,
        uint96 coverCapPerLoss,
        uint96 maxLiquidity,
        uint96 minLiquidity,
        uint16 riskYieldMultiplierInBps,
        string memory firstLossCoverName,
        string memory firstLossCoverSymbol
    ) external {
        _onlyDeployer(msg.sender);
        _setFirstLossCover(
            PoolConfig(poolConfigAddress),
            poolCoverIndex,
            coverRatePerLossInBps,
            coverCapPerLoss,
            maxLiquidity,
            minLiquidity,
            riskYieldMultiplierInBps,
            firstLossCoverName,
            firstLossCoverSymbol
        );
    }

    /**
<<<<<<< HEAD
     * @dev The first step of deploying a pool
     * @param poolName The name of the pool
     * @param assetTokenAddress The address of the asset token, e.g. USDC
     * @param receivableAddress The address of the receivable, can be provided by the pool owner or using Huma implementation
     * @param tranchesPolicyType The type of tranches policy, can be "fixed" or "adjusted"
     * @param creditType The type of credit, can be "receivablebacked", "receivablefactoring" or "creditline"
=======
     * @notice The first step of deploying a pool.
     * @param _poolName The name of the pool.
     * @param assetTokenAddress The address of the asset token, e.g. USDC.
     * @param receivableAddress The address of the receivable, which can be provided by the pool owner or using
     * the Huma implementation.
     * @param tranchesPolicyType The type of tranches policy, which can be "fixed" or "adjusted".
     * @param creditType The type of credit, which can be "receivablebacked", "receivablefactoring" or "creditline".
>>>>>>> 4a9b12d5
     * TODO: Upgrade the factory when there's more credit types or tranches policy types
     */
    function deployPool(
        string memory poolName,
        address assetTokenAddress,
        address receivableAddress,
        string memory tranchesPolicyType,
        string memory creditType
    ) external {
        _onlyDeployer(msg.sender);
        (address poolConfigAddress, address[] memory poolAddresses) = _createPoolContracts(
            poolName,
            assetTokenAddress,
            tranchesPolicyType,
            creditType
        );
        PoolConfig poolConfig = PoolConfig(poolConfigAddress);

        if (receivableAddress != address(0)) {
            poolConfig.setReceivableAsset(receivableAddress);
        }

        // First Loss Cover indices [0, 1, 2] are reserved for borrower, insurance and admin.
        // All fields are set to 0 by default, and can be changed by pool owner later
        // or by the deployer if the pool owner provides the details.
        _setFirstLossCover(
            poolConfig,
            uint8(BORROWER_LOSS_COVER_INDEX),
            0,
            0,
            0,
            0,
            0,
            "Borrower First Loss Cover",
            "BFLC"
        );
        _setFirstLossCover(
            poolConfig,
            uint8(INSURANCE_LOSS_COVER_INDEX),
            0,
            0,
            0,
            0,
            0,
            "Insurance First Loss Cover",
            "IFLC"
        );
        _setFirstLossCover(
            poolConfig,
            uint8(ADMIN_LOSS_COVER_INDEX),
            0,
            0,
            0,
            0,
            0,
            "Admin First Loss Cover",
            "AFLC"
        );

        for (uint8 i = 3; i <= 12; i++) {
            // When the index is 8 or 9, it is the senior or junior tranche vault.
            // TrancheVault uses different initialize function.
            if (i == 8) {
                IVaultLike(poolAddresses[i]).initialize(
                    "Senior Tranche Vault",
                    "STV",
                    poolConfig,
                    uint8(SENIOR_TRANCHE)
                );
            } else if (i == 9) {
                IVaultLike(poolAddresses[i]).initialize(
                    "Junior Tranche Vault",
                    "JTV",
                    poolConfig,
                    uint8(JUNIOR_TRANCHE)
                );
            } else {
                IPoolConfigCacheLike(poolAddresses[i]).initialize(poolConfigAddress);
            }
        }
        _registerPool(poolAddresses[3], poolName, poolConfigAddress, address(0));
    }

    /// After deploying a new pool, the deployer needs to set pool parameters using this function.
    function setPoolSettings(
        uint256 poolId_,
        uint96 maxCreditLine,
        uint96 minDepositAmount,
        PayPeriodDuration payPeriodDuration,
        uint8 latePaymentGracePeriodInDays,
        uint16 defaultGracePeriodInDays,
        uint16 advanceRateInBps,
        bool receivableAutoApproval
    ) external {
        _onlyDeployer(msg.sender);
        PoolSettings memory settings = PoolSettings({
            maxCreditLine: maxCreditLine,
            minDepositAmount: minDepositAmount,
            payPeriodDuration: payPeriodDuration,
            latePaymentGracePeriodInDays: latePaymentGracePeriodInDays,
            defaultGracePeriodInDays: defaultGracePeriodInDays,
            advanceRateInBps: advanceRateInBps,
            receivableAutoApproval: receivableAutoApproval
        });
        PoolConfig(_pools[poolId_].poolConfigAddress).setPoolSettings(settings);
    }

    /// After deploying a new pool, the deployer needs to set LP configuration parameters using this function.
    function setLPConfig(
        uint256 poolId_,
        uint96 liquidityCap,
        uint8 maxSeniorJuniorRatio,
        uint16 fixedSeniorYieldInBps,
        uint16 tranchesRiskAdjustmentInBps,
        uint16 withdrawalLockoutPeriodInDays
    ) external {
        _onlyDeployer(msg.sender);
        LPConfig memory lpConfig = LPConfig({
            liquidityCap: liquidityCap,
            maxSeniorJuniorRatio: maxSeniorJuniorRatio,
            fixedSeniorYieldInBps: fixedSeniorYieldInBps,
            tranchesRiskAdjustmentInBps: tranchesRiskAdjustmentInBps,
            withdrawalLockoutPeriodInDays: withdrawalLockoutPeriodInDays
        });
        PoolConfig(_pools[poolId_].poolConfigAddress).setLPConfig(lpConfig);
    }

    /// After deploying a new pool, the deployer needs to set the fee structure using this function.
    function setFees(
        uint256 poolId_,
        uint96 frontLoadingFeeFlat,
        uint16 frontLoadingFeeBps,
        uint16 yieldInBps,
        uint16 minPrincipalRateInBps,
        uint16 lateFeeBps,
        uint256 poolOwnerRewardRate,
        uint256 poolOwnerLiquidityRate,
        uint256 eaRewardRate,
        uint256 eaLiquidityRate
    ) external {
        _onlyDeployer(msg.sender);
        FrontLoadingFeesStructure memory frontLoadingFees = FrontLoadingFeesStructure({
            frontLoadingFeeFlat: frontLoadingFeeFlat,
            frontLoadingFeeBps: frontLoadingFeeBps
        });
<<<<<<< HEAD
        PoolConfig(_pools[poolId_].poolConfigAddress).setFrontLoadingFees(frontLoadingFees);
=======
        PoolConfig poolConfig = PoolConfig(pools[_poolId].poolConfigAddress);
        poolConfig.setFrontLoadingFees(frontLoadingFees);
>>>>>>> 4a9b12d5
        FeeStructure memory fees = FeeStructure({
            yieldInBps: yieldInBps,
            minPrincipalRateInBps: minPrincipalRateInBps,
            lateFeeBps: lateFeeBps
        });
<<<<<<< HEAD
        PoolConfig(_pools[poolId_].poolConfigAddress).setFeeStructure(fees);
        PoolConfig(_pools[poolId_].poolConfigAddress).setPoolOwnerRewardsAndLiquidity(
            poolOwnerRewardRate,
            poolOwnerLiquidityRate
        );
        PoolConfig(_pools[poolId_].poolConfigAddress).setEARewardsAndLiquidity(
            eaRewardRate,
            eaLiquidityRate
        );
    }

    // After deploying a new pool, the deployer needs to set pool parameters using this function
    // if the deployer has the details of pool operators, the deployer can set them using this function
    // otherwise, the pool owner can set them later
    function addPoolOperator(uint256 poolId_, address poolOperator) external {
        _onlyDeployer(msg.sender);
        _notZeroAddress(poolOperator);
        PoolConfig(_pools[poolId_].poolConfigAddress).grantRole(
            PoolConfig(_pools[poolId_].poolConfigAddress).POOL_OPERATOR_ROLE(),
            poolOperator
        );
=======
        poolConfig.setFeeStructure(fees);
        poolConfig.setPoolOwnerRewardsAndLiquidity(poolOwnerRewardRate, poolOwnerLiquidityRate);
        poolConfig.setEARewardsAndLiquidity(eaRewardRate, eaLiquidityRate);
    }

    /**
     * @notice Adds pool operators after pool deployment.
     * @notice If the deployer has the details of pool operators, the deployer can set them using this function.
     * Otherwise, the pool owner can set them later.
     */
    function addPoolOperator(uint256 _poolId, address poolOperator) external {
        _onlyDeployer(msg.sender);
        _notZeroAddress(poolOperator);
        PoolConfig poolConfig = PoolConfig(pools[_poolId].poolConfigAddress);
        poolConfig.grantRole(poolConfig.POOL_OPERATOR_ROLE(), poolOperator);
>>>>>>> 4a9b12d5
    }

    /// Huma requires all pools to have a timelock controller. This function adds a timelock controller to the pool.
    function addTimelock(
        uint256 poolId_,
        address[] memory poolOwners,
        address[] memory poolExecutors
    ) external {
        _onlyDeployer(msg.sender);
        address timelockAddress = LibTimelockController.addTimelockController(
            0,
            poolOwners,
            poolExecutors,
            address(0)
        );

        PoolConfig poolConfig = PoolConfig(_pools[poolId_].poolConfigAddress);
        poolConfig.grantRole(poolConfig.DEFAULT_ADMIN_ROLE(), timelockAddress);
        poolConfig.renounceRole(poolConfig.DEFAULT_ADMIN_ROLE(), address(this));

        emit TimelockAddedToPool(poolId_, _pools[poolId_].poolAddress, timelockAddress);
        _pools[poolId_].poolTimelock = timelockAddress;
    }

<<<<<<< HEAD
    // After pool parameters are set, and timelock is added, the pool status can be updated to Initialized
    // which means the pool is ready for operation
    function updatePoolStatus(uint256 poolId_, PoolStatus newStatus) external {
=======
    /**
     * @notice After pool parameters are set and timelock is added, the pool status can be updated to `Initialized`,
     * which means the pool is ready for operation.
     */
    function updatePoolStatus(uint256 _poolId, PoolStatus newStatus) external {
>>>>>>> 4a9b12d5
        _onlyDeployer(msg.sender);
        _validPoolId(poolId_);
        emit PoolStatusUpdated(
            poolId_,
            _pools[poolId_].poolAddress,
            _pools[poolId_].poolName,
            _pools[poolId_].poolStatus,
            newStatus
        );
        _pools[poolId_].poolStatus = newStatus;
    }

    /**
     * @notice Adds a new receivable contract with the specified owner.
     * @custom:access Only the deployer of the contract can call this function.
     * The deployer is granted the DEFAULT_ADMIN_ROLE on the receivable contract,
     * and then renounces the role, transferring ownership to `receivableOwner`.
     */
    function addReceivable(address receivableOwner) external {
        _onlyDeployer(msg.sender);
        _notZeroAddress(receivableOwner);
        address receivable = _addProxy(receivableImpl, abi.encodeWithSignature("initialize()"));
        AccessControlUpgradeable receivableContract = AccessControlUpgradeable(receivable);
        receivableContract.grantRole(receivableContract.DEFAULT_ADMIN_ROLE(), receivableOwner);
        receivableContract.renounceRole(receivableContract.DEFAULT_ADMIN_ROLE(), address(this));
        emit ReceivableCreated(receivable);
    }

<<<<<<< HEAD
    // Returns the corresponding poolRecord for a poolId
    function checkPool(uint256 poolId_) external view returns (PoolRecord memory) {
        _validPoolId(poolId_);
        return _pools[poolId_];
=======
    /// Returns the corresponding poolRecord for the `poolId`.
    function checkPool(uint256 _poolId) external view returns (PoolRecord memory) {
        _validPoolId(_poolId);
        return pools[_poolId];
>>>>>>> 4a9b12d5
    }

    function _validPoolId(uint256 poolId_) internal view {
        if (poolId_ == 0 || poolId_ > poolId) {
            revert Errors.InvalidPoolId();
        }
    }

    function _onlyFactoryAdmin(address account) internal view {
        if (!hasRole(DEFAULT_ADMIN_ROLE, account)) {
            revert Errors.HumaOwnerRequired();
        }
    }

    function _onlyDeployer(address account) internal view {
        if (!hasRole(DEPLOYER_ROLE, account)) {
            revert Errors.DeployerRequired();
        }
    }

    /// Only DEFAULT_ADMIN_ROLE can upgrade the implementation addresses
    function _authorizeUpgrade(address) internal view override {
        _onlyFactoryAdmin(msg.sender);
    }

    function _notZeroAddress(address newAddress) internal pure {
        if (newAddress == address(0)) revert Errors.ZeroAddressProvided();
    }

    /// Adds a pool in PoolRecord.
    function _registerPool(
        address poolAddress,
        string memory poolName,
        address poolConfigAddress,
        address poolTimelockAddress
    ) private {
        poolId = poolId + 1;
        _pools[poolId] = PoolRecord(
            poolId,
            poolAddress,
            poolName,
            PoolStatus.Created,
            poolConfigAddress,
            poolTimelockAddress
        );
        emit PoolAdded(poolId, poolAddress, poolName);
    }

    function _setFirstLossCover(
        PoolConfig poolConfig,
        uint8 poolCoverIndex,
        uint16 coverRatePerLossInBps,
        uint96 coverCapPerLoss,
        uint96 maxLiquidity,
        uint96 minLiquidity,
        uint16 riskYieldMultiplierInBps,
        string memory firstLossCoverName,
        string memory firstLossCoverSymbol
    ) private {
        _notZeroAddress(address(poolConfig));
        address firstLossCover = _addProxy(
            firstLossCoverImplAddress,
            abi.encodeWithSignature(
                "initialize(string,string,address)",
                firstLossCoverName,
                firstLossCoverSymbol,
                poolConfig
            )
        );
        FirstLossCoverConfig memory config = FirstLossCoverConfig(
            coverRatePerLossInBps,
            coverCapPerLoss,
            maxLiquidity,
            minLiquidity,
            riskYieldMultiplierInBps
        );
        poolConfig.setFirstLossCover(poolCoverIndex, firstLossCover, config);
    }

<<<<<<< HEAD
    // add a proxy
    function _addProxy(address implAddress, bytes memory calldata_) private returns (address) {
        _notZeroAddress(implAddress);
        ERC1967Proxy proxy = new ERC1967Proxy(implAddress, calldata_);
        return address(proxy);
    }

    // add poolConfig proxy
    function _addPoolConfig(
        string memory poolName,
        address[] memory poolAddresses
    ) private returns (address) {
        _notZeroAddress(poolConfigImplAddress);
        address poolConfig = _addProxy(
            poolConfigImplAddress,
            abi.encodeWithSignature("initialize(string,address[])", poolName, poolAddresses)
        );
        return poolConfig;
    }

    // add poolFeeManager proxy
    function _addPoolFeeManager() private returns (address) {
        _notZeroAddress(poolFeeManagerImplAddress);
        address poolFeeManager = _addProxy(poolFeeManagerImplAddress, "");
        return poolFeeManager;
    }

    // add pool proxy
    function _addPool() private returns (address) {
        _notZeroAddress(poolImplAddress);
        address pool = _addProxy(poolImplAddress, "");
        return pool;
    }

    // add pool safe proxy
    function _addPoolSafe() private returns (address) {
        _notZeroAddress(poolSafeImplAddress);
        address poolSafe = _addProxy(poolSafeImplAddress, "");
        return poolSafe;
    }

    // add firstLossCover proxy
    function _addFirstLossCover(
        string memory firstLossCoverName,
        string memory firstLossCoverSymbol,
        PoolConfig poolConfig
    ) private returns (address) {
        _notZeroAddress(firstLossCoverImplAddress);
        _notZeroAddress(address(poolConfig));
        address firstLossCover = _addProxy(
            firstLossCoverImplAddress,
            abi.encodeWithSignature(
                "initialize(string,string,address)",
                firstLossCoverName,
                firstLossCoverSymbol,
                poolConfig
            )
        );
        return firstLossCover;
    }

    // add tranchesPolicy proxies
    function _addTranchesPolicy(address tranchesPolicyImpl) private returns (address) {
        _notZeroAddress(tranchesPolicyImpl);
        address tranchesPolicy = _addProxy(tranchesPolicyImpl, "");
        return tranchesPolicy;
    }

    // add epochManager proxy
    function _addEpochManager() private returns (address) {
        _notZeroAddress(epochManagerImplAddress);
        address epochManager = _addProxy(epochManagerImplAddress, "");
        return epochManager;
    }

    // add trancheVault proxy
    function _addTrancheVault() private returns (address) {
        _notZeroAddress(trancheVaultImplAddress);
        address trancheVault = _addProxy(trancheVaultImplAddress, "");
        return trancheVault;
    }

    // add credit proxy
    function _addCredit(address creditImplAddress) private returns (address) {
        _notZeroAddress(creditImplAddress);
        address credit = _addProxy(creditImplAddress, "");
        return credit;
    }

    // add creditDueManager proxy
    function _addCreditDueManager() private returns (address) {
        _notZeroAddress(creditDueManagerImplAddress);
        address creditDueManager = _addProxy(creditDueManagerImplAddress, "");
        return creditDueManager;
    }

    // add creditManager proxy
    function _addCreditManager(address creditManagerImplAddress) private returns (address) {
        _notZeroAddress(creditManagerImplAddress);
        address creditManager = _addProxy(creditManagerImplAddress, "");
        return creditManager;
    }

    /**
     * @dev Creates a set of pool contracts for a given pool name, asset token address, tranches policy type, and credit type.
     * @param poolName The name of the pool.
=======
    /// Adds a proxy.
    function _addProxy(address _implAddress, bytes memory _calldata) private returns (address) {
        _notZeroAddress(_implAddress);
        ERC1967Proxy proxy = new ERC1967Proxy(_implAddress, _calldata);
        return address(proxy);
    }

    /**
     * @notice Creates a set of pool contracts for a given pool name, asset token address, tranches policy type, and credit type.
     * @param _poolName The name of the pool.
>>>>>>> 4a9b12d5
     * @param assetTokenAddress The address of the asset token.
     * @param tranchesPolicyType The type of tranches policy.
     * @param creditType The type of credit.
     * @return poolConfigAddress The address of the pool configuration contract.
     * @return poolAddresses An array of addresses representing the pool contracts.
     * The array index corresponds to the initialize function in PoolConfig.sol
     */
    function _createPoolContracts(
        string memory poolName,
        address assetTokenAddress,
        string memory tranchesPolicyType,
        string memory creditType
    ) private returns (address, address[] memory) {
        address[] memory poolAddresses = new address[](13); // 13 is the number of contracts in a pool
        poolAddresses[0] = humaConfigAddress;
        poolAddresses[1] = assetTokenAddress;
        poolAddresses[2] = calendarAddress;
        poolAddresses[3] = _addProxy(poolImplAddress, "");
        poolAddresses[4] = _addProxy(poolSafeImplAddress, "");
        poolAddresses[5] = _addProxy(poolFeeManagerImplAddress, "");

        if (keccak256(bytes(tranchesPolicyType)) == keccak256(bytes("fixed"))) {
            poolAddresses[6] = _addProxy(fixedSeniorYieldTranchesPolicyImplAddress, "");
        } else if (keccak256(bytes(tranchesPolicyType)) == keccak256(bytes("adjusted"))) {
            poolAddresses[6] = _addProxy(riskAdjustedTranchesPolicyImplAddress, "");
        } else {
            revert Errors.InvalidTranchesPolicyType();
        }

        poolAddresses[7] = _addProxy(epochManagerImplAddress, "");
        poolAddresses[8] = _addProxy(trancheVaultImplAddress, ""); // senior tranche vault
        poolAddresses[9] = _addProxy(trancheVaultImplAddress, ""); // junior tranche vault
        poolAddresses[11] = _addProxy(creditDueManagerImplAddress, "");

        if (keccak256(bytes(creditType)) == keccak256(bytes("receivablebacked"))) {
            poolAddresses[10] = _addProxy(receivableBackedCreditLineImplAddress, "");
            poolAddresses[12] = _addProxy(receivableBackedCreditLineManagerImplAddress, "");
        } else if (keccak256(bytes(creditType)) == keccak256(bytes("receivablefactoring"))) {
            poolAddresses[10] = _addProxy(receivableFactoringCreditImplAddress, "");
            poolAddresses[12] = _addProxy(receivableFactoringCreditManagerImplAddress, "");
        } else if (keccak256(bytes(creditType)) == keccak256(bytes("creditline"))) {
            poolAddresses[10] = _addProxy(creditLineImplAddress, "");
            poolAddresses[12] = _addProxy(creditLineManagerImplAddress, "");
        } else {
            revert Errors.InvalidCreditType();
        }
<<<<<<< HEAD
        address poolConfigAddress = _addPoolConfig(poolName, poolAddresses);
        emit PoolCreated(poolAddresses[3], poolName);
=======
        address poolConfigAddress = _addProxy(
            poolConfigImplAddress,
            abi.encodeWithSignature("initialize(string,address[])", _poolName, poolAddresses)
        );

        emit PoolCreated(poolAddresses[3], _poolName);
>>>>>>> 4a9b12d5
        return (poolConfigAddress, poolAddresses);
    }
}<|MERGE_RESOLUTION|>--- conflicted
+++ resolved
@@ -46,7 +46,7 @@
         address poolTimelock;
     }
 
-    /// Only deployer can create new pools
+    /// Only the deployer can create new pools
     bytes32 public constant DEPLOYER_ROLE = keccak256("DEPLOYER_ROLE");
 
     /// Pool ID
@@ -79,13 +79,8 @@
     /// Huma implementation of receivable
     address public receivableImpl;
 
-<<<<<<< HEAD
-    // poolId => PoolRecord
+    /// poolId => PoolRecord
     mapping(uint256 => PoolRecord) private _pools;
-=======
-    /// poolId => PoolRecord
-    mapping(uint256 => PoolRecord) private pools;
->>>>>>> 4a9b12d5
 
     /**
      * @dev This empty reserved space is put in place to allow future versions to add new
@@ -121,9 +116,9 @@
 
     /// Pool events
     event PoolCreated(address poolAddress, string poolName);
-    event PoolAdded(uint256 poolId, address poolAddress, string poolName);
+    event PoolAdded(uint256 poolId_, address poolAddress, string poolName);
     event PoolStatusUpdated(
-        uint256 poolId,
+        uint256 poolId_,
         address poolAddress,
         string poolName,
         PoolStatus oldAddress,
@@ -132,24 +127,17 @@
 
     event ReceivableCreated(address receivableAddress);
 
-    event TimelockAddedToPool(uint256 poolId, address poolAddress, address timelockAddress);
+    event TimelockAddedToPool(uint256 poolId_, address poolAddress, address timelockAddress);
 
     constructor() {
         _disableInitializers();
     }
 
     /**
-<<<<<<< HEAD
-     * @dev Initialize function grants DEFAULT_ADMIN_ROLE and DEPLOYER_ROLE to the deployer.
-     * @dev After deployment and initial setup of the factory, the deploy should grant the
-     * DEFAULT_ADMIN_ROLE to the protocol owner, meanwhile renounce the role from the deployer.
-     * @param humaConfigAddress_ The address of the HumaConfig contract.
-=======
      * @notice This function grants DEFAULT_ADMIN_ROLE and DEPLOYER_ROLE to the deployer.
      * @dev After deployment and initial setup of the factory, the deployer should grant the
      * DEFAULT_ADMIN_ROLE to the pool owner and then renounce the roles they held.
-     * @param _humaConfigAddress The address of the HumaConfig contract.
->>>>>>> 4a9b12d5
+     * @param humaConfigAddress_ The address of the HumaConfig contract.
      */
     function initialize(address humaConfigAddress_) external initializer {
         poolId = 0;
@@ -353,22 +341,13 @@
     }
 
     /**
-<<<<<<< HEAD
-     * @dev The first step of deploying a pool
-     * @param poolName The name of the pool
-     * @param assetTokenAddress The address of the asset token, e.g. USDC
-     * @param receivableAddress The address of the receivable, can be provided by the pool owner or using Huma implementation
-     * @param tranchesPolicyType The type of tranches policy, can be "fixed" or "adjusted"
-     * @param creditType The type of credit, can be "receivablebacked", "receivablefactoring" or "creditline"
-=======
      * @notice The first step of deploying a pool.
-     * @param _poolName The name of the pool.
+     * @param poolName The name of the pool.
      * @param assetTokenAddress The address of the asset token, e.g. USDC.
      * @param receivableAddress The address of the receivable, which can be provided by the pool owner or using
      * the Huma implementation.
      * @param tranchesPolicyType The type of tranches policy, which can be "fixed" or "adjusted".
      * @param creditType The type of credit, which can be "receivablebacked", "receivablefactoring" or "creditline".
->>>>>>> 4a9b12d5
      * TODO: Upgrade the factory when there's more credit types or tranches policy types
      */
     function deployPool(
@@ -514,40 +493,13 @@
             frontLoadingFeeFlat: frontLoadingFeeFlat,
             frontLoadingFeeBps: frontLoadingFeeBps
         });
-<<<<<<< HEAD
-        PoolConfig(_pools[poolId_].poolConfigAddress).setFrontLoadingFees(frontLoadingFees);
-=======
-        PoolConfig poolConfig = PoolConfig(pools[_poolId].poolConfigAddress);
+        PoolConfig poolConfig = PoolConfig(_pools[poolId_].poolConfigAddress);
         poolConfig.setFrontLoadingFees(frontLoadingFees);
->>>>>>> 4a9b12d5
         FeeStructure memory fees = FeeStructure({
             yieldInBps: yieldInBps,
             minPrincipalRateInBps: minPrincipalRateInBps,
             lateFeeBps: lateFeeBps
         });
-<<<<<<< HEAD
-        PoolConfig(_pools[poolId_].poolConfigAddress).setFeeStructure(fees);
-        PoolConfig(_pools[poolId_].poolConfigAddress).setPoolOwnerRewardsAndLiquidity(
-            poolOwnerRewardRate,
-            poolOwnerLiquidityRate
-        );
-        PoolConfig(_pools[poolId_].poolConfigAddress).setEARewardsAndLiquidity(
-            eaRewardRate,
-            eaLiquidityRate
-        );
-    }
-
-    // After deploying a new pool, the deployer needs to set pool parameters using this function
-    // if the deployer has the details of pool operators, the deployer can set them using this function
-    // otherwise, the pool owner can set them later
-    function addPoolOperator(uint256 poolId_, address poolOperator) external {
-        _onlyDeployer(msg.sender);
-        _notZeroAddress(poolOperator);
-        PoolConfig(_pools[poolId_].poolConfigAddress).grantRole(
-            PoolConfig(_pools[poolId_].poolConfigAddress).POOL_OPERATOR_ROLE(),
-            poolOperator
-        );
-=======
         poolConfig.setFeeStructure(fees);
         poolConfig.setPoolOwnerRewardsAndLiquidity(poolOwnerRewardRate, poolOwnerLiquidityRate);
         poolConfig.setEARewardsAndLiquidity(eaRewardRate, eaLiquidityRate);
@@ -558,12 +510,11 @@
      * @notice If the deployer has the details of pool operators, the deployer can set them using this function.
      * Otherwise, the pool owner can set them later.
      */
-    function addPoolOperator(uint256 _poolId, address poolOperator) external {
+    function addPoolOperator(uint256 poolId_, address poolOperator) external {
         _onlyDeployer(msg.sender);
         _notZeroAddress(poolOperator);
-        PoolConfig poolConfig = PoolConfig(pools[_poolId].poolConfigAddress);
+        PoolConfig poolConfig = PoolConfig(_pools[poolId_].poolConfigAddress);
         poolConfig.grantRole(poolConfig.POOL_OPERATOR_ROLE(), poolOperator);
->>>>>>> 4a9b12d5
     }
 
     /// Huma requires all pools to have a timelock controller. This function adds a timelock controller to the pool.
@@ -588,19 +539,13 @@
         _pools[poolId_].poolTimelock = timelockAddress;
     }
 
-<<<<<<< HEAD
-    // After pool parameters are set, and timelock is added, the pool status can be updated to Initialized
-    // which means the pool is ready for operation
-    function updatePoolStatus(uint256 poolId_, PoolStatus newStatus) external {
-=======
     /**
      * @notice After pool parameters are set and timelock is added, the pool status can be updated to `Initialized`,
      * which means the pool is ready for operation.
      */
-    function updatePoolStatus(uint256 _poolId, PoolStatus newStatus) external {
->>>>>>> 4a9b12d5
-        _onlyDeployer(msg.sender);
-        _validPoolId(poolId_);
+    function updatePoolStatus(uint256 poolId_, PoolStatus newStatus) external {
+        _onlyDeployer(msg.sender);
+        _checkPoolIdValidity(poolId_);
         emit PoolStatusUpdated(
             poolId_,
             _pools[poolId_].poolAddress,
@@ -627,20 +572,13 @@
         emit ReceivableCreated(receivable);
     }
 
-<<<<<<< HEAD
-    // Returns the corresponding poolRecord for a poolId
+    /// Returns the corresponding poolRecord for the `poolId_`.
     function checkPool(uint256 poolId_) external view returns (PoolRecord memory) {
-        _validPoolId(poolId_);
+        _checkPoolIdValidity(poolId_);
         return _pools[poolId_];
-=======
-    /// Returns the corresponding poolRecord for the `poolId`.
-    function checkPool(uint256 _poolId) external view returns (PoolRecord memory) {
-        _validPoolId(_poolId);
-        return pools[_poolId];
->>>>>>> 4a9b12d5
-    }
-
-    function _validPoolId(uint256 poolId_) internal view {
+    }
+
+    function _checkPoolIdValidity(uint256 poolId_) internal view {
         if (poolId_ == 0 || poolId_ > poolId) {
             revert Errors.InvalidPoolId();
         }
@@ -717,125 +655,16 @@
         poolConfig.setFirstLossCover(poolCoverIndex, firstLossCover, config);
     }
 
-<<<<<<< HEAD
-    // add a proxy
+    /// Adds a proxy.
     function _addProxy(address implAddress, bytes memory calldata_) private returns (address) {
         _notZeroAddress(implAddress);
         ERC1967Proxy proxy = new ERC1967Proxy(implAddress, calldata_);
         return address(proxy);
     }
 
-    // add poolConfig proxy
-    function _addPoolConfig(
-        string memory poolName,
-        address[] memory poolAddresses
-    ) private returns (address) {
-        _notZeroAddress(poolConfigImplAddress);
-        address poolConfig = _addProxy(
-            poolConfigImplAddress,
-            abi.encodeWithSignature("initialize(string,address[])", poolName, poolAddresses)
-        );
-        return poolConfig;
-    }
-
-    // add poolFeeManager proxy
-    function _addPoolFeeManager() private returns (address) {
-        _notZeroAddress(poolFeeManagerImplAddress);
-        address poolFeeManager = _addProxy(poolFeeManagerImplAddress, "");
-        return poolFeeManager;
-    }
-
-    // add pool proxy
-    function _addPool() private returns (address) {
-        _notZeroAddress(poolImplAddress);
-        address pool = _addProxy(poolImplAddress, "");
-        return pool;
-    }
-
-    // add pool safe proxy
-    function _addPoolSafe() private returns (address) {
-        _notZeroAddress(poolSafeImplAddress);
-        address poolSafe = _addProxy(poolSafeImplAddress, "");
-        return poolSafe;
-    }
-
-    // add firstLossCover proxy
-    function _addFirstLossCover(
-        string memory firstLossCoverName,
-        string memory firstLossCoverSymbol,
-        PoolConfig poolConfig
-    ) private returns (address) {
-        _notZeroAddress(firstLossCoverImplAddress);
-        _notZeroAddress(address(poolConfig));
-        address firstLossCover = _addProxy(
-            firstLossCoverImplAddress,
-            abi.encodeWithSignature(
-                "initialize(string,string,address)",
-                firstLossCoverName,
-                firstLossCoverSymbol,
-                poolConfig
-            )
-        );
-        return firstLossCover;
-    }
-
-    // add tranchesPolicy proxies
-    function _addTranchesPolicy(address tranchesPolicyImpl) private returns (address) {
-        _notZeroAddress(tranchesPolicyImpl);
-        address tranchesPolicy = _addProxy(tranchesPolicyImpl, "");
-        return tranchesPolicy;
-    }
-
-    // add epochManager proxy
-    function _addEpochManager() private returns (address) {
-        _notZeroAddress(epochManagerImplAddress);
-        address epochManager = _addProxy(epochManagerImplAddress, "");
-        return epochManager;
-    }
-
-    // add trancheVault proxy
-    function _addTrancheVault() private returns (address) {
-        _notZeroAddress(trancheVaultImplAddress);
-        address trancheVault = _addProxy(trancheVaultImplAddress, "");
-        return trancheVault;
-    }
-
-    // add credit proxy
-    function _addCredit(address creditImplAddress) private returns (address) {
-        _notZeroAddress(creditImplAddress);
-        address credit = _addProxy(creditImplAddress, "");
-        return credit;
-    }
-
-    // add creditDueManager proxy
-    function _addCreditDueManager() private returns (address) {
-        _notZeroAddress(creditDueManagerImplAddress);
-        address creditDueManager = _addProxy(creditDueManagerImplAddress, "");
-        return creditDueManager;
-    }
-
-    // add creditManager proxy
-    function _addCreditManager(address creditManagerImplAddress) private returns (address) {
-        _notZeroAddress(creditManagerImplAddress);
-        address creditManager = _addProxy(creditManagerImplAddress, "");
-        return creditManager;
-    }
-
-    /**
-     * @dev Creates a set of pool contracts for a given pool name, asset token address, tranches policy type, and credit type.
+    /**
+     * @notice Creates a set of pool contracts for a given pool name, asset token address, tranches policy type, and credit type.
      * @param poolName The name of the pool.
-=======
-    /// Adds a proxy.
-    function _addProxy(address _implAddress, bytes memory _calldata) private returns (address) {
-        _notZeroAddress(_implAddress);
-        ERC1967Proxy proxy = new ERC1967Proxy(_implAddress, _calldata);
-        return address(proxy);
-    }
-
-    /**
-     * @notice Creates a set of pool contracts for a given pool name, asset token address, tranches policy type, and credit type.
-     * @param _poolName The name of the pool.
->>>>>>> 4a9b12d5
      * @param assetTokenAddress The address of the asset token.
      * @param tranchesPolicyType The type of tranches policy.
      * @param creditType The type of credit.
@@ -882,17 +711,12 @@
         } else {
             revert Errors.InvalidCreditType();
         }
-<<<<<<< HEAD
-        address poolConfigAddress = _addPoolConfig(poolName, poolAddresses);
-        emit PoolCreated(poolAddresses[3], poolName);
-=======
         address poolConfigAddress = _addProxy(
             poolConfigImplAddress,
-            abi.encodeWithSignature("initialize(string,address[])", _poolName, poolAddresses)
-        );
-
-        emit PoolCreated(poolAddresses[3], _poolName);
->>>>>>> 4a9b12d5
+            abi.encodeWithSignature("initialize(string,address[])", poolName, poolAddresses)
+        );
+
+        emit PoolCreated(poolAddresses[3], poolName);
         return (poolConfigAddress, poolAddresses);
     }
 }