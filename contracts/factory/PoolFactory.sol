--- conflicted
+++ resolved
@@ -79,13 +79,8 @@
     /// Huma implementation of receivable
     address public receivableImpl;
 
-<<<<<<< HEAD
-    // poolId => PoolRecord
+    /// poolId => PoolRecord
     mapping(uint256 => PoolRecord) private _pools;
-=======
-    /// poolId => PoolRecord
-    mapping(uint256 => PoolRecord) private pools;
->>>>>>> 4a9b12d5
 
     /**
      * @dev This empty reserved space is put in place to allow future versions to add new
@@ -498,32 +493,16 @@
             frontLoadingFeeFlat: frontLoadingFeeFlat,
             frontLoadingFeeBps: frontLoadingFeeBps
         });
-<<<<<<< HEAD
-        PoolConfig(_pools[_poolId].poolConfigAddress).setFrontLoadingFees(frontLoadingFees);
-=======
-        PoolConfig poolConfig = PoolConfig(pools[_poolId].poolConfigAddress);
+        PoolConfig poolConfig = PoolConfig(_pools[_poolId].poolConfigAddress);
         poolConfig.setFrontLoadingFees(frontLoadingFees);
->>>>>>> 4a9b12d5
         FeeStructure memory fees = FeeStructure({
             yieldInBps: yieldInBps,
             minPrincipalRateInBps: minPrincipalRateInBps,
             lateFeeBps: lateFeeBps
         });
-<<<<<<< HEAD
-        PoolConfig(_pools[_poolId].poolConfigAddress).setFeeStructure(fees);
-        PoolConfig(_pools[_poolId].poolConfigAddress).setPoolOwnerRewardsAndLiquidity(
-            poolOwnerRewardRate,
-            poolOwnerLiquidityRate
-        );
-        PoolConfig(_pools[_poolId].poolConfigAddress).setEARewardsAndLiquidity(
-            eaRewardRate,
-            eaLiquidityRate
-        );
-=======
         poolConfig.setFeeStructure(fees);
         poolConfig.setPoolOwnerRewardsAndLiquidity(poolOwnerRewardRate, poolOwnerLiquidityRate);
         poolConfig.setEARewardsAndLiquidity(eaRewardRate, eaLiquidityRate);
->>>>>>> 4a9b12d5
     }
 
     /**
@@ -534,15 +513,8 @@
     function addPoolOperator(uint256 _poolId, address poolOperator) external {
         _onlyDeployer(msg.sender);
         _notZeroAddress(poolOperator);
-<<<<<<< HEAD
-        PoolConfig(_pools[_poolId].poolConfigAddress).grantRole(
-            PoolConfig(_pools[_poolId].poolConfigAddress).POOL_OPERATOR_ROLE(),
-            poolOperator
-        );
-=======
-        PoolConfig poolConfig = PoolConfig(pools[_poolId].poolConfigAddress);
+        PoolConfig poolConfig = PoolConfig(_pools[_poolId].poolConfigAddress);
         poolConfig.grantRole(poolConfig.POOL_OPERATOR_ROLE(), poolOperator);
->>>>>>> 4a9b12d5
     }
 
     /// Huma requires all pools to have a timelock controller. This function adds a timelock controller to the pool.
