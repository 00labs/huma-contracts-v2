// SPDX-License-Identifier: AGPL-3.0-or-later
pragma solidity 0.8.23;

import {AccessControlUpgradeable} from "@openzeppelin/contracts-upgradeable/access/AccessControlUpgradeable.sol";
import {UUPSUpgradeable} from "@openzeppelin/contracts-upgradeable/proxy/utils/UUPSUpgradeable.sol";
import {Initializable} from "@openzeppelin/contracts-upgradeable/proxy/utils/Initializable.sol";
import {ERC1967Proxy} from "@openzeppelin/contracts/proxy/ERC1967/ERC1967Proxy.sol";
import {PoolConfig, FirstLossCoverConfig, PoolSettings} from "../common/PoolConfig.sol";
import {PoolSettings, LPConfig, FrontLoadingFeesStructure, FeeStructure} from "../common/PoolConfig.sol";
import {Errors} from "../common/Errors.sol";
import {PayPeriodDuration} from "../common/SharedDefs.sol";
import {SENIOR_TRANCHE, JUNIOR_TRANCHE} from "../common/SharedDefs.sol";
import {BORROWER_LOSS_COVER_INDEX, INSURANCE_LOSS_COVER_INDEX, ADMIN_LOSS_COVER_INDEX} from "../common/SharedDefs.sol";
import {LibTimelockController} from "./library/LibTimelockController.sol";

interface IPoolConfigCacheLike {
    function initialize(address poolConfig) external;
}

interface IVaultLike {
    function initialize(
        string memory name,
        string memory symbol,
        PoolConfig _poolConfig,
        uint8 seniorTrancheOrJuniorTranche
    ) external;
}

contract PoolFactory is Initializable, AccessControlUpgradeable, UUPSUpgradeable {
    /**
     * @notice Represents the status of a pool for bookkeeping
     */
    enum PoolStatus {
        Created, // The pool is created but not initialized yet
        Initialized, // The pool is initialized and ready for use
        Closed // The pool is closed and not in operation anymore
    }

    /// Struct to store information about a pool
    struct PoolRecord {
        uint256 poolId;
        address poolAddress;
        string poolName;
        PoolStatus poolStatus;
        address poolConfigAddress;
        address poolTimelock;
    }

    /// Only deployer can create new pools
    bytes32 public constant DEPLOYER_ROLE = keccak256("DEPLOYER_ROLE");

    /// Pool ID
    uint256 public poolId;

    /// Protocol and implementation addresses
    address public humaConfigAddress;
    address public calendarAddress;
    address public fixedSeniorYieldTranchesPolicyImplAddress;
    address public riskAdjustedTranchesPolicyImplAddress;

    /// Credit implementation addresses
    address public creditLineImplAddress;
    address public receivableBackedCreditLineImplAddress;
    address public receivableFactoringCreditImplAddress;
    address public creditLineManagerImplAddress;
    address public receivableBackedCreditLineManagerImplAddress;
    address public receivableFactoringCreditManagerImplAddress;

    /// Pool implementation addresses
    address public poolConfigImplAddress;
    address public poolFeeManagerImplAddress;
    address public poolImplAddress;
    address public poolSafeImplAddress;
    address public firstLossCoverImplAddress;
    address public epochManagerImplAddress;
    address public trancheVaultImplAddress;
    address public creditDueManagerImplAddress;

    /// Huma implementation of receivable
    address public receivableImpl;

    /// poolId => PoolRecord
    mapping(uint256 => PoolRecord) private pools;

    /**
     * @dev This empty reserved space is put in place to allow future versions to add new
     * variables without shifting down storage in the inheritance chain.
     * See https://docs.openzeppelin.com/contracts/4.x/upgradeable#storage_gaps
     */
    uint256[100] private __gap;

    /// Events for implementation address changes
    event PoolConfigImplChanged(address oldAddress, address newAddress);
    event PoolFeeManagerImplChanged(address oldAddress, address newAddress);
    event PoolImplChanged(address oldAddress, address newAddress);
    event PoolSafeImplChanged(address oldAddress, address newAddress);
    event FirstLossCoverImplChanged(address oldAddress, address newAddress);
    event TranchesPolicyImplChanged(address oldAddress, address newAddress);
    event EpochManagerImplChanged(address oldAddress, address newAddress);
    event TrancheVaultImplChanged(address oldAddress, address newAddress);
    event CreditDueManagerImplChanged(address oldAddress, address newAddress);
    event ReceivableImplChanged(address oldAddress, address newAddress);
    event CalendarAddressChanged(address oldAddress, address newAddress);
    event ReceivableBackedCreditLineImplChanged(address oldAddress, address newAddress);
    event FixedSeniorYieldTranchesPolicyImplChanged(address oldAddress, address newAddress);
    event RiskAdjustedTranchesPolicyImpl(address oldAddress, address newAddress);
    event CreditLineManagerImplChanged(address oldAddress, address newAddress);
    event ReceivableBackedCreditLineManagerImplChanged(address oldAddress, address newAddress);
    event ReceivableFactoringCreditManagerImplChanged(address oldAddress, address newAddress);
    event CreditLineImplChanged(address oldAddress, address newAddress);
    event ReceivableFactoringCreditImplChanged(address oldAddress, address newAddress);

    /// Deployer events
    event DeployerAdded(address deployerAddress);
    event DeployerRemoved(address deployerAddress);

    /// Pool events
    event PoolCreated(address poolAddress, string poolName);
    event PoolAdded(uint256 poolId, address poolAddress, string poolName);
    event PoolStatusUpdated(
        uint256 poolId,
        address poolAddress,
        string poolName,
        PoolStatus oldAddress,
        PoolStatus newStatus
    );

    event ReceivableCreated(address receivableAddress);

    event TimelockAddedToPool(uint256 poolId, address poolAddress, address timelockAddress);

    constructor() {
        _disableInitializers();
    }

    /**
     * @notice This function grants DEFAULT_ADMIN_ROLE and DEPLOYER_ROLE to the deployer.
     * @dev After deployment and initial setup of the factory, the deployer should grant the
     * DEFAULT_ADMIN_ROLE to the pool owner and then renounce the roles they held.
     * @param _humaConfigAddress The address of the HumaConfig contract.
     */
    function initialize(address _humaConfigAddress) external initializer {
        poolId = 0;
        humaConfigAddress = _humaConfigAddress;
        _grantRole(DEFAULT_ADMIN_ROLE, msg.sender);
        _grantRole(DEPLOYER_ROLE, msg.sender);
        __AccessControl_init();
        __UUPSUpgradeable_init();
    }

    /// Adds a deployer account.
    function addDeployer(address account) external {
        _notZeroAddress(account);
        _onlyFactoryAdmin(msg.sender);
        _grantRole(DEPLOYER_ROLE, account);
        emit DeployerAdded(account);
    }

    /// Removes a deployer account.
    function removeDeployer(address account) external {
        _onlyFactoryAdmin(msg.sender);
        _revokeRole(DEPLOYER_ROLE, account);
        emit DeployerRemoved(account);
    }

    /// Sets a calendar address for the factory, so the newly deployed pool will use this calendar.
    function setCalendarAddress(address newAddress) external {
        _onlyFactoryAdmin(msg.sender);
        _notZeroAddress(newAddress);
        address oldAddress = calendarAddress;
        calendarAddress = newAddress;
        emit CalendarAddressChanged(oldAddress, newAddress);
    }

    /**
     * @notice For protocol owner to set the implementation addresses.
     */
    function setFixedSeniorYieldTranchesPolicyImplAddress(address newAddress) external {
        _onlyFactoryAdmin(msg.sender);
        _notZeroAddress(newAddress);
        address oldAddress = fixedSeniorYieldTranchesPolicyImplAddress;
        fixedSeniorYieldTranchesPolicyImplAddress = newAddress;
        emit FixedSeniorYieldTranchesPolicyImplChanged(oldAddress, newAddress);
    }

    function setRiskAdjustedTranchesPolicyImplAddress(address newAddress) external {
        _onlyFactoryAdmin(msg.sender);
        _notZeroAddress(newAddress);
        address oldAddress = riskAdjustedTranchesPolicyImplAddress;
        riskAdjustedTranchesPolicyImplAddress = newAddress;
        emit RiskAdjustedTranchesPolicyImpl(oldAddress, newAddress);
    }

    function setCreditLineImplAddress(address newAddress) external {
        _onlyFactoryAdmin(msg.sender);
        _notZeroAddress(newAddress);
        address oldAddress = creditLineImplAddress;
        creditLineImplAddress = newAddress;
        emit CreditLineImplChanged(oldAddress, newAddress);
    }

    function setReceivableBackedCreditLineImplAddress(address newAddress) external {
        _onlyFactoryAdmin(msg.sender);
        _notZeroAddress(newAddress);
        address oldAddress = receivableBackedCreditLineImplAddress;
        receivableBackedCreditLineImplAddress = newAddress;
        emit ReceivableBackedCreditLineImplChanged(oldAddress, newAddress);
    }

    function setReceivableFactoringCreditImplAddress(address newAddress) external {
        _onlyFactoryAdmin(msg.sender);
        _notZeroAddress(newAddress);
        address oldAddress = receivableFactoringCreditImplAddress;
        receivableFactoringCreditImplAddress = newAddress;
        emit ReceivableFactoringCreditImplChanged(oldAddress, newAddress);
    }

    function setCreditLineManagerImplAddress(address newAddress) external {
        _onlyFactoryAdmin(msg.sender);
        _notZeroAddress(newAddress);
        address oldAddress = creditLineManagerImplAddress;
        creditLineManagerImplAddress = newAddress;
        emit CreditLineManagerImplChanged(oldAddress, newAddress);
    }

    function setReceivableBackedCreditLineManagerImplAddress(address newAddress) external {
        _onlyFactoryAdmin(msg.sender);
        _notZeroAddress(newAddress);
        address oldAddress = receivableBackedCreditLineManagerImplAddress;
        receivableBackedCreditLineManagerImplAddress = newAddress;
        emit ReceivableBackedCreditLineManagerImplChanged(oldAddress, newAddress);
    }

    function setReceivableFactoringCreditManagerImplAddress(address newAddress) external {
        _onlyFactoryAdmin(msg.sender);
        _notZeroAddress(newAddress);
        address oldAddress = receivableFactoringCreditManagerImplAddress;
        receivableFactoringCreditManagerImplAddress = newAddress;
        emit ReceivableFactoringCreditManagerImplChanged(oldAddress, newAddress);
    }

    function setPoolConfigImplAddress(address newAddress) external {
        _onlyFactoryAdmin(msg.sender);
        _notZeroAddress(newAddress);
        address oldAddress = poolConfigImplAddress;
        poolConfigImplAddress = newAddress;
        emit PoolConfigImplChanged(oldAddress, newAddress);
    }

    function setPoolFeeManagerImplAddress(address newAddress) external {
        _onlyFactoryAdmin(msg.sender);
        _notZeroAddress(newAddress);
        address oldAddress = poolFeeManagerImplAddress;
        poolFeeManagerImplAddress = newAddress;
        emit PoolFeeManagerImplChanged(oldAddress, newAddress);
    }

    function setPoolImplAddress(address newAddress) external {
        _onlyFactoryAdmin(msg.sender);
        _notZeroAddress(newAddress);
        address oldAddress = poolImplAddress;
        poolImplAddress = newAddress;
        emit PoolImplChanged(oldAddress, newAddress);
    }

    function setPoolSafeImplAddress(address newAddress) external {
        _onlyFactoryAdmin(msg.sender);
        _notZeroAddress(newAddress);
        address oldAddress = poolSafeImplAddress;
        poolSafeImplAddress = newAddress;
        emit PoolSafeImplChanged(oldAddress, newAddress);
    }

    function setFirstLossCoverImplAddress(address newAddress) external {
        _onlyFactoryAdmin(msg.sender);
        _notZeroAddress(newAddress);
        address oldAddress = firstLossCoverImplAddress;
        firstLossCoverImplAddress = newAddress;
        emit FirstLossCoverImplChanged(oldAddress, newAddress);
    }

    function setEpochManagerImplAddress(address newAddress) external {
        _onlyFactoryAdmin(msg.sender);
        _notZeroAddress(newAddress);
        address oldAddress = epochManagerImplAddress;
        epochManagerImplAddress = newAddress;
        emit EpochManagerImplChanged(oldAddress, newAddress);
    }

    function setTrancheVaultImplAddress(address newAddress) external {
        _onlyFactoryAdmin(msg.sender);
        _notZeroAddress(newAddress);
        address oldAddress = trancheVaultImplAddress;
        trancheVaultImplAddress = newAddress;
        emit TrancheVaultImplChanged(oldAddress, newAddress);
    }

    function setCreditDueManagerImplAddress(address newAddress) external {
        _onlyFactoryAdmin(msg.sender);
        _notZeroAddress(newAddress);
        address oldAddress = creditDueManagerImplAddress;
        creditDueManagerImplAddress = newAddress;
        emit CreditDueManagerImplChanged(oldAddress, newAddress);
    }

    function setReceivableImplAddress(address newAddress) external {
        _onlyFactoryAdmin(msg.sender);
        _notZeroAddress(newAddress);
        address oldAddress = receivableImpl;
        receivableImpl = newAddress;
        emit ReceivableImplChanged(oldAddress, newAddress);
    }

    /**
     * @notice If the deployer has details about the first loss covers of a pool,
     * the deployer can set them using this function after a pool is created.
     */
    function setFirstLossCover(
        address poolConfigAddress,
        uint8 poolCoverIndex,
        uint16 coverRatePerLossInBps,
        uint96 coverCapPerLoss,
        uint96 maxLiquidity,
        uint96 minLiquidity,
        uint16 riskYieldMultiplierInBps,
        string memory firstLossCoverName,
        string memory firstLossCoverSymbol
    ) external {
        _onlyDeployer(msg.sender);
        _setFirstLossCover(
            PoolConfig(poolConfigAddress),
            poolCoverIndex,
            coverRatePerLossInBps,
            coverCapPerLoss,
            maxLiquidity,
            minLiquidity,
            riskYieldMultiplierInBps,
            firstLossCoverName,
            firstLossCoverSymbol
        );
    }

    /**
     * @notice The first step of deploying a pool.
     * @param _poolName The name of the pool.
     * @param assetTokenAddress The address of the asset token, e.g. USDC.
     * @param receivableAddress The address of the receivable, which can be provided by the pool owner or using
     * the Huma implementation.
     * @param tranchesPolicyType The type of tranches policy, which can be "fixed" or "adjusted".
     * @param creditType The type of credit, which can be "receivablebacked", "receivablefactoring" or "creditline".
     * TODO: Upgrade the factory when there's more credit types or tranches policy types
     */
    function deployPool(
        string memory _poolName,
        address assetTokenAddress,
        address receivableAddress,
        string memory tranchesPolicyType,
        string memory creditType
    ) external {
        _onlyDeployer(msg.sender);
        (address poolConfigAddress, address[] memory poolAddresses) = _createPoolContracts(
            _poolName,
            assetTokenAddress,
            tranchesPolicyType,
            creditType
        );
        PoolConfig poolConfig = PoolConfig(poolConfigAddress);

        if (receivableAddress != address(0)) {
            poolConfig.setReceivableAsset(receivableAddress);
        }

<<<<<<< HEAD
        // First Loss Cover index [0, 1, 2] are reserved for borrower, insurance and admin
        // all fields are set to 0 by default, and can be changed by pool owner later
        // or by the deployer if the pool owner provides the details
        _setFirstLossCover(
            poolConfig,
            uint8(BORROWER_LOSS_COVER_INDEX),
            0,
            0,
            0,
            0,
            0,
            "Borrower First Loss Cover",
            "BFLC"
        );
        _setFirstLossCover(
            poolConfig,
            uint8(INSURANCE_LOSS_COVER_INDEX),
            0,
            0,
            0,
            0,
            0,
            "Insurance First Loss Cover",
            "IFLC"
        );
        _setFirstLossCover(
            poolConfig,
            uint8(ADMIN_LOSS_COVER_INDEX),
            0,
            0,
            0,
            0,
            0,
            "Admin First Loss Cover",
            "AFLC"
        );
=======
        // First Loss Cover indices [0, 1, 2] are reserved for borrower, insurance and admin.
        // All fields are set to 0 by default, and can be changed by pool owner later
        // or by the deployer if the pool owner provides the details.
        _setFirstLossCover(poolConfig, 0, 0, 0, 0, 0, 0, "Borrower First Loss Cover", "BFLC");
        _setFirstLossCover(poolConfig, 1, 0, 0, 0, 0, 0, "Insurance First Loss Cover", "IFLC");
        _setFirstLossCover(poolConfig, 2, 0, 0, 0, 0, 0, "Admin First Loss Cover", "AFLC");
>>>>>>> 64179f6c
        for (uint8 i = 3; i <= 12; i++) {
            // When the index is 8 or 9, it is the senior or junior tranche vault.
            // TrancheVault uses different initialize function.
            if (i == 8) {
                IVaultLike(poolAddresses[i]).initialize(
                    "Senior Tranche Vault",
                    "STV",
                    poolConfig,
                    uint8(SENIOR_TRANCHE)
                );
            } else if (i == 9) {
                IVaultLike(poolAddresses[i]).initialize(
                    "Junior Tranche Vault",
                    "JTV",
                    poolConfig,
                    uint8(JUNIOR_TRANCHE)
                );
            } else {
                IPoolConfigCacheLike(poolAddresses[i]).initialize(poolConfigAddress);
            }
        }
        _registerPool(poolAddresses[3], _poolName, poolConfigAddress, address(0));
    }

    /// After deploying a new pool, the deployer needs to set pool parameters using this function.
    function setPoolSettings(
        uint256 _poolId,
        uint96 maxCreditLine,
        uint96 minDepositAmount,
        PayPeriodDuration payPeriodDuration,
        uint8 latePaymentGracePeriodInDays,
        uint16 defaultGracePeriodInDays,
        uint16 advanceRateInBps,
        bool receivableAutoApproval
    ) external {
        _onlyDeployer(msg.sender);
        PoolSettings memory settings = PoolSettings({
            maxCreditLine: maxCreditLine,
            minDepositAmount: minDepositAmount,
            payPeriodDuration: payPeriodDuration,
            latePaymentGracePeriodInDays: latePaymentGracePeriodInDays,
            defaultGracePeriodInDays: defaultGracePeriodInDays,
            advanceRateInBps: advanceRateInBps,
            receivableAutoApproval: receivableAutoApproval
        });
        PoolConfig(pools[_poolId].poolConfigAddress).setPoolSettings(settings);
    }

    /// After deploying a new pool, the deployer needs to set LP configuration parameters using this function.
    function setLPConfig(
        uint256 _poolId,
        uint96 liquidityCap,
        uint8 maxSeniorJuniorRatio,
        uint16 fixedSeniorYieldInBps,
        uint16 tranchesRiskAdjustmentInBps,
        uint16 withdrawalLockoutPeriodInDays
    ) external {
        _onlyDeployer(msg.sender);
        LPConfig memory lpConfig = LPConfig({
            liquidityCap: liquidityCap,
            maxSeniorJuniorRatio: maxSeniorJuniorRatio,
            fixedSeniorYieldInBps: fixedSeniorYieldInBps,
            tranchesRiskAdjustmentInBps: tranchesRiskAdjustmentInBps,
            withdrawalLockoutPeriodInDays: withdrawalLockoutPeriodInDays
        });
        PoolConfig(pools[_poolId].poolConfigAddress).setLPConfig(lpConfig);
    }

    /// After deploying a new pool, the deployer needs to set the fee structure using this function.
    function setFees(
        uint256 _poolId,
        uint96 frontLoadingFeeFlat,
        uint16 frontLoadingFeeBps,
        uint16 yieldInBps,
        uint16 minPrincipalRateInBps,
        uint16 lateFeeBps,
        uint256 poolOwnerRewardRate,
        uint256 poolOwnerLiquidityRate,
        uint256 eaRewardRate,
        uint256 eaLiquidityRate
    ) external {
        _onlyDeployer(msg.sender);
        FrontLoadingFeesStructure memory frontLoadingFees = FrontLoadingFeesStructure({
            frontLoadingFeeFlat: frontLoadingFeeFlat,
            frontLoadingFeeBps: frontLoadingFeeBps
        });
        PoolConfig poolConfig = PoolConfig(pools[_poolId].poolConfigAddress);
        poolConfig.setFrontLoadingFees(frontLoadingFees);
        FeeStructure memory fees = FeeStructure({
            yieldInBps: yieldInBps,
            minPrincipalRateInBps: minPrincipalRateInBps,
            lateFeeBps: lateFeeBps
        });
        poolConfig.setFeeStructure(fees);
        poolConfig.setPoolOwnerRewardsAndLiquidity(poolOwnerRewardRate, poolOwnerLiquidityRate);
        poolConfig.setEARewardsAndLiquidity(eaRewardRate, eaLiquidityRate);
    }

    /**
     * @notice Adds pool operators after pool deployment.
     * @notice If the deployer has the details of pool operators, the deployer can set them using this function.
     * Otherwise, the pool owner can set them later.
     */
    function addPoolOperator(uint256 _poolId, address poolOperator) external {
        _onlyDeployer(msg.sender);
        _notZeroAddress(poolOperator);
        PoolConfig poolConfig = PoolConfig(pools[_poolId].poolConfigAddress);
        poolConfig.grantRole(poolConfig.POOL_OPERATOR_ROLE(), poolOperator);
    }

    /// Huma requires all pools to have a timelock controller. This function adds a timelock controller to the pool.
    function addTimelock(
        uint256 _poolId,
        address[] memory poolOwners,
        address[] memory poolExecutors
    ) external {
        _onlyDeployer(msg.sender);
        address timelockAddress = LibTimelockController.addTimelockController(
            0,
            poolOwners,
            poolExecutors,
            address(0)
        );

        PoolConfig poolConfig = PoolConfig(pools[_poolId].poolConfigAddress);
        poolConfig.grantRole(poolConfig.DEFAULT_ADMIN_ROLE(), timelockAddress);
        poolConfig.renounceRole(poolConfig.DEFAULT_ADMIN_ROLE(), address(this));

        emit TimelockAddedToPool(_poolId, pools[_poolId].poolAddress, timelockAddress);
        pools[_poolId].poolTimelock = timelockAddress;
    }

    /**
     * @notice After pool parameters are set and timelock is added, the pool status can be updated to `Initialized`,
     * which means the pool is ready for operation.
     */
    function updatePoolStatus(uint256 _poolId, PoolStatus newStatus) external {
        _onlyDeployer(msg.sender);
        _validPoolId(_poolId);
        emit PoolStatusUpdated(
            _poolId,
            pools[_poolId].poolAddress,
            pools[_poolId].poolName,
            pools[_poolId].poolStatus,
            newStatus
        );
        pools[_poolId].poolStatus = newStatus;
    }

    /**
     * @notice Adds a new receivable contract with the specified owner.
     * @custom:access Only the deployer of the contract can call this function.
     * The deployer is granted the DEFAULT_ADMIN_ROLE on the receivable contract,
     * and then renounces the role, transferring ownership to `receivableOwner`.
     */
    function addReceivable(address receivableOwner) external {
        _onlyDeployer(msg.sender);
        _notZeroAddress(receivableOwner);
        address receivable = _addProxy(receivableImpl, abi.encodeWithSignature("initialize()"));
        AccessControlUpgradeable receivableContract = AccessControlUpgradeable(receivable);
        receivableContract.grantRole(receivableContract.DEFAULT_ADMIN_ROLE(), receivableOwner);
        receivableContract.renounceRole(receivableContract.DEFAULT_ADMIN_ROLE(), address(this));
        emit ReceivableCreated(receivable);
    }

    /// Returns the corresponding poolRecord for the `poolId`.
    function checkPool(uint256 _poolId) external view returns (PoolRecord memory) {
        _validPoolId(_poolId);
        return pools[_poolId];
    }

    function _validPoolId(uint256 _poolId) internal view {
        if (_poolId == 0 || _poolId > poolId) {
            revert Errors.InvalidPoolId();
        }
    }

    function _onlyFactoryAdmin(address account) internal view {
        if (!hasRole(DEFAULT_ADMIN_ROLE, account)) {
            revert Errors.HumaOwnerRequired();
        }
    }

    function _onlyDeployer(address account) internal view {
        if (!hasRole(DEPLOYER_ROLE, account)) {
            revert Errors.DeployerRequired();
        }
    }

    /// Only DEFAULT_ADMIN_ROLE can upgrade the implementation addresses
    function _authorizeUpgrade(address) internal view override {
        _onlyFactoryAdmin(msg.sender);
    }

    function _notZeroAddress(address newAddress) internal pure {
        if (newAddress == address(0)) revert Errors.ZeroAddressProvided();
    }

    /// Adds a pool in PoolRecord.
    function _registerPool(
        address _poolAddress,
        string memory _poolName,
        address _poolConfigAddress,
        address _poolTimelockAddress
    ) private {
        poolId = poolId + 1;
        pools[poolId] = PoolRecord(
            poolId,
            _poolAddress,
            _poolName,
            PoolStatus.Created,
            _poolConfigAddress,
            _poolTimelockAddress
        );
        emit PoolAdded(poolId, _poolAddress, _poolName);
    }

    function _setFirstLossCover(
        PoolConfig poolConfig,
        uint8 poolCoverIndex,
        uint16 coverRatePerLossInBps,
        uint96 coverCapPerLoss,
        uint96 maxLiquidity,
        uint96 minLiquidity,
        uint16 riskYieldMultiplierInBps,
        string memory firstLossCoverName,
        string memory firstLossCoverSymbol
    ) private {
        _notZeroAddress(address(poolConfig));
        address firstLossCover = _addProxy(
            firstLossCoverImplAddress,
            abi.encodeWithSignature(
                "initialize(string,string,address)",
                firstLossCoverName,
                firstLossCoverSymbol,
                poolConfig
            )
        );
        FirstLossCoverConfig memory config = FirstLossCoverConfig(
            coverRatePerLossInBps,
            coverCapPerLoss,
            maxLiquidity,
            minLiquidity,
            riskYieldMultiplierInBps
        );
        poolConfig.setFirstLossCover(poolCoverIndex, firstLossCover, config);
    }

    /// Adds a proxy.
    function _addProxy(address _implAddress, bytes memory _calldata) private returns (address) {
        _notZeroAddress(_implAddress);
        ERC1967Proxy proxy = new ERC1967Proxy(_implAddress, _calldata);
        return address(proxy);
    }

<<<<<<< HEAD
=======
    /// Adds poolConfig proxy.
    function _addPoolConfig(
        string memory _poolName,
        address[] memory _poolAddresses
    ) private returns (address) {
        address poolConfig = _addProxy(
            poolConfigImplAddress,
            abi.encodeWithSignature("initialize(string,address[])", _poolName, _poolAddresses)
        );
        return poolConfig;
    }

    /// Adds poolFeeManager proxy.
    function _addPoolFeeManager() private returns (address) {
        address poolFeeManager = _addProxy(poolFeeManagerImplAddress, "");
        return poolFeeManager;
    }

    /// Adds pool proxy.
    function _addPool() private returns (address) {
        address pool = _addProxy(poolImplAddress, "");
        return pool;
    }

    /// Adds pool safe proxy.
    function _addPoolSafe() private returns (address) {
        address poolSafe = _addProxy(poolSafeImplAddress, "");
        return poolSafe;
    }

    /// Adds firstLossCover proxy.
    function _addFirstLossCover(
        string memory firstLossCoverName,
        string memory firstLossCoverSymbol,
        PoolConfig _poolConfig
    ) private returns (address) {
        _notZeroAddress(address(_poolConfig));
        address firstLossCover = _addProxy(
            firstLossCoverImplAddress,
            abi.encodeWithSignature(
                "initialize(string,string,address)",
                firstLossCoverName,
                firstLossCoverSymbol,
                _poolConfig
            )
        );
        return firstLossCover;
    }

    /// Adds tranchesPolicy proxies.
    function _addTranchesPolicy(address tranchesPolicyImpl) private returns (address) {
        address tranchesPolicy = _addProxy(tranchesPolicyImpl, "");
        return tranchesPolicy;
    }

    /// Adds epochManager proxy.
    function _addEpochManager() private returns (address) {
        address epochManager = _addProxy(epochManagerImplAddress, "");
        return epochManager;
    }

    /// Adds trancheVault proxy.
    function _addTrancheVault() private returns (address) {
        address trancheVault = _addProxy(trancheVaultImplAddress, "");
        return trancheVault;
    }

    /// Adds credit proxy.
    function _addCredit(address creditImplAddress) private returns (address) {
        address credit = _addProxy(creditImplAddress, "");
        return credit;
    }

    /// Adds creditDueManager proxy.
    function _addCreditDueManager() private returns (address) {
        address creditDueManager = _addProxy(creditDueManagerImplAddress, "");
        return creditDueManager;
    }

    /// Adds creditManager proxy.
    function _addCreditManager(address creditManagerImplAddress) private returns (address) {
        address creditManager = _addProxy(creditManagerImplAddress, "");
        return creditManager;
    }

>>>>>>> 64179f6c
    /**
     * @notice Creates a set of pool contracts for a given pool name, asset token address, tranches policy type, and credit type.
     * @param _poolName The name of the pool.
     * @param assetTokenAddress The address of the asset token.
     * @param tranchesPolicyType The type of tranches policy.
     * @param creditType The type of credit.
     * @return poolConfigAddress The address of the pool configuration contract.
     * @return poolAddresses An array of addresses representing the pool contracts.
     * The array index corresponds to the initialize function in PoolConfig.sol
     */
    function _createPoolContracts(
        string memory _poolName,
        address assetTokenAddress,
        string memory tranchesPolicyType,
        string memory creditType
    ) private returns (address, address[] memory) {
        address[] memory poolAddresses = new address[](13); // 13 is the number of contracts in a pool
        poolAddresses[0] = humaConfigAddress;
        poolAddresses[1] = assetTokenAddress;
        poolAddresses[2] = calendarAddress;
        poolAddresses[3] = _addProxy(poolImplAddress, "");
        poolAddresses[4] = _addProxy(poolSafeImplAddress, "");
        poolAddresses[5] = _addProxy(poolFeeManagerImplAddress, "");

        if (keccak256(bytes(tranchesPolicyType)) == keccak256(bytes("fixed"))) {
            poolAddresses[6] = _addProxy(fixedSeniorYieldTranchesPolicyImplAddress, "");
        } else if (keccak256(bytes(tranchesPolicyType)) == keccak256(bytes("adjusted"))) {
            poolAddresses[6] = _addProxy(riskAdjustedTranchesPolicyImplAddress, "");
        } else {
            revert Errors.InvalidTranchesPolicyType();
        }

        poolAddresses[7] = _addProxy(epochManagerImplAddress, "");
        poolAddresses[8] = _addProxy(trancheVaultImplAddress, ""); // senior tranche vault
        poolAddresses[9] = _addProxy(trancheVaultImplAddress, ""); // junior tranche vault
        poolAddresses[11] = _addProxy(creditDueManagerImplAddress, "");

        if (keccak256(bytes(creditType)) == keccak256(bytes("receivablebacked"))) {
            poolAddresses[10] = _addProxy(receivableBackedCreditLineImplAddress, "");
            poolAddresses[12] = _addProxy(receivableBackedCreditLineManagerImplAddress, "");
        } else if (keccak256(bytes(creditType)) == keccak256(bytes("receivablefactoring"))) {
            poolAddresses[10] = _addProxy(receivableFactoringCreditImplAddress, "");
            poolAddresses[12] = _addProxy(receivableFactoringCreditManagerImplAddress, "");
        } else if (keccak256(bytes(creditType)) == keccak256(bytes("creditline"))) {
            poolAddresses[10] = _addProxy(creditLineImplAddress, "");
            poolAddresses[12] = _addProxy(creditLineManagerImplAddress, "");
        } else {
            revert Errors.InvalidCreditType();
        }
        address poolConfigAddress = _addProxy(
            poolConfigImplAddress,
            abi.encodeWithSignature("initialize(string,address[])", _poolName, poolAddresses)
        );

        emit PoolCreated(poolAddresses[3], _poolName);
        return (poolConfigAddress, poolAddresses);
    }
}<|MERGE_RESOLUTION|>--- conflicted
+++ resolved
@@ -370,10 +370,9 @@
             poolConfig.setReceivableAsset(receivableAddress);
         }
 
-<<<<<<< HEAD
-        // First Loss Cover index [0, 1, 2] are reserved for borrower, insurance and admin
-        // all fields are set to 0 by default, and can be changed by pool owner later
-        // or by the deployer if the pool owner provides the details
+        // First Loss Cover indices [0, 1, 2] are reserved for borrower, insurance and admin.
+        // All fields are set to 0 by default, and can be changed by pool owner later
+        // or by the deployer if the pool owner provides the details.
         _setFirstLossCover(
             poolConfig,
             uint8(BORROWER_LOSS_COVER_INDEX),
@@ -407,14 +406,7 @@
             "Admin First Loss Cover",
             "AFLC"
         );
-=======
-        // First Loss Cover indices [0, 1, 2] are reserved for borrower, insurance and admin.
-        // All fields are set to 0 by default, and can be changed by pool owner later
-        // or by the deployer if the pool owner provides the details.
-        _setFirstLossCover(poolConfig, 0, 0, 0, 0, 0, 0, "Borrower First Loss Cover", "BFLC");
-        _setFirstLossCover(poolConfig, 1, 0, 0, 0, 0, 0, "Insurance First Loss Cover", "IFLC");
-        _setFirstLossCover(poolConfig, 2, 0, 0, 0, 0, 0, "Admin First Loss Cover", "AFLC");
->>>>>>> 64179f6c
+
         for (uint8 i = 3; i <= 12; i++) {
             // When the index is 8 or 9, it is the senior or junior tranche vault.
             // TrancheVault uses different initialize function.
@@ -670,94 +662,6 @@
         return address(proxy);
     }
 
-<<<<<<< HEAD
-=======
-    /// Adds poolConfig proxy.
-    function _addPoolConfig(
-        string memory _poolName,
-        address[] memory _poolAddresses
-    ) private returns (address) {
-        address poolConfig = _addProxy(
-            poolConfigImplAddress,
-            abi.encodeWithSignature("initialize(string,address[])", _poolName, _poolAddresses)
-        );
-        return poolConfig;
-    }
-
-    /// Adds poolFeeManager proxy.
-    function _addPoolFeeManager() private returns (address) {
-        address poolFeeManager = _addProxy(poolFeeManagerImplAddress, "");
-        return poolFeeManager;
-    }
-
-    /// Adds pool proxy.
-    function _addPool() private returns (address) {
-        address pool = _addProxy(poolImplAddress, "");
-        return pool;
-    }
-
-    /// Adds pool safe proxy.
-    function _addPoolSafe() private returns (address) {
-        address poolSafe = _addProxy(poolSafeImplAddress, "");
-        return poolSafe;
-    }
-
-    /// Adds firstLossCover proxy.
-    function _addFirstLossCover(
-        string memory firstLossCoverName,
-        string memory firstLossCoverSymbol,
-        PoolConfig _poolConfig
-    ) private returns (address) {
-        _notZeroAddress(address(_poolConfig));
-        address firstLossCover = _addProxy(
-            firstLossCoverImplAddress,
-            abi.encodeWithSignature(
-                "initialize(string,string,address)",
-                firstLossCoverName,
-                firstLossCoverSymbol,
-                _poolConfig
-            )
-        );
-        return firstLossCover;
-    }
-
-    /// Adds tranchesPolicy proxies.
-    function _addTranchesPolicy(address tranchesPolicyImpl) private returns (address) {
-        address tranchesPolicy = _addProxy(tranchesPolicyImpl, "");
-        return tranchesPolicy;
-    }
-
-    /// Adds epochManager proxy.
-    function _addEpochManager() private returns (address) {
-        address epochManager = _addProxy(epochManagerImplAddress, "");
-        return epochManager;
-    }
-
-    /// Adds trancheVault proxy.
-    function _addTrancheVault() private returns (address) {
-        address trancheVault = _addProxy(trancheVaultImplAddress, "");
-        return trancheVault;
-    }
-
-    /// Adds credit proxy.
-    function _addCredit(address creditImplAddress) private returns (address) {
-        address credit = _addProxy(creditImplAddress, "");
-        return credit;
-    }
-
-    /// Adds creditDueManager proxy.
-    function _addCreditDueManager() private returns (address) {
-        address creditDueManager = _addProxy(creditDueManagerImplAddress, "");
-        return creditDueManager;
-    }
-
-    /// Adds creditManager proxy.
-    function _addCreditManager(address creditManagerImplAddress) private returns (address) {
-        address creditManager = _addProxy(creditManagerImplAddress, "");
-        return creditManager;
-    }
-
->>>>>>> 64179f6c
     /**
      * @notice Creates a set of pool contracts for a given pool name, asset token address, tranches policy type, and credit type.
      * @param _poolName The name of the pool.
