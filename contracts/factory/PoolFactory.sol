--- conflicted
+++ resolved
@@ -452,11 +452,7 @@
             advanceRateInBps: advanceRateInBps,
             receivableAutoApproval: receivableAutoApproval
         });
-<<<<<<< HEAD
-        PoolConfig(_pools[_poolId].poolConfigAddress).setPoolSettings(settings);
-=======
         PoolConfig(_pools[poolId_].poolConfigAddress).setPoolSettings(settings);
->>>>>>> c3261938
     }
 
     /// After deploying a new pool, the deployer needs to set LP configuration parameters using this function.
@@ -476,11 +472,7 @@
             tranchesRiskAdjustmentInBps: tranchesRiskAdjustmentInBps,
             withdrawalLockoutPeriodInDays: withdrawalLockoutPeriodInDays
         });
-<<<<<<< HEAD
-        PoolConfig(_pools[_poolId].poolConfigAddress).setLPConfig(lpConfig);
-=======
         PoolConfig(_pools[poolId_].poolConfigAddress).setLPConfig(lpConfig);
->>>>>>> c3261938
     }
 
     /// After deploying a new pool, the deployer needs to set the fee structure using this function.
@@ -501,11 +493,7 @@
             frontLoadingFeeFlat: frontLoadingFeeFlat,
             frontLoadingFeeBps: frontLoadingFeeBps
         });
-<<<<<<< HEAD
-        PoolConfig poolConfig = PoolConfig(_pools[_poolId].poolConfigAddress);
-=======
         PoolConfig poolConfig = PoolConfig(_pools[poolId_].poolConfigAddress);
->>>>>>> c3261938
         poolConfig.setFrontLoadingFees(frontLoadingFees);
         FeeStructure memory fees = FeeStructure({
             yieldInBps: yieldInBps,
@@ -525,11 +513,7 @@
     function addPoolOperator(uint256 poolId_, address poolOperator) external {
         _onlyDeployer(msg.sender);
         _notZeroAddress(poolOperator);
-<<<<<<< HEAD
-        PoolConfig poolConfig = PoolConfig(_pools[_poolId].poolConfigAddress);
-=======
         PoolConfig poolConfig = PoolConfig(_pools[poolId_].poolConfigAddress);
->>>>>>> c3261938
         poolConfig.grantRole(poolConfig.POOL_OPERATOR_ROLE(), poolOperator);
     }
 
@@ -547,21 +531,12 @@
             address(0)
         );
 
-<<<<<<< HEAD
-        PoolConfig poolConfig = PoolConfig(_pools[_poolId].poolConfigAddress);
-        poolConfig.grantRole(poolConfig.DEFAULT_ADMIN_ROLE(), timelockAddress);
-        poolConfig.renounceRole(poolConfig.DEFAULT_ADMIN_ROLE(), address(this));
-
-        emit TimelockAddedToPool(_poolId, _pools[_poolId].poolAddress, timelockAddress);
-        _pools[_poolId].poolTimelock = timelockAddress;
-=======
         PoolConfig poolConfig = PoolConfig(_pools[poolId_].poolConfigAddress);
         poolConfig.grantRole(poolConfig.DEFAULT_ADMIN_ROLE(), timelockAddress);
         poolConfig.renounceRole(poolConfig.DEFAULT_ADMIN_ROLE(), address(this));
 
         emit TimelockAddedToPool(poolId_, _pools[poolId_].poolAddress, timelockAddress);
         _pools[poolId_].poolTimelock = timelockAddress;
->>>>>>> c3261938
     }
 
     /**
@@ -572,15 +547,6 @@
         _onlyDeployer(msg.sender);
         _checkPoolIdValidity(poolId_);
         emit PoolStatusUpdated(
-<<<<<<< HEAD
-            _poolId,
-            _pools[_poolId].poolAddress,
-            _pools[_poolId].poolName,
-            _pools[_poolId].poolStatus,
-            newStatus
-        );
-        _pools[_poolId].poolStatus = newStatus;
-=======
             poolId_,
             _pools[poolId_].poolAddress,
             _pools[poolId_].poolName,
@@ -588,7 +554,6 @@
             newStatus
         );
         _pools[poolId_].poolStatus = newStatus;
->>>>>>> c3261938
     }
 
     /**
@@ -607,17 +572,10 @@
         emit ReceivableCreated(receivable);
     }
 
-<<<<<<< HEAD
-    /// Returns the corresponding poolRecord for the `poolId`.
-    function checkPool(uint256 _poolId) external view returns (PoolRecord memory) {
-        _validPoolId(_poolId);
-        return _pools[_poolId];
-=======
     /// Returns the corresponding poolRecord for the `poolId_`.
     function checkPool(uint256 poolId_) external view returns (PoolRecord memory) {
         _checkPoolIdValidity(poolId_);
         return _pools[poolId_];
->>>>>>> c3261938
     }
 
     function _checkPoolIdValidity(uint256 poolId_) internal view {
