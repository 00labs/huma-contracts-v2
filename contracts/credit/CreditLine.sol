--- conflicted
+++ resolved
@@ -46,12 +46,7 @@
         bytes32 creditHash = getCreditHash(msg.sender);
         creditManager.onlyCreditBorrower(creditHash, msg.sender);
 
-<<<<<<< HEAD
         (amountPaid, paidoff) = _makePrincipalPayment(msg.sender, creditHash, amount);
-        return (amountPaid, paidoff);
-=======
-        (amountPaid, paidoff) = _makePrincipalPayment(borrower, creditHash, amount);
->>>>>>> 44922a14
     }
 
     /// @inheritdoc ICreditLine
