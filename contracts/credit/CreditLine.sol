--- conflicted
+++ resolved
@@ -62,13 +62,7 @@
         uint256 amount
     ) external virtual override returns (uint256 amountPaid, bool paidoff) {
         poolConfig.onlyProtocolAndPoolOn();
-<<<<<<< HEAD
-        if (msg.sender != borrower) _onlyPDSServiceAccount();
-=======
-        // TODO: Remove the following condition since we want to allow non-borrowers to make payment
-        // on the behalf of the borrower (mostly intended for invoice issuers).
         if (msg.sender != borrower) _onlySentinelServiceAccount();
->>>>>>> c0721bea
 
         bytes32 creditHash = getCreditHash(borrower);
         creditManager.onlyCreditBorrower(creditHash, borrower);
