--- conflicted
+++ resolved
@@ -43,10 +43,6 @@
         uint256 amount
     ) external virtual override returns (uint256 amountPaid, bool paidoff) {
         poolConfig.onlyProtocolAndPoolOn();
-<<<<<<< HEAD
-=======
-        if (msg.sender != borrower) revert Errors.BorrowerRequired();
->>>>>>> 3f9853b6
 
         bytes32 creditHash = getCreditHash(msg.sender);
         creditManager.onlyCreditBorrower(creditHash, msg.sender);
