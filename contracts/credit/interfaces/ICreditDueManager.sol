--- conflicted
+++ resolved
@@ -23,11 +23,7 @@
 
     /**
      * @notice Computes the front loading fee, which is also known as origination fee.
-<<<<<<< HEAD
-     * @param amount the borrowing amount.
-=======
-     * @param _amount The borrowing amount.
->>>>>>> 4a9b12d5
+     * @param amount The borrowing amount.
      * @return fees The amount of fees to be charged for this borrowing.
      */
     function calcFrontLoadingFee(uint256 amount) external view returns (uint256 fees);
