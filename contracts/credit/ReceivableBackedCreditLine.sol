// SPDX-License-Identifier: AGPL-3.0-or-later
pragma solidity ^0.8.0;

import {IERC721, IERC721Receiver} from "@openzeppelin/contracts/token/ERC721/ERC721.sol";
import {Credit} from "./Credit.sol";
import {ReceivableInput} from "./CreditStructs.sol";
import {CreditRecord, CreditState, DueDetail} from "./CreditStructs.sol";
import {Errors} from "../Errors.sol";
import {IReceivableBackedCreditLineManager} from "./interfaces/IReceivableBackedCreditLineManager.sol";

import "hardhat/console.sol";

contract ReceivableBackedCreditLine is Credit, IERC721Receiver {
    event PrincipalPaymentWithReceivableMade(
        address indexed borrower,
        uint256 indexed receivableId,
        uint256 amount,
        address by
    );

    event PaymentWithReceivableMade(
        address indexed borrower,
        uint256 indexed receivableId,
        uint256 amount,
        address by
    );

    event DrawdownWithReceivableMade(
        address indexed borrower,
        uint256 indexed receivableId,
        uint256 receivableAmount,
        uint256 amount,
        address by
    );

    function getNextBillRefreshDate(address borrower) external view returns (uint256 refreshDate) {
        bytes32 creditHash = getCreditHash(borrower);
        return _getNextBillRefreshDate(creditHash);
    }

    function getDueInfo(
        address borrower
    ) external view returns (CreditRecord memory cr, DueDetail memory dd) {
        bytes32 creditHash = getCreditHash(borrower);
        return _getDueInfo(creditHash);
    }

    /**
     * @notice Allows the borrower to drawdown using a receivable.
     */
    function drawdownWithReceivable(
        address borrower,
        ReceivableInput memory receivableInput,
        uint256 amount
    ) public virtual {
        poolConfig.onlyProtocolAndPoolOn();
        if (msg.sender != borrower) revert Errors.notBorrower();

        bytes32 creditHash = getCreditHash(borrower);
        creditManager.onlyCreditBorrower(creditHash, borrower);

        _prepareForDrawdown(
            borrower,
            creditHash,
            IERC721(poolConfig.receivableAsset()),
            receivableInput,
            amount
        );
        _drawdown(borrower, creditHash, amount);

        emit DrawdownWithReceivableMade(
            borrower,
            receivableInput.receivableId,
            receivableInput.receivableAmount,
            amount,
            msg.sender
        );
    }

    /**
     * @notice Allows the borrower to payback and label it with a receivable
     */
    function makePaymentWithReceivable(
        address borrower,
        uint256 receivableId,
        uint256 amount
    ) public virtual returns (uint256 amountPaid, bool paidoff) {
        poolConfig.onlyProtocolAndPoolOn();
        if (msg.sender != borrower) _onlyPDSServiceAccount();

        bytes32 creditHash = getCreditHash(borrower);
        creditManager.onlyCreditBorrower(creditHash, borrower);

        _prepareForPayment(borrower, IERC721(poolConfig.receivableAsset()), receivableId);
        // todo update the receivable to indicate it is paid.

        (amountPaid, paidoff, ) = _makePayment(borrower, creditHash, amount);

        emit PaymentWithReceivableMade(borrower, receivableId, amount, msg.sender);
    }

    /**
     * @notice Allows the borrower to payback the principal and label it with a receivable
     */
    function makePrincipalPaymentWithReceivable(
        address borrower,
        uint256 receivableId,
        uint256 amount
    ) public virtual returns (uint256 amountPaid, bool paidoff) {
        poolConfig.onlyProtocolAndPoolOn();
        // TODO(jiatu): PDS account?
        if (msg.sender != borrower) revert Errors.notBorrower();

        bytes32 creditHash = getCreditHash(borrower);
        creditManager.onlyCreditBorrower(creditHash, borrower);

        IERC721 receivableAsset = IERC721(poolConfig.receivableAsset());
        _prepareForPayment(borrower, receivableAsset, receivableId);

        (amountPaid, paidoff) = _makePrincipalPayment(borrower, creditHash, amount);

        emit PrincipalPaymentWithReceivableMade(borrower, receivableId, amount, msg.sender);
    }

    /**
     * @notice Allows the borrower to payback the principal with a receivable and drawdown at the same time with
     * another receivable
     */
    function makePrincipalPaymentAndDrawdownWithReceivable(
        address borrower,
        uint256 paymentReceivableId,
        uint256 paymentAmount,
        ReceivableInput memory drawdownReceivableInput,
        uint256 drawdownAmount
    ) public virtual returns (uint256 amountPaid, bool paidoff) {
        poolConfig.onlyProtocolAndPoolOn();
        if (msg.sender != borrower) revert Errors.notBorrower();

        bytes32 creditHash = getCreditHash(borrower);
        creditManager.onlyCreditBorrower(creditHash, borrower);
        if (getCreditRecord(creditHash).state != CreditState.GoodStanding)
            revert Errors.creditLineNotInStateForMakingPrincipalPayment();

        if (drawdownAmount == 0 || paymentAmount == 0) revert Errors.zeroAmountProvided();

        IERC721 receivableAsset = IERC721(poolConfig.receivableAsset());
        _prepareForPayment(borrower, receivableAsset, paymentReceivableId);
        _prepareForDrawdown(
            borrower,
            creditHash,
            receivableAsset,
            drawdownReceivableInput,
            drawdownAmount
        );

<<<<<<< HEAD
        // TODO(jiatu): What if there is no principal in the first place?
=======
        // TODO(jiatu): What if there is no principal due in the first place?
>>>>>>> 281f704d
        if (paymentAmount == drawdownAmount) {
            poolSafe.deposit(msg.sender, paymentAmount);
            poolSafe.withdraw(borrower, paymentAmount);
        } else if (paymentAmount > drawdownAmount) {
            poolSafe.deposit(msg.sender, drawdownAmount);
            poolSafe.withdraw(borrower, drawdownAmount);

            uint256 amount = paymentAmount - drawdownAmount;
            (amountPaid, paidoff) = _makePrincipalPayment(borrower, creditHash, amount);
        } else {
            // paymentAmount < drawdownAmount
            poolSafe.deposit(msg.sender, paymentAmount);
            poolSafe.withdraw(borrower, paymentAmount);
            uint256 amount = drawdownAmount - paymentAmount;
            _drawdown(borrower, creditHash, amount);
        }

        emit PrincipalPaymentWithReceivableMade(
            borrower,
            paymentReceivableId,
            paymentAmount,
            msg.sender
        );

        emit DrawdownWithReceivableMade(
            borrower,
            drawdownReceivableInput.receivableId,
            drawdownReceivableInput.receivableAmount,
            drawdownAmount,
            msg.sender
        );
    }

    function onERC721Received(
        address /*operator*/,
        address /*from*/,
        uint256 /*tokenId*/,
        bytes calldata /*data*/
    ) external virtual returns (bytes4) {
        return this.onERC721Received.selector;
    }

    function _prepareForPayment(
        address borrower,
        IERC721 receivableAsset,
        uint256 receivableId
    ) internal view {
        if (receivableId == 0) revert Errors.zeroReceivableIdProvided();
        IReceivableBackedCreditLineManager(address(creditManager)).validateReceivable(
            borrower,
            receivableId
        );
        if (receivableAsset.ownerOf(receivableId) != address(this))
            revert Errors.notReceivableOwner();
    }

    function _prepareForDrawdown(
        address borrower,
        bytes32 creditHash,
        IERC721 receivableAsset,
        ReceivableInput memory receivableInput,
        uint256 amount
    ) internal {
        // TODO: Check amount < receivable amount?
        if (receivableInput.receivableAmount == 0) revert Errors.zeroAmountProvided();
        if (receivableInput.receivableId == 0) revert Errors.zeroReceivableIdProvided();
        if (receivableAsset.ownerOf(receivableInput.receivableId) != borrower)
            revert Errors.notReceivableOwner();

        IReceivableBackedCreditLineManager rbclManager = IReceivableBackedCreditLineManager(
            address(creditManager)
        );
        if (_getCreditConfig(creditHash).autoApproval) {
            rbclManager.approveReceivable(borrower, receivableInput);
        } else {
            rbclManager.validateReceivable(borrower, receivableInput.receivableId);
        }
        rbclManager.decreaseCreditLimit(creditHash, amount);

        receivableAsset.safeTransferFrom(borrower, address(this), receivableInput.receivableId);
    }

    function getCreditHash(address borrower) internal view virtual returns (bytes32 creditHash) {
        return keccak256(abi.encode(address(this), borrower));
    }
}<|MERGE_RESOLUTION|>--- conflicted
+++ resolved
@@ -108,7 +108,6 @@
         uint256 amount
     ) public virtual returns (uint256 amountPaid, bool paidoff) {
         poolConfig.onlyProtocolAndPoolOn();
-        // TODO(jiatu): PDS account?
         if (msg.sender != borrower) revert Errors.notBorrower();
 
         bytes32 creditHash = getCreditHash(borrower);
@@ -153,11 +152,7 @@
             drawdownAmount
         );
 
-<<<<<<< HEAD
         // TODO(jiatu): What if there is no principal in the first place?
-=======
-        // TODO(jiatu): What if there is no principal due in the first place?
->>>>>>> 281f704d
         if (paymentAmount == drawdownAmount) {
             poolSafe.deposit(msg.sender, paymentAmount);
             poolSafe.withdraw(borrower, paymentAmount);
