--- conflicted
+++ resolved
@@ -140,15 +140,11 @@
         assert(addr != address(0));
         humaConfig = HumaConfig(addr);
 
-<<<<<<< HEAD
-        addr = poolConfig_.calendar();
-=======
-        addr = _poolConfig.pool();
+        addr = poolConfig_.pool();
         assert(addr != address(0));
         pool = IPool(addr);
 
-        addr = _poolConfig.calendar();
->>>>>>> 4a9b12d5
+        addr = poolConfig_.calendar();
         assert(addr != address(0));
         calendar = ICalendar(addr);
 
