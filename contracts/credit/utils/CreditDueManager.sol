--- conflicted
+++ resolved
@@ -94,10 +94,6 @@
             lateFeeStartDate = _dd.lateFeeUpdatedDate;
         }
 
-<<<<<<< HEAD
-        // TODO(jiatu): gas-golf dd reading. Is this easy to do?
-=======
->>>>>>> c0721bea
         // Use the larger of the outstanding principal and the committed amount as the basis for calculating
         // the late fee. While this is not 100% accurate since the relative magnitude of the two value
         // may change between the last time late fee was refreshed and now, we are intentionally making this
