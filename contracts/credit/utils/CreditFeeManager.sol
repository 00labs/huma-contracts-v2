// SPDX-License-Identifier: AGPL-3.0-or-later
pragma solidity ^0.8.0;

import {ICreditFeeManager} from "./interfaces/ICreditFeeManager.sol";
import {CreditConfig, CreditRecord, CreditState, DueDetail} from "../CreditStructs.sol";
import {PoolConfig, PoolSettings} from "../../PoolConfig.sol";
import {ICalendar} from "../interfaces/ICalendar.sol";
import {DAYS_IN_A_MONTH, DAYS_IN_A_YEAR, HUNDRED_PERCENT_IN_BPS, MONTHS_IN_A_YEAR, SECONDS_IN_A_DAY, SECONDS_IN_A_YEAR} from "../../SharedDefs.sol";
import {Errors} from "../../Errors.sol";
import {PoolConfigCache} from "../../PoolConfigCache.sol";

contract CreditFeeManager is PoolConfigCache, ICreditFeeManager {
    ICalendar public calendar;

    function _updatePoolConfigData(PoolConfig _poolConfig) internal virtual override {
        address addr = _poolConfig.calendar();
        if (addr == address(0)) revert Errors.zeroAddressProvided();
        calendar = ICalendar(addr);
    }

    /// @inheritdoc ICreditFeeManager
    function calcFrontLoadingFee(
        uint256 _amount
    ) public view virtual override returns (uint256 fees) {
        uint256 frontLoadingFeeBps;
        (fees, frontLoadingFeeBps) = poolConfig.getFrontLoadingFees();
        if (frontLoadingFeeBps > 0)
            fees += (_amount * frontLoadingFeeBps) / HUNDRED_PERCENT_IN_BPS;
    }

    /// @inheritdoc ICreditFeeManager
    function distBorrowingAmount(
        uint256 borrowAmount
    ) external view virtual returns (uint256 amtToBorrower, uint256 platformFees) {
        // Calculate platform fee, which includes protocol fee and pool fee
        platformFees = calcFrontLoadingFee(borrowAmount);

        if (borrowAmount < platformFees) revert Errors.borrowingAmountLessThanPlatformFees();

        amtToBorrower = borrowAmount - platformFees;

        return (amtToBorrower, platformFees);
    }

    function checkLate(CreditRecord memory _cr) public view returns (bool) {
        if (_cr.missedPeriods > 0) return true;

        PoolSettings memory poolSettings = poolConfig.getPoolSettings();
        return
            _cr.nextDue != 0 &&
            block.timestamp >
            _cr.nextDueDate + poolSettings.latePaymentGracePeriodInDays * SECONDS_IN_A_DAY;
    }

    function getNextBillRefreshDate(
        CreditRecord memory _cr
    ) public view returns (uint256 refreshDate) {
        PoolSettings memory poolSettings = poolConfig.getPoolSettings();
        return _cr.nextDueDate + poolSettings.latePaymentGracePeriodInDays * SECONDS_IN_A_DAY;
    }

    function refreshLateFee(
        CreditRecord memory _cr,
        DueDetail memory _dd
    ) internal view returns (uint64 lastLateFeeDate, uint96 lateFee) {
<<<<<<< HEAD
        lastLateFeeDate = uint64(calendar.getStartOfTomorrow());
        (, , , uint256 lateFeeRate, ) = poolConfig._feeStructure();
=======
        // todo this needs to be startOfTomorrow
        lastLateFeeDate = uint64(calendar.getStartOfToday());
        (, uint256 lateFeeInBps, ) = poolConfig.getFees();
>>>>>>> 1474a727

        // todo the computation below has slight inaccuracy. It only uses number of days, it did not
        // consider month boundary. This is a very minor issue.
        lateFee = uint96(
            _dd.lateFee +
                (lateFeeInBps *
                    (_cr.unbilledPrincipal + _cr.nextDue - _cr.yieldDue) *
                    (lastLateFeeDate - _dd.lastLateFeeDate)) /
                (SECONDS_IN_A_DAY * DAYS_IN_A_YEAR)
        );
        return (lastLateFeeDate, lateFee);
    }

    /// @inheritdoc ICreditFeeManager
    function getDueInfo(
        CreditRecord memory _cr,
        CreditConfig memory _cc,
        DueDetail memory _dd
    )
        public
        view
        virtual
        override
        returns (
            CreditRecord memory newCR,
            DueDetail memory newDD,
            uint256 periodsPassed,
            bool isLate
        )
    {
        //* todo need to switch to day-boundary yield calculation
        //* todo Need to handle when the first bill starts the middle of a period.
        //* todo currently, we do not mutate the input struct param. Mutating will be more efficiency but
        // has worse readability. Let us test the mutate approach as well.
        newCR = _cr;
        newDD = _dd;

        // If the current timestamp still falls within the billing cycle, then all the amount due is up-to-date
        // except possibly the late fee. So we only need to update the late fee if it is already late.
        if (block.timestamp <= _cr.nextDueDate) {
            if (_cr.missedPeriods == 0) return (_cr, _dd, 0, false);
            else {
                (newDD.lastLateFeeDate, newDD.lateFee) = refreshLateFee(_cr, _dd);
                return (_cr, newDD, 0, true);
            }
        }

        // Update the due date.
        uint256 newDueDate;
        (newDueDate, periodsPassed) = calendar.getNextDueDate(_cc.periodDuration, _cr.nextDueDate);
        newCR.nextDueDate = uint64(newDueDate);

        // Calculates past due and late fee
        isLate = checkLate(_cr);
        if (isLate) {
            newDD.pastDue += _cr.nextDue;
            (newDD.lastLateFeeDate, newDD.lateFee) = refreshLateFee(_cr, _dd);
        }

        // Calculate the yield and principal due.
        // Note that if multiple periods have passed, the yield for every period is still based on the
        // outstanding principal since there was no change to the principal
        (, , uint256 membershipFee) = poolConfig.getFees();
        uint256 principal = _cr.unbilledPrincipal + _cr.nextDue - _cr.yieldDue;

        // TODO(Richard): when multiple periods have passed, we need to account for all the yield
        // due in those periods. Currently we are only accounting for one period.
        newDD.accrued = uint96(
            (principal * _cc.yieldInBps * _cc.periodDuration) /
                (HUNDRED_PERCENT_IN_BPS * MONTHS_IN_A_YEAR) +
                membershipFee
        );
        newDD.committed = uint96(
            (_cc.committedAmount * _cc.yieldInBps * _cc.periodDuration) /
                (HUNDRED_PERCENT_IN_BPS * MONTHS_IN_A_YEAR) +
                membershipFee
        );
        uint256 yieldDue = newDD.committed > newDD.accrued ? newDD.committed : newDD.accrued;

        uint256 principalDue = 0;
        uint256 principalRate = poolConfig.getMinPrincipalRateInBps();
        if (principalRate > 0) {
            // Note that if the principalRate is R, the remaining principal rate is (1 - R).
            // When multiple periods P passed, the remaining principal rate is (1 - R)^P.
            // The incremental principal due should be 1 - (1 - R)^P.
            principalDue =
                ((HUNDRED_PERCENT_IN_BPS ** periodsPassed -
                    (HUNDRED_PERCENT_IN_BPS - principalRate) ** periodsPassed) * principal) /
                (HUNDRED_PERCENT_IN_BPS ** periodsPassed);
        }

        // Note any non-zero existing nextDue should have been moved to pastDue already.
        // Only the newly generated nextDue needs to be recorded.
        newCR.yieldDue = uint96(yieldDue);
        newCR.nextDue = uint96(yieldDue + principalDue);
        newCR.unbilledPrincipal = uint96(newCR.unbilledPrincipal - principalDue);
        newCR.totalPastDue = newDD.lateFee + newDD.pastDue;

        // If passed final period, all principal is due
        if (periodsPassed >= newCR.remainingPeriods) {
            newCR.nextDue += _cr.unbilledPrincipal;
            newCR.unbilledPrincipal = 0;
        }

        return (newCR, newDD, periodsPassed, isLate);
    }

    function getPayoffAmount(
        CreditRecord memory cr
    ) external view virtual override returns (uint256 payoffAmount) {
        return cr.unbilledPrincipal + cr.nextDue + cr.totalPastDue;
    }
}<|MERGE_RESOLUTION|>--- conflicted
+++ resolved
@@ -63,14 +63,8 @@
         CreditRecord memory _cr,
         DueDetail memory _dd
     ) internal view returns (uint64 lastLateFeeDate, uint96 lateFee) {
-<<<<<<< HEAD
         lastLateFeeDate = uint64(calendar.getStartOfTomorrow());
-        (, , , uint256 lateFeeRate, ) = poolConfig._feeStructure();
-=======
-        // todo this needs to be startOfTomorrow
-        lastLateFeeDate = uint64(calendar.getStartOfToday());
         (, uint256 lateFeeInBps, ) = poolConfig.getFees();
->>>>>>> 1474a727
 
         // todo the computation below has slight inaccuracy. It only uses number of days, it did not
         // consider month boundary. This is a very minor issue.
