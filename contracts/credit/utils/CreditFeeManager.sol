--- conflicted
+++ resolved
@@ -129,12 +129,10 @@
         // Note that if multiple periods have passed, the yield for every period is still based on the
         // outstanding principal since there was no change to the principal
         (, , uint256 membershipFee) = poolConfig.getFees();
-<<<<<<< HEAD
         uint256 principal = _cr.unbilledPrincipal + _cr.nextDue - _cr.yieldDue;
-=======
+
         // TODO(Richard): when multiple periods have passed, we need to account for all the yield
         // due in those periods. Currently we are only accounting for one period.
->>>>>>> 211ae645
         newDD.accrued = uint96(
             (principal * _cc.yieldInBps * _cc.periodDuration) /
                 (HUNDRED_PERCENT_IN_BPS * MONTHS_IN_A_YEAR) +
