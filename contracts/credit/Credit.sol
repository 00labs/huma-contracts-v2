--- conflicted
+++ resolved
@@ -796,7 +796,6 @@
         CreditConfig memory cc = getCreditConfig(creditHash);
         uint256 maturityDate = maturityDates[creditHash];
 
-<<<<<<< HEAD
         uint256 periodsPassed = 0;
         if (block.timestamp > cr.nextDueDate) {
             // TODO(jiatu): should periodsPassed be 1 or 0 if we are within the late payment grace period?
@@ -806,14 +805,6 @@
                 block.timestamp
             );
         }
-=======
-        // TODO There is something wrong here.
-        uint256 periodsPassed = calendar.getNumPeriodsPassed(
-            cc.periodDuration,
-            block.timestamp,
-            cr.nextDueDate
-        );
->>>>>>> 95914da9
         bool late;
         (cr, dd, late) = _feeManager.getDueInfo(cr, cc, dd, maturityDate);
 
