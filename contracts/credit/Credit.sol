--- conflicted
+++ resolved
@@ -572,33 +572,20 @@
             _setCreditRecord(creditHash, cr);
         }
 
-<<<<<<< HEAD
-        assert(p.amountToCollect > 0);
-        poolSafe.deposit(msg.sender, p.amountToCollect);
+        assert(amountToCollect > 0);
+        poolSafe.deposit(msg.sender, amountToCollect);
         emit PaymentMade(
             borrower,
-            p.amountToCollect,
+            amountToCollect,
+            cr.nextDueDate,
             cr.nextDue,
+            cr.totalPastDue,
             cr.unbilledPrincipal,
+            principalPaid,
+            yieldPaid,
+            pastDuePaid,
             msg.sender
         );
-=======
-        if (amountToCollect > 0) {
-            poolSafe.deposit(msg.sender, amountToCollect);
-            emit PaymentMade(
-                borrower,
-                amountToCollect,
-                cr.nextDueDate,
-                cr.nextDue,
-                cr.totalPastDue,
-                cr.unbilledPrincipal,
-                principalPaid,
-                yieldPaid,
-                pastDuePaid,
-                msg.sender
-            );
-        }
->>>>>>> 40383e9e
 
         // amountToCollect == payoffAmount indicates payoff or not. >= is a safe practice
         return (amountToCollect, amountToCollect >= payoffAmount, false);
@@ -654,24 +641,17 @@
             } else cr.state = CreditState.GoodStanding;
         }
 
-<<<<<<< HEAD
         assert(amountToCollect > 0);
         poolSafe.deposit(msg.sender, amountToCollect);
-        emit PaymentMade(borrower, amountToCollect, cr.nextDue, cr.unbilledPrincipal, msg.sender);
-=======
-        if (amountToCollect > 0) {
-            poolSafe.deposit(msg.sender, amountToCollect);
-            emit PrincipalPaymentMade(
-                borrower,
-                amountToCollect,
-                cr.nextDueDate,
-                cr.nextDue,
-                cr.unbilledPrincipal,
-                amountToCollect,
-                msg.sender
-            );
-        }
->>>>>>> 40383e9e
+        emit PrincipalPaymentMade(
+            borrower,
+            amountToCollect,
+            cr.nextDueDate,
+            cr.nextDue,
+            cr.unbilledPrincipal,
+            amountToCollect,
+            msg.sender
+        );
 
         // The credit is paid off if there no next due or past due.
         return (amountToCollect, cr.nextDue == 0 && cr.totalPastDue == 0);
