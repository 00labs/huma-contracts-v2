// SPDX-License-Identifier: AGPL-3.0-or-later
pragma solidity 0.8.23;

import {Errors} from "../common/Errors.sol";
import {HumaConfig} from "../common/HumaConfig.sol";
import {PoolConfig} from "../common/PoolConfig.sol";
import {IPool} from "../liquidity/interfaces/IPool.sol";
import {PoolConfigCache} from "../common/PoolConfigCache.sol";
import {CreditStorage} from "./CreditStorage.sol";
import {CreditConfig, CreditRecord, CreditState, DueDetail} from "./CreditStructs.sol";
import {PayPeriodDuration} from "../common/SharedDefs.sol";
import {IFirstLossCover} from "../liquidity/interfaces/IFirstLossCover.sol";
import {IPoolSafe} from "../liquidity/interfaces/IPoolSafe.sol";
import {ICredit} from "./interfaces/ICredit.sol";
import {ICreditManager} from "./interfaces/ICreditManager.sol";
import {ICreditDueManager} from "./interfaces/ICreditDueManager.sol";
import {BORROWER_LOSS_COVER_INDEX} from "../common/SharedDefs.sol";

/**
 * @notice Credit is the core borrowing concept in Huma Protocol. This abstract contract operates at the
 * creditHash level and provides basic operations that applies to all types of credits.
 */
abstract contract Credit is PoolConfigCache, CreditStorage, ICredit {
    /**
     * @notice Keeps track of the payment amount applied towards each part of the bill due.
     * @dev This struct is used to get around the "Stack too deep" error in _makePayment().
     */
    struct PaymentRecord {
        uint256 principalDuePaid;
        uint256 yieldDuePaid;
        uint256 unbilledPrincipalPaid;
        uint256 principalPastDuePaid;
        uint256 yieldPastDuePaid;
        uint256 lateFeePaid;
    }

    /**
     * @notice Account billing info refreshed with the updated due amount and date.
     * @param creditHash The hash of the credit.
     * @param newDueDate The updated due date of the bill.
     * @param amountDue The amount due on the bill.
     */
    event BillRefreshed(bytes32 indexed creditHash, uint256 newDueDate, uint256 amountDue);

    /**
     * @notice A borrowing event has happened to the credit.
     * @param borrower The address of the borrower.
     * @param borrowAmount The amount the user has borrowed.
     * @param netAmountToBorrower The borrowing amount minus the fees that are charged upfront.
     */
    event DrawdownMade(
        address indexed borrower,
        uint256 borrowAmount,
        uint256 netAmountToBorrower
    );

    /**
     * @notice A payment has been made against the credit.
     * @param borrower The address of the borrower.
     * @param payer The address from which the money is coming.
     * @param amount The payback amount.
     * @param yieldDuePaid The amount of this payment applied to yield due in the current billing cycle.
     * @param principalDuePaid The amount of this payment applied to principal due in the current billing cycle.
     * @param unbilledPrincipalPaid The amount of this payment applied to unbilled principal.
     * @param yieldPastDuePaid The amount of this payment applied to yield past due.
     * @param lateFeePaid The amount of this payment applied to late fee.
     * @param principalPastDuePaid The amount of this payment applied to principal past due.
     * @param by The address that has triggered the process of marking the payment made.
     */
    event PaymentMade(
        address indexed borrower,
        address indexed payer,
        uint256 amount,
        uint256 yieldDuePaid,
        uint256 principalDuePaid,
        uint256 unbilledPrincipalPaid,
        uint256 yieldPastDuePaid,
        uint256 lateFeePaid,
        uint256 principalPastDuePaid,
        address by
    );

    /**
     * @notice A principal payment has been made against the credit.
     * @param borrower The address of the borrower.
     * @param payer The address from which the money is coming.
     * @param amount The payback amount.
     * @param nextDueDate The due date of the next payment.
     * @param principalDue The principal due on the credit after processing the payment.
     * @param unbilledPrincipal The unbilled principal on the credit after processing the payment.
     * @param principalDuePaid The amount of this payment applied to principal due.
     * @param unbilledPrincipalPaid The amount of this payment applied to unbilled principal.
     * @param by The address that has triggered the process of marking the payment made.
     */
    event PrincipalPaymentMade(
        address indexed borrower,
        address indexed payer,
        uint256 amount,
        uint256 nextDueDate,
        uint256 principalDue,
        uint256 unbilledPrincipal,
        uint256 principalDuePaid,
        uint256 unbilledPrincipalPaid,
        address by
    );

    /**
     * @notice An existing credit has been closed.
     * @param creditHash The credit hash.
     * @param by The address who triggered the pay off that closed the credit.
     */
    event CreditClosedAfterPayOff(bytes32 indexed creditHash, address by);

    /// @inheritdoc ICredit
    function setCreditRecord(bytes32 creditHash, CreditRecord memory cr) external {
        _onlyCreditManager();
        _setCreditRecord(creditHash, cr);
    }

    /// @inheritdoc ICredit
    function updateDueInfo(
        bytes32 creditHash,
        CreditRecord memory cr,
        DueDetail memory dd
    ) external virtual {
        _onlyCreditManager();
        return _updateDueInfo(creditHash, cr, dd);
    }

    /// @inheritdoc ICredit
    function getCreditRecord(bytes32 creditHash) public view returns (CreditRecord memory) {
        return _creditRecordMap[creditHash];
    }

    /// @inheritdoc ICredit
    function getDueDetail(bytes32 creditHash) public view returns (DueDetail memory) {
        return _dueDetailMap[creditHash];
    }

    /// Shared setter to the credit record mapping for contract size consideration
    function _setCreditRecord(bytes32 creditHash, CreditRecord memory cr) internal {
        _creditRecordMap[creditHash] = cr;
    }

    /// Shared setter to the DueDetail mapping for contract size consideration
    function _setDueDetail(bytes32 creditHash, DueDetail memory dd) internal {
        _dueDetailMap[creditHash] = dd;
    }

    /**
     * @notice Stores CreditRecord and DueDetail passed in for creditHash.
     * @param creditHash The hash of the credit.
     * @param cr The CreditRecord to set.
     * @param dd The DueDetail to set.
     */
    function _updateDueInfo(
        bytes32 creditHash,
        CreditRecord memory cr,
        DueDetail memory dd
    ) internal virtual {
        _setCreditRecord(creditHash, cr);
        _setDueDetail(creditHash, dd);
        emit BillRefreshed(creditHash, cr.nextDueDate, cr.nextDue);
    }

    /**
     * @notice Helper function for drawdown.
     * @param borrower The address of the borrower.
     * @param creditHash The hash of the credit.
     * @param borrowAmount The amount to borrow.
     * @return netAmountToBorrower The borrowing amount minus the fees that are charged upfront.
     * @custom:access Access control is done outside of this function.
     */
    function _drawdown(
        address borrower,
        bytes32 creditHash,
        uint256 borrowAmount
    ) internal virtual returns (uint256 netAmountToBorrower) {
        if (borrowAmount == 0) revert Errors.ZeroAmountProvided();

        CreditRecord memory cr = getCreditRecord(creditHash);
        CreditConfig memory cc = _getCreditConfig(creditHash);
        DueDetail memory dd = getDueDetail(creditHash);
        _checkDrawdownEligibility(cr, borrowAmount, cc.creditLimit);

        if (cr.state == CreditState.Approved) {
            // Flow for first drawdown.
            // Sets the principal, generates the first bill and sets credit status.
            cr.unbilledPrincipal = uint96(borrowAmount);
            (cr, dd) = dueManager.getDueInfo(cr, cc, dd, block.timestamp);
            // Note that we don't need to check whether we are in the last period or beyond here because in the absence
            // of the designated credit start date, it's the initial drawdown that kicks off a credit, i.e.
            // the initial drawdown always happens in the first period.
            cr.state = CreditState.GoodStanding;
        } else {
            // Disallow repeated drawdown for non-revolving credit
            if (!cc.revolving) revert Errors.AttemptedDrawdownOnNonRevolvingLine();

            if (block.timestamp > cr.nextDueDate) {
                // Bring the credit current and check if it is still in good standing.
                (cr, dd) = dueManager.getDueInfo(cr, cc, dd, block.timestamp);
                if (cr.remainingPeriods == 0)
                    revert Errors.DrawdownNotAllowedInFinalPeriodAndBeyond();
                if (cr.state != CreditState.GoodStanding)
                    revert Errors.CreditNotInStateForDrawdown();
            }

            if (
                borrowAmount > (cc.creditLimit - cr.unbilledPrincipal - (cr.nextDue - cr.yieldDue))
            ) revert Errors.CreditLimitExceeded();

            // Add the yield of new borrowAmount for the remainder of the period
            (uint256 additionalYieldAccrued, uint256 additionalPrincipalDue) = dueManager
                .computeAdditionalYieldAccruedAndPrincipalDueForDrawdown(
                    cc.periodDuration,
                    borrowAmount,
                    cr.nextDueDate,
                    cc.yieldInBps
                );
            dd.accrued += uint96(additionalYieldAccrued);
            if (dd.accrued > dd.committed) {
                // 1. If `dd.committed` was higher than `dd.accrued` before the drawdown but lower afterwards,
                // then we need to reset yield due using the accrued amount.
                // 2. If `dd.committed` was lower than `dd.accrued` before the drawdown, now it's only going to be even
                // lower, so we need to recompute the yield due to account for the additional yield generated
                // from the additional principal.
                // 3. Otherwise, yield due stays as-is.
                cr.nextDue = cr.nextDue - cr.yieldDue + dd.accrued - dd.paid;
                cr.yieldDue = dd.accrued - dd.paid;
            }
            cr.unbilledPrincipal = uint96(cr.unbilledPrincipal + borrowAmount);

            if (additionalPrincipalDue > 0) {
                // Record the additional principal due generated from the drawdown.
                cr.unbilledPrincipal -= uint96(additionalPrincipalDue);
                cr.nextDue += uint96(additionalPrincipalDue);
            }
        }
        _updateDueInfo(creditHash, cr, dd);

        uint256 platformProfit = 0;
        (netAmountToBorrower, platformProfit) = dueManager.distBorrowingAmount(borrowAmount);
        pool.distributeProfit(platformProfit);

        // Transfer funds to the borrower
        poolSafe.withdraw(borrower, netAmountToBorrower);
        emit DrawdownMade(borrower, borrowAmount, netAmountToBorrower);
    }

    /**
     * @notice Makes one payment. If the payment amount is equal to or higher
     * than the payoff amount, it automatically triggers the payoff process. The protocol
     * never accepts payment amount that is higher than the payoff amount.
     * @param creditHash The hashcode of the credit.
     * @param amount The payment amount.
     * @return amountPaid The actual amount paid to the contract. When the tendered
     * amount is larger than the payoff amount, the contract only accepts the payoff amount.
     * @return paidoff A flag indicating whether the account has been paid off.
     * @return isReviewRequired a flag indicating whether this payment transaction has been
     * flagged for review.
     */
    function _makePayment(
        address borrower,
        bytes32 creditHash,
        uint256 amount
    ) internal returns (uint256 amountPaid, bool paidoff, bool isReviewRequired) {
        if (amount == 0) revert Errors.ZeroAmountProvided();

        CreditRecord memory cr = getCreditRecord(creditHash);
        if (cr.state == CreditState.Approved || cr.state == CreditState.Deleted) {
            revert Errors.CreditNotInStateForMakingPayment();
        }
        CreditConfig memory cc = _getCreditConfig(creditHash);
        DueDetail memory dd = getDueDetail(creditHash);
        (cr, dd) = dueManager.getDueInfo(cr, cc, dd, block.timestamp);
        CreditState oldCRState = cr.state;

        uint256 payoffAmount = dueManager.getPayoffAmount(cr);
        uint256 amountToCollect = amount < payoffAmount ? amount : payoffAmount;
        PaymentRecord memory paymentRecord = PaymentRecord(0, 0, 0, 0, 0, 0);

        if (amount < payoffAmount) {
            // Apply the payment to past due first.
            if (cr.totalPastDue > 0) {
                if (amount >= cr.totalPastDue) {
                    paymentRecord.yieldPastDuePaid = dd.yieldPastDue;
                    paymentRecord.principalPastDuePaid = dd.principalPastDue;
                    paymentRecord.lateFeePaid = dd.lateFee;
                    amount -= cr.totalPastDue;
                    dd.lateFee = 0;
                    dd.yieldPastDue = 0;
                    dd.principalPastDue = 0;
                    dd.lateFeeUpdatedDate = 0;
                    cr.totalPastDue = 0;
                    cr.missedPeriods = 0;
                    // Moves account to GoodStanding if it was Delayed.
                    if (cr.state == CreditState.Delayed) cr.state = CreditState.GoodStanding;
                } else {
                    // If the payment is not enough to cover the total amount past due, then
                    // apply the payment to the yield past due, followed by late fees, and lastly
                    // principal past due.
                    if (amount > dd.yieldPastDue) {
                        amount -= dd.yieldPastDue;
                        paymentRecord.yieldPastDuePaid = dd.yieldPastDue;
                        dd.yieldPastDue = 0;
                    } else {
                        paymentRecord.yieldPastDuePaid = amount;
                        dd.yieldPastDue -= uint96(amount);
                        amount = 0;
                    }
                    if (amount > dd.lateFee) {
                        amount -= dd.lateFee;
                        paymentRecord.lateFeePaid = dd.lateFee;
                        dd.lateFee = 0;
                    } else {
                        paymentRecord.lateFeePaid = amount;
                        dd.lateFee -= uint96(amount);
                        amount = 0;
                    }
                    // Since `amount < totalPastDue`, the remaining amount must be smaller than
                    // the principal past due (unless the principal past due is 0, in which case the amount must
                    // be 0 as well).
                    if (amount > 0) {
                        paymentRecord.principalPastDuePaid = amount;
                        dd.principalPastDue -= uint96(amount);
                        amount = 0;
                    }
                    cr.totalPastDue -= uint96(
                        paymentRecord.yieldPastDuePaid +
                            paymentRecord.principalPastDuePaid +
                            paymentRecord.lateFeePaid
                    );
                }
            }

            // Apply the remaining payment amount (if any) to next due.
            if (amount > 0) {
                if (amount < cr.nextDue) {
                    // Apply the payment to yield due first, then principal due.
                    paymentRecord.yieldDuePaid = amount < cr.yieldDue ? amount : cr.yieldDue;
                    dd.paid += uint96(paymentRecord.yieldDuePaid);
                    cr.yieldDue -= uint96(paymentRecord.yieldDuePaid);
                    paymentRecord.principalDuePaid = amount - paymentRecord.yieldDuePaid;
                    cr.nextDue = uint96(cr.nextDue - amount);
                    amount = 0;
                } else {
                    // Apply extra payments towards principal, reduce unbilledPrincipal amount.
                    paymentRecord.principalDuePaid = cr.nextDue - cr.yieldDue;
                    paymentRecord.yieldDuePaid = cr.yieldDue;
                    dd.paid += uint96(cr.yieldDue);
                    paymentRecord.unbilledPrincipalPaid =
                        amount -
                        paymentRecord.principalDuePaid -
                        paymentRecord.yieldDuePaid;
                    cr.unbilledPrincipal -= uint96(paymentRecord.unbilledPrincipalPaid);
                    cr.nextDue = 0;
                    cr.yieldDue = 0;

                    // If all next due is paid off and the bill has already entered the new billing cycle,
                    // then refresh the bill.
                    if (block.timestamp > cr.nextDueDate) {
                        (cr, dd) = dueManager.getDueInfo(cr, cc, dd, block.timestamp);
                    }
                }
            }
        } else {
            // Payoff
            paymentRecord.principalDuePaid = cr.nextDue - cr.yieldDue;
            paymentRecord.yieldDuePaid = cr.yieldDue;
            paymentRecord.unbilledPrincipalPaid = cr.unbilledPrincipal;
            paymentRecord.principalPastDuePaid = dd.principalPastDue;
            paymentRecord.yieldPastDuePaid = dd.yieldPastDue;
            paymentRecord.lateFeePaid = dd.lateFee;

            // All past due is 0.
            dd.lateFee = 0;
            dd.lateFeeUpdatedDate = 0;
            dd.yieldPastDue = 0;
            dd.principalPastDue = 0;

            // All next due is also 0.
            dd.paid += uint96(cr.yieldDue);
            cr.unbilledPrincipal = 0;
            cr.yieldDue = 0;
            cr.nextDue = 0;
            cr.totalPastDue = 0;
            cr.missedPeriods = 0;

            // Close the credit if it is in the final period
            if (cr.remainingPeriods == 0) {
                cr.state = CreditState.Deleted;
                emit CreditClosedAfterPayOff(creditHash, msg.sender);
            } else cr.state = CreditState.GoodStanding;
        }

        _updateDueInfo(creditHash, cr, dd);

        if (amountToCollect > 0) {
            address payer = _getPaymentOriginator(borrower);
            poolSafe.deposit(payer, amountToCollect);
            if (oldCRState == CreditState.Defaulted) {
                pool.distributeLossRecovery(amountToCollect);
            } else {
                uint256 profit = paymentRecord.yieldPastDuePaid +
                    paymentRecord.yieldDuePaid +
                    paymentRecord.lateFeePaid;
                if (profit > 0) {
                    pool.distributeProfit(profit);
                }
            }
            emit PaymentMade(
                borrower,
                payer,
                amountToCollect,
                paymentRecord.yieldDuePaid,
                paymentRecord.principalDuePaid,
                paymentRecord.unbilledPrincipalPaid,
                paymentRecord.yieldPastDuePaid,
                paymentRecord.lateFeePaid,
                paymentRecord.principalPastDuePaid,
                msg.sender
            );
        }

        // amountToCollect == payoffAmount indicates paidoff or not. >= is a safe practice
        return (amountToCollect, amountToCollect >= payoffAmount, false);
    }

    /**
     * @notice Makes a payment that's applied towards principal only.
     * @param creditHash The hashcode of the credit.
     * @param amount The payment amount.
     * @return amountPaid The actual amount paid to the contract. When the tendered
     * amount is larger than the payoff amount, the contract only accepts the payoff amount.
     * @return paidoff a flag indicating whether the account has been paid off.
     */
    function _makePrincipalPayment(
        address borrower,
        bytes32 creditHash,
        uint256 amount
    ) internal returns (uint256 amountPaid, bool paidoff) {
        if (amount == 0) revert Errors.ZeroAmountProvided();

        CreditRecord memory cr = getCreditRecord(creditHash);
        DueDetail memory dd = getDueDetail(creditHash);
        if (cr.state != CreditState.GoodStanding) {
            revert Errors.CreditNotInStateForMakingPrincipalPayment();
        }
        if (block.timestamp > cr.nextDueDate) {
            CreditConfig memory cc = _getCreditConfig(creditHash);
            (cr, dd) = dueManager.getDueInfo(cr, cc, dd, block.timestamp);
            if (cr.state != CreditState.GoodStanding) {
                revert Errors.CreditNotInStateForMakingPrincipalPayment();
            }
        }

        uint256 principalDue = cr.nextDue - cr.yieldDue;
        // Principal past due must be 0 here since we do not allow principal payment
        // if the bill is late, hence `totalPrincipal` is just principal next due and
        // unbilled principal.
        uint256 totalPrincipal = principalDue + cr.unbilledPrincipal;
        uint256 amountToCollect = amount < totalPrincipal ? amount : totalPrincipal;

        // Pay principal due first, then unbilled principal.
        uint256 principalDuePaid;
        uint256 unbilledPrincipalPaid = 0;
        if (amount < principalDue) {
            cr.nextDue = uint96(cr.nextDue - amount);
            principalDuePaid = amount;
        } else {
            principalDuePaid = principalDue;
            unbilledPrincipalPaid = amountToCollect - principalDuePaid;
            cr.nextDue = cr.yieldDue;
            cr.unbilledPrincipal = uint96(cr.unbilledPrincipal - unbilledPrincipalPaid);
        }

        if (cr.nextDue == 0 && cr.unbilledPrincipal == 0 && cr.remainingPeriods == 0) {
            // Close the credit if all outstanding balance has been paid off.
            cr.state = CreditState.Deleted;
            emit CreditClosedAfterPayOff(creditHash, msg.sender);
        }

        _updateDueInfo(creditHash, cr, dd);

        if (amountToCollect > 0) {
            address payer = _getPaymentOriginator(borrower);
            poolSafe.deposit(payer, amountToCollect);
            emit PrincipalPaymentMade(
                borrower,
                payer,
                amountToCollect,
                cr.nextDueDate,
                cr.nextDue - cr.yieldDue,
                cr.unbilledPrincipal,
                principalDuePaid,
                unbilledPrincipalPaid,
                msg.sender
            );
        }

        // The credit is paid off if there is no next due or unbilled principal.
        return (amountToCollect, cr.nextDue == 0 && cr.unbilledPrincipal == 0);
    }

    function _updatePoolConfigData(PoolConfig poolConfig_) internal virtual override {
        address addr = address(poolConfig_.humaConfig());
        assert(addr != address(0));
        humaConfig = HumaConfig(addr);

        addr = poolConfig_.creditDueManager();
        assert(addr != address(0));
        dueManager = ICreditDueManager(addr);

<<<<<<< HEAD
        addr = poolConfig_.poolSafe();
=======
        addr = _poolConfig.pool();
        assert(addr != address(0));
        pool = IPool(addr);

        addr = _poolConfig.poolSafe();
>>>>>>> 4a9b12d5
        assert(addr != address(0));
        poolSafe = IPoolSafe(addr);

        addr = poolConfig_.getFirstLossCover(BORROWER_LOSS_COVER_INDEX);
        assert(addr != address(0));
        firstLossCover = IFirstLossCover(addr);

        addr = poolConfig_.creditManager();
        assert(addr != address(0));
        creditManager = ICreditManager(addr);
    }

    /**
     * @notice Checks if drawdown is allowed for the borrower at this point in time.
     * @param cr The CreditRecord to check against.
     * @param borrowAmount The amount the borrower wants to borrow.
     * @param creditLimit The maximum amount that can be borrowed from the credit.
     */
    function _checkDrawdownEligibility(
        CreditRecord memory cr,
        uint256 borrowAmount,
        uint256 creditLimit
    ) internal view {
        if (cr.remainingPeriods == 0) revert Errors.DrawdownNotAllowedInFinalPeriodAndBeyond();
        if (!firstLossCover.isSufficient()) revert Errors.InsufficientFirstLossCover();
        if (borrowAmount > poolSafe.getAvailableBalanceForPool())
            revert Errors.InsufficientPoolBalanceForDrawdown();
        if (cr.state == CreditState.Approved) {
            // After the credit approval, if the credit has commitment and a designated start date, then the
            // credit will kick start on that whether the borrower has initiated the drawdown or not.
            // The date is set in `cr.nextDueDate` in `approveCredit()`.
            if (block.timestamp < cr.nextDueDate) revert Errors.FirstDrawdownTooEarly();

            if (borrowAmount > creditLimit) revert Errors.CreditLimitExceeded();
        } else if (cr.state != CreditState.GoodStanding) {
            revert Errors.CreditNotInStateForDrawdown();
        } else if (cr.nextDue != 0 && block.timestamp > cr.nextDueDate) {
            // Prevent drawdown if the credit is in good standing, but has due outstanding and is currently in the
            // late payment grace period or later. In this case, we want the borrower to pay off the due before being
            // able to make further drawdown.
            revert Errors.DrawdownNotAllowedAfterDueDateWithUnpaidDue();
        }
    }

    function _getDueInfo(
        bytes32 creditHash
    ) internal view returns (CreditRecord memory cr, DueDetail memory dd) {
        CreditConfig memory cc = creditManager.getCreditConfig(creditHash);
        cr = getCreditRecord(creditHash);
        dd = getDueDetail(creditHash);
        return dueManager.getDueInfo(cr, cc, dd, block.timestamp);
    }

    function _getNextBillRefreshDate(
        bytes32 creditHash
    ) internal view returns (uint256 refreshDate) {
        CreditRecord memory cr = getCreditRecord(creditHash);
        return dueManager.getNextBillRefreshDate(cr);
    }

    function _getCreditConfig(bytes32 creditHash) internal view returns (CreditConfig memory) {
        return creditManager.getCreditConfig(creditHash);
    }

    /// "Modifier" function that limits access to the Sentinel Service account only.
    function _onlySentinelServiceAccount() internal view {
        if (msg.sender != humaConfig.sentinelServiceAccount())
            revert Errors.SentinelServiceAccountRequired();
    }

    /**
     * @notice Returns from whose account the funds for payment should be extracted.
     * @notice This function exists because of Auto-pay:
     * 1. For Auto-pay, the funds should be coming from the borrower's account.
     * 2. In all other case, the funds should be coming from whoever is initiating the payment.
     * @param borrower The credit borrower.
     * @return originator The account where the funds of payment should be coming from.
     */
    function _getPaymentOriginator(address borrower) internal view returns (address originator) {
        return msg.sender == humaConfig.sentinelServiceAccount() ? borrower : msg.sender;
    }

    function _onlyCreditManager() internal view {
        if (msg.sender != address(creditManager)) revert Errors.AuthorizedContractCallerRequired();
    }
}<|MERGE_RESOLUTION|>--- conflicted
+++ resolved
@@ -511,15 +511,11 @@
         assert(addr != address(0));
         dueManager = ICreditDueManager(addr);
 
-<<<<<<< HEAD
-        addr = poolConfig_.poolSafe();
-=======
-        addr = _poolConfig.pool();
+        addr = poolConfig_.pool();
         assert(addr != address(0));
         pool = IPool(addr);
 
-        addr = _poolConfig.poolSafe();
->>>>>>> 4a9b12d5
+        addr = poolConfig_.poolSafe();
         assert(addr != address(0));
         poolSafe = IPoolSafe(addr);
 
