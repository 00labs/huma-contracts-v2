// SPDX-License-Identifier: AGPL-3.0-or-later
pragma solidity ^0.8.0;

import {Errors} from "../Errors.sol";
import {HumaConfig} from "../HumaConfig.sol";
import {PoolConfig, PoolSettings} from "../PoolConfig.sol";
import {IPool} from "../interfaces/IPool.sol";
import {PoolConfigCache} from "../PoolConfigCache.sol";
import {CreditStorage} from "./CreditStorage.sol";
import {CreditConfig, CreditRecord, CreditLimit, CreditLoss, CreditState, DueDetail, CreditLoss, PayPeriodDuration} from "./CreditStructs.sol";
import {ICalendar} from "./interfaces/ICalendar.sol";
import {IFirstLossCover} from "../interfaces/IFirstLossCover.sol";
import {IPoolSafe} from "../interfaces/IPoolSafe.sol";
import {ICreditDueManager} from "./utils/interfaces/ICreditDueManager.sol";
import {IERC20, IERC20Metadata} from "@openzeppelin/contracts/token/ERC20/ERC20.sol";
import {Initializable} from "@openzeppelin/contracts-upgradeable/proxy/utils/Initializable.sol";
import {BORROWER_FIRST_LOSS_COVER_INDEX, DAYS_IN_A_YEAR, HUNDRED_PERCENT_IN_BPS, SECONDS_IN_A_DAY} from "../SharedDefs.sol";

import "hardhat/console.sol";

/**
 * Credit is the core borrowing concept in Huma Protocol. This abstract contract provides
 * basic operations that applies to all credits in Huma Protocol.
 */
abstract contract Credit is Initializable, PoolConfigCache, CreditStorage {
    enum CreditLineClosureReason {
        Paidoff,
        CreditLimitChangedToBeZero,
        OverwrittenByNewLine,
        AdminClosure
    }

    /// Account billing info refreshed with the updated due amount and date
    event BillRefreshed(bytes32 indexed creditHash, uint256 newDueDate, uint256 amountDue);

    event BorrowerApproved(
        address borrower,
        uint96 creditLimit,
        uint16 numOfPeriods,
        uint16 yieldInBps,
        uint96 committedAmount,
        bool revolving,
        bool receivableRequired,
        bool borrowerLevelCredit
    );

    event CreditConfigChanged(
        bytes32 indexed creditHash,
        uint256 creditLimit,
        uint256 committedAmount,
        PayPeriodDuration periodDuration,
        uint256 numOfPeriods,
        uint256 yieldInBps,
        bool revolving,
        bool receivableBacked,
        bool borrowerLevelCredit,
        bool exclusive
    );

    /**
     * @notice Credit line created
     * @param borrower the address of the borrower
     * @param creditLimit the credit limit of the credit line
     * @param aprInBps interest rate (APR) expressed in basis points, 1% is 100, 100% is 10000
     * @param periodDuration The pay period duration
     * @param remainingPeriods how many cycles are there before the credit line expires
     * @param approved flag that shows if the credit line has been approved or not
     */
    event CreditInitiated(
        address indexed borrower,
        uint256 creditLimit,
        uint256 aprInBps,
        PayPeriodDuration periodDuration,
        uint256 remainingPeriods,
        bool approved
    );
    /// Credit limit for an existing credit line has been changed
    event CreditLineChanged(
        address indexed borrower,
        uint256 oldCreditLimit,
        uint256 newCreditLimit
    );

    /**
     * @notice An existing credit line has been closed
     * @param reasonCode the reason for the credit line closure
     */
    event CreditLineClosed(
        address indexed borrower,
        address by,
        CreditLineClosureReason reasonCode
    );

    event CreditPaused(bytes32 indexed creditHash);

    /**
     * @notice The expiration (maturity) date of a credit line has been extended.
     * @param creditHash the credit hash
     * @param oldRemainingPeriods the number of remaining pay periods before the extension
     * @param newRemainingPeriods the number of remaining pay periods after the extension
     * @param oldMaturityDate The maturity date before the extension.
     * @param newMaturityDate The maturity date after the extension.
     */
    event RemainingPeriodsExtended(
        bytes32 indexed creditHash,
        uint256 oldRemainingPeriods,
        uint256 newRemainingPeriods,
        uint256 oldMaturityDate,
        uint256 newMaturityDate,
        address by
    );
    /**
     * @notice The credit line has been marked as Defaulted.
     * @param creditHash the credit hash
     * @param principalLoss the principal losses to be written off because of the default.
     * @param by the address who has triggered the default
     */
    event DefaultTriggered(
        bytes32 indexed creditHash,
        uint256 principalLoss,
        uint256 yieldLoss,
        uint256 feesLoss,
        address by
    );
    /**
     * @notice A borrowing event has happened to the credit line
     * @param borrower the address of the borrower
     * @param borrowAmount the amount the user has borrowed
     * @param netAmountToBorrower the borrowing amount minus the fees that are charged upfront
     */
    event DrawdownMade(
        address indexed borrower,
        uint256 borrowAmount,
        uint256 netAmountToBorrower
    );
    /**
     * @notice A payment has been made against the credit line
     * @param borrower the address of the borrower
     * @param amount the payback amount
     * @param nextDueDate the due date of the next payment
     * @param nextDue the amount due on the next payment of the credit line
     * @param totalPastDue the sum of lateFee + pastDue. See CreditStructs.DueDetail for more info
     * @param unbilledPrincipal the unbilled principal on the credit line after processing the payment
     * @param principalPaid the amount of this payment applied to principal
     * @param yieldPaid the amount of this payment applied to yield
     * @param totalPastDuePaid the payment amount applied to past due
     * @param by the address that has triggered the process of marking the payment made.
     * In most cases, it is the borrower. In receivable factoring, it is PDSServiceAccount.
     */
    // TODO(jiatu): do we want to further break down principal paid and yield paid to next due paid and past due paid?
    event PaymentMade(
        address indexed borrower,
        uint256 amount,
        uint256 nextDueDate,
        uint256 nextDue,
        uint256 totalPastDue,
        uint256 unbilledPrincipal,
        uint256 principalPaid,
        uint256 yieldPaid,
        uint256 totalPastDuePaid,
        address by
    );
    /**
     * @notice A payment has been made against the credit line
     * @param borrower the address of the borrower
     * @param amount the payback amount
     * @param nextDueDate the due date of the next payment
     * @param nextDue the amount due on the next payment of the credit line
     * @param unbilledPrincipal the unbilled principal on the credit line after processing the payment
     * @param principalPaid the amount of this payment applied to principal
     * @param by the address that has triggered the process of marking the payment made.
     * In most cases, it is the borrower. In receivable factoring, it is PDSServiceAccount.
     */
    event PrincipalPaymentMade(
        address indexed borrower,
        uint256 amount,
        uint256 nextDueDate,
        uint256 nextDue,
        uint256 unbilledPrincipal,
        uint256 principalPaid,
        address by
    );

    /**
     * @notice changes borrower's credit limit
     * @param borrower the borrower address
     * @param newCreditLimit the new limit of the line in the unit of pool token
     * @dev The credit line is marked as Deleted if 1) the new credit line is 0 AND
     * 2) there is no due or unbilled principals.
     * @dev only Evaluation Agent can call
     */
    function updateBorrowerLimit(address borrower, uint96 newCreditLimit) public virtual {
        //* Reserved for Richard review, to be deleted
        // It is for borrower, not very useful, does credit need this function?

        poolConfig.onlyProtocolAndPoolOn();
        _onlyEAServiceAccount();
        // Credit limit needs to be lower than max for the pool.
        if (newCreditLimit > poolConfig.getPoolSettings().maxCreditLine) {
            revert Errors.greaterThanMaxCreditLine();
        }
        CreditLimit memory limit = _borrowerLimitMap[borrower];
        limit.creditLimit = newCreditLimit;
        _borrowerLimitMap[borrower] = limit;

        // emit CreditLineChanged(borrower, oldCreditLimit, newCreditLimit);
    }

    function isApproved(bytes32 creditHash) public view virtual returns (bool) {
        return ((_creditRecordMap[creditHash].state >= CreditState.Approved));
    }

    /**
     * @notice checks if the credit line is ready to be triggered as defaulted
     */
    function isDefaultReady(bytes32 creditHash) public view virtual returns (bool isDefault) {
        return _isDefaultReady(getCreditRecord(creditHash));
    }

    function _isDefaultReady(CreditRecord memory cr) internal view returns (bool isDefault) {
        PoolSettings memory settings = poolConfig.getPoolSettings();
        // TODO(jiatu): this implementation is utterly incorrect. We need to fix how default is calculated.
        return
            cr.missedPeriods > 1 &&
            (cr.missedPeriods - 1) * 30 >= settings.defaultGracePeriodInMonths;
    }

    /**
     * @notice checks if the credit line is behind in payments
     * @dev When the account is in Approved state, there is no borrowing yet, being late
     * does not apply.
     * @dev After the bill is refreshed, the due date is updated, it is possible that the new due
     * date is in the future, but if the bill refresh has set missedPeriods, the account is late.
     */
    function isLate(bytes32 creditHash) public view virtual returns (bool lateFlag) {
        CreditRecord memory cr = getCreditRecord(creditHash);
        // TODO(jiatu): we shouldn't rely on the ordering of enums since there is no semantic guarantee
        // of the ordering.
        return (cr.state > CreditState.Approved &&
            (cr.missedPeriods > 0 ||
                block.timestamp >
                (cr.nextDueDate +
                    poolConfig.getPoolSettings().latePaymentGracePeriodInDays *
                    SECONDS_IN_A_DAY)));
    }

    /**
     * @notice Approves a credit indexed by creditHash
     * @param borrower the borrower of the credit
     * @param creditHash the credit hash of the credit
     * @param creditLimit the credit limit
     * @param remainingPeriods the number of periods until maturity
     * @param yieldInBps yield of the credit measured in basis points
     * @param revolving whether the credit is revolving or not
     */
    function _approveCredit(
        address borrower,
        bytes32 creditHash,
        uint96 creditLimit,
        uint16 remainingPeriods,
        uint16 yieldInBps,
        uint96 committedAmount,
        bool revolving
    ) internal virtual {
        if (borrower == address(0)) revert Errors.zeroAddressProvided();
        if (creditHash == bytes32(0)) revert Errors.zeroAddressProvided();
        if (creditLimit == 0) revert Errors.zeroAmountProvided();
        if (remainingPeriods == 0) revert Errors.zeroPayPeriods();
        if (committedAmount > creditLimit) revert Errors.committedAmountGreaterThanCreditLimit();

        PoolSettings memory ps = poolConfig.getPoolSettings();
        if (creditLimit > ps.maxCreditLine) {
            revert Errors.greaterThanMaxCreditLine();
        }

        // Before a drawdown happens, it is allowed to re-approve a credit to change the terms.
        // Once a drawdown has happened, it is disallowed to re-approve a credit. One has to call
        // other admin functions to change the terms of the credit.
        CreditRecord memory cr = getCreditRecord(creditHash);
        // TODO(jiatu): we shouldn't rely on the order of enum values.
        if (cr.state > CreditState.Approved) revert Errors.creditLineNotInStateForUpdate();

        CreditConfig memory cc = getCreditConfig(creditHash);
        cc.creditLimit = creditLimit;
        cc.committedAmount = committedAmount;
        cc.periodDuration = ps.payPeriodDuration;
        cc.numOfPeriods = remainingPeriods;
        cc.yieldInBps = yieldInBps;
        cc.revolving = revolving;
        _setCreditConfig(creditHash, cc);

        // todo decide if this event emission should be kept or not
        // TODO decide if cc.receivableBacked, cc.borrowerLevelCredit and cc.exclusive should be kept or not
        emit CreditConfigChanged(
            creditHash,
            cc.creditLimit,
            cc.committedAmount,
            cc.periodDuration,
            cc.numOfPeriods,
            cc.yieldInBps,
            cc.revolving,
            cc.receivableBacked,
            cc.borrowerLevelCredit,
            cc.exclusive
        );

        // Note: Special logic. dueDate is normally used to track the next bill due.
        // Before the first drawdown, it is also used to set the deadline for the first
        // drawdown to happen, otherwise, the credit line expires.
        if (ps.creditApprovalExpirationInDays > 0) {
            cr.nextDueDate = uint64(
                calendar.getStartOfToday() + ps.creditApprovalExpirationInDays * SECONDS_IN_A_DAY
            );
        }
        cr.remainingPeriods = remainingPeriods;
        cr.state = CreditState.Approved;
        _setCreditRecord(creditHash, cr);

        creditBorrowerMap[creditHash] = borrower;
    }

    /**
     * @notice Closes a credit record.
     * @dev The calling function is responsible for access control
     * @dev Revert if there is still balance due
     * @dev Revert if the committed amount is non-zero and there are periods remaining
     */
    function _closeCredit(bytes32 creditHash) internal virtual {
        CreditRecord memory cr = getCreditRecord(creditHash);
        if (cr.nextDue != 0 || cr.totalPastDue != 0 || cr.unbilledPrincipal != 0) {
            revert Errors.creditLineHasOutstandingBalance();
        }

        CreditConfig memory cc = getCreditConfig(creditHash);
        // TODO How to handle the case the borrower never draws down?
        if (cc.committedAmount > 0 && cr.remainingPeriods > 0)
            revert Errors.creditLineHasUnfulfilledCommitment();

        // Close the credit by removing relevant record.
        cr.state = CreditState.Deleted;
        cr.remainingPeriods = 0;
        _setCreditRecord(creditHash, cr);

        cc.creditLimit = 0;
        _setCreditConfig(creditHash, cc);
    }

    /**
     * @notice drawdown helper function.
     * @param creditHash the credit hash
     * @param borrowAmount the amount to borrow
     * @dev Access control is done outside of this function.
     */
    function _drawdown(
        address borrower,
        bytes32 creditHash,
        uint256 borrowAmount
    ) internal virtual {
        // todo need to add return values
        CreditRecord memory cr = getCreditRecord(creditHash);
        CreditConfig memory cc = getCreditConfig(creditHash);
        _checkDrawdownEligibility(borrower, cr, borrowAmount, cc.creditLimit);

        // TODO refactor this logic to avoid store credit record mulitple times and separate first drawdown logic from updateDueInfo

        if (cr.state == CreditState.Approved) {
            // Flow for first drawdown
            // Sets the principal, generates the first bill, sets credit status and records the maturity date.

            // Note that we need to write to _creditRecordMap here directly rather than its copy `cr`
            // because `_updateDueInfo()` needs to access the updated `unbilledPrincipal` in storage.
            _creditRecordMap[creditHash].unbilledPrincipal = uint96(borrowAmount);
            uint256 startOfToday = calendar.getStartOfToday();
            uint256 startOfPeriod = calendar.getStartDateOfPeriod(
                cc.periodDuration,
                block.timestamp
            );
            uint256 numOfPeriods = cc.numOfPeriods;
            if (startOfToday != startOfPeriod) {
                // If the first drawdown happens mid-period, then we have two partial periods at both ends.
                // So add 1 to the number of periods to account for the two partial periods.
                // We also need to store the updated values since `_updateDueInfo()` needs to access them.
                ++numOfPeriods;
                _creditConfigMap[creditHash].numOfPeriods = uint16(numOfPeriods);
                _creditRecordMap[creditHash].remainingPeriods = uint16(numOfPeriods);
            }
            maturityDates[creditHash] = calendar.getMaturityDate(
                cc.periodDuration,
                numOfPeriods,
                block.timestamp
            );
            (cr, ) = _updateDueInfo(creditHash);
            cr.state = CreditState.GoodStanding;
        } else {
            // Disallow repeated drawdown for non-revolving credit
            if (!cc.revolving) revert Errors.attemptedDrawdownForNonrevolvingLine();

            // Bring the credit current and check if it is still in good standing.
            DueDetail memory dd;
            if (block.timestamp > cr.nextDueDate) {
                (cr, dd) = _updateDueInfo(creditHash);
                if (cr.state != CreditState.GoodStanding)
                    revert Errors.creditLineNotInGoodStandingState();
            } else {
                dd = getDueDetail(creditHash);
            }

            if (
                borrowAmount > (cc.creditLimit - cr.unbilledPrincipal - (cr.nextDue - cr.yieldDue))
            ) revert Errors.creditLineExceeded();

            // Add the yield of new borrowAmount for the remainder of the period
            (uint256 daysPassed, uint256 totalDays) = calendar.getDaysPassedInPeriod(
                cc.periodDuration,
                cr.nextDueDate
            );

            // It's important to note that the yield calculation includes the day of the drawdown. For instance,
            // if the borrower draws down at 11:59 PM on October 30th, the yield for October 30th must be paid.
            uint256 additionalYieldAccrued = (borrowAmount *
                cc.yieldInBps *
                (totalDays - daysPassed)) / (DAYS_IN_A_YEAR * HUNDRED_PERCENT_IN_BPS);
            dd.accrued += uint96(additionalYieldAccrued);
            if (dd.accrued > dd.committed) {
                // 1. If `dd.committed` was higher than `dd.accrued` before the drawdown but lower afterwards,
                // then we need to reset yield due using the accrued amount.
                // 2. If `dd.committed` was lower than `dd.accrued` before the drawdown, now it's only going to be even
                // lower, so we need to recompute the yield due to account for the additional yield generated
                // from the additional principal.
                // 3. Otherwise, yield due stays as-is.
                cr.nextDue = cr.nextDue - cr.yieldDue + dd.accrued;
                cr.yieldDue = dd.accrued;
            }
            // TODO process the case of principalRate > 0 ?
            cr.unbilledPrincipal = uint96(cr.unbilledPrincipal + borrowAmount);
            _setDueDetail(creditHash, dd);
        }
        _setCreditRecord(creditHash, cr);

        (uint256 netAmountToBorrower, uint256 platformProfit) = _feeManager.distBorrowingAmount(
            borrowAmount
        );
        IPool(poolConfig.pool()).distributeProfit(platformProfit);

        // Transfer funds to the borrower
        poolSafe.withdraw(borrower, netAmountToBorrower);
        emit DrawdownMade(borrower, borrowAmount, netAmountToBorrower);
    }

    /**
     * @notice Makes one payment. If the payment amount is equal to or higher
     * than the payoff amount, it automatically triggers the payoff process. The protocol
     * never accepts payment amount that is higher than the payoff amount.
     * @param creditHash the hashcode of the credit
     * @param amount the payment amount
     * @return amountPaid the actual amount paid to the contract. When the tendered
     * amount is larger than the payoff amount, the contract only accepts the payoff amount.
     * @return paidoff a flag indicating whether the account has been paid off.
     * @return isReviewRequired a flag indicating whether this payment transaction has been
     * flagged for review.
     */
    function _makePayment(
        address borrower,
        bytes32 creditHash,
        uint256 amount
    ) internal returns (uint256 amountPaid, bool paidoff, bool isReviewRequired) {
        if (amount == 0) revert Errors.zeroAmountProvided();

        CreditRecord memory cr = getCreditRecord(creditHash);
        if (
            cr.state == CreditState.Requested ||
            cr.state == CreditState.Approved ||
            cr.state == CreditState.Deleted
        ) {
            revert Errors.creditLineNotInStateForMakingPayment();
        }
        DueDetail memory dd;
        (cr, dd) = _updateDueInfo(creditHash);

        uint256 payoffAmount = _feeManager.getPayoffAmount(cr);
        uint256 amountToCollect = amount < payoffAmount ? amount : payoffAmount;
        uint256 principalPaid = 0;
        uint256 yieldPaid = 0;
        uint256 pastDuePaid = 0;

        if (amount < payoffAmount) {
            // Apply the payment to past due first.
            if (cr.totalPastDue > 0) {
                if (amount >= cr.totalPastDue) {
                    yieldPaid += dd.yieldPastDue;
                    principalPaid += dd.principalPastDue;
                    pastDuePaid += cr.totalPastDue;
                    amount -= cr.totalPastDue;
                    dd.lateFee = 0;
                    dd.yieldPastDue = 0;
                    dd.principalPastDue = 0;
                    cr.totalPastDue = 0;
                } else {
                    // If the payment is not enough to cover the total amount past due, then
                    // apply the payment to the yield past due, followed by principal past due,
                    // then lastly late fees.
                    pastDuePaid += amount;
                    if (amount > dd.yieldPastDue) {
                        yieldPaid += dd.yieldPastDue;
                        amount -= dd.yieldPastDue;
                        dd.yieldPastDue = 0;
                    } else {
                        yieldPaid += amount;
                        dd.yieldPastDue -= uint96(amount);
                        amount = 0;
                    }
                    if (amount > dd.principalPastDue) {
                        amount -= dd.principalPastDue;
                        principalPaid += dd.principalPastDue;
                        dd.principalPastDue = 0;
                    } else if (amount > 0) {
                        principalPaid += amount;
                        dd.principalPastDue -= uint96(amount);
                        amount = 0;
                    }
                    // Since `amount < totalPastDue`, the remaining amount must be smaller than
                    // the late fee (unless the late fee is 0, in which case the amount must be 0 as well).
                    if (amount > 0) {
                        dd.lateFee -= uint96(amount);
                        amount = 0;
                    }
                    cr.totalPastDue -= uint96(pastDuePaid);
                }
                // TODO(jiatu): is this correct?
                dd.lateFeeUpdatedDate = uint64(calendar.getStartOfToday());
                _setDueDetail(creditHash, dd);
                _setCreditRecord(creditHash, cr);
            }
            // Apply the remaining payment amount (if any) to next due.
            if (amount > 0) {
                // Apply the remaining payment amount (if any) to next due.
                if (amount < cr.nextDue) {
                    // Apply the payment to yield due first, then principal due.
                    uint256 yieldNextDuePaid = amount < cr.yieldDue ? amount : cr.yieldDue;
                    yieldPaid += yieldNextDuePaid;
                    dd.paid += uint96(yieldNextDuePaid);
                    cr.yieldDue -= uint96(yieldNextDuePaid);
                    principalPaid += amount - yieldNextDuePaid;
                    cr.nextDue = uint96(cr.nextDue - amount);
                    amount = 0;

                    _setDueDetail(creditHash, dd);
                    _setCreditRecord(creditHash, cr);
                } else {
                    // Apply extra payments towards principal, reduce unbilledPrincipal amount.
                    principalPaid += amount - cr.yieldDue;
                    yieldPaid += cr.yieldDue;
                    dd.paid = uint96(cr.yieldDue);
                    cr.unbilledPrincipal -= uint96(amount - cr.nextDue);
                    amount -= cr.nextDue;
                    cr.nextDue = 0;
                    cr.yieldDue = 0;
                    cr.missedPeriods = 0;
                    dd.lateFeeUpdatedDate = 0;
                    // Moves account to GoodStanding if it was delayed.
                    if (cr.state == CreditState.Delayed) cr.state = CreditState.GoodStanding;

                    _setDueDetail(creditHash, dd);
                    _setCreditRecord(creditHash, cr);
                }
            }
        } else {
            // Payoff
            uint256 outstandingPrincipal = cr.unbilledPrincipal + cr.nextDue - cr.yieldDue;
            principalPaid += outstandingPrincipal + dd.principalPastDue;
            yieldPaid += dd.yieldPastDue + cr.yieldDue;
            pastDuePaid += dd.yieldPastDue + dd.principalPastDue + dd.lateFee;

            // All past due is 0.
            dd.lateFee = 0;
            dd.lateFeeUpdatedDate = 0;
            dd.yieldPastDue = 0;
            dd.principalPastDue = 0;

            // All next due is also 0.
            dd.paid += uint96(cr.yieldDue);
            cr.unbilledPrincipal = 0;
            cr.yieldDue = 0;
            cr.nextDue = 0;
            cr.totalPastDue = 0;
            cr.missedPeriods = 0;

            // Closes the credit line if it is in the final period
            if (cr.remainingPeriods == 0) {
                cr.state = CreditState.Deleted;
                emit CreditLineClosed(borrower, msg.sender, CreditLineClosureReason.Paidoff);
            } else cr.state = CreditState.GoodStanding;

            _setDueDetail(creditHash, dd);
            _setCreditRecord(creditHash, cr);
        }

        if (amountToCollect > 0) {
            // TODO: should we distribute profit here since yield due might have been paid?
            poolSafe.deposit(msg.sender, amountToCollect);
            emit PaymentMade(
                borrower,
                amountToCollect,
                cr.nextDueDate,
                cr.nextDue,
                cr.totalPastDue,
                cr.unbilledPrincipal,
                principalPaid,
                yieldPaid,
                pastDuePaid,
                msg.sender
            );
        }

        // amountToCollect == payoffAmount indicates payoff or not. >= is a safe practice
        return (amountToCollect, amountToCollect >= payoffAmount, false);
    }

    /**
     * @notice Borrower makes principal payment. The payment is applied towards principal only.
     * @param creditHash the hashcode of the credit
     * @param amount the payment amount
     * @return amountPaid the actual amount paid to the contract. When the tendered
     * amount is larger than the payoff amount, the contract only accepts the payoff amount.
     * @return paidoff a flag indicating whether the account has been paid off.
     */
    function _makePrincipalPayment(
        address borrower,
        bytes32 creditHash,
        uint256 amount
    ) internal returns (uint256 amountPaid, bool paidoff) {
        if (amount == 0) revert Errors.zeroAmountProvided();

        CreditRecord memory cr = getCreditRecord(creditHash);
        if (
            cr.state == CreditState.Requested ||
            cr.state == CreditState.Approved ||
            cr.state == CreditState.Deleted
        ) {
            revert Errors.creditLineNotInStateForMakingPayment();
        }

        if (block.timestamp > cr.nextDueDate) {
            (cr, ) = _updateDueInfo(creditHash);
        }

        uint256 principalDue = cr.nextDue - cr.yieldDue;
        uint256 totalPrincipal = principalDue + cr.unbilledPrincipal;

        uint256 amountToCollect = amount < totalPrincipal ? amount : totalPrincipal;

        if (amount < principalDue) {
            cr.nextDue = uint96(cr.nextDue - amount);
        } else {
            // Pay all the principal due, then apply the remainder of the payment to reduce unbilled principal.
            cr.nextDue = uint96(cr.nextDue - principalDue);
            cr.unbilledPrincipal = uint96(cr.unbilledPrincipal - (amountToCollect - principalDue));
        }

        // Adjust credit record status if needed. This happens when the yieldDue happens to be 0.
        if (cr.nextDue == 0) {
            if (cr.unbilledPrincipal == 0 && cr.remainingPeriods == 0) {
                cr.state = CreditState.Deleted;
                emit CreditLineClosed(borrower, msg.sender, CreditLineClosureReason.Paidoff);
            } else cr.state = CreditState.GoodStanding;
        }

        assert(amountToCollect > 0);
        poolSafe.deposit(msg.sender, amountToCollect);
        emit PrincipalPaymentMade(
            borrower,
            amountToCollect,
            cr.nextDueDate,
            cr.nextDue,
            cr.unbilledPrincipal,
            amountToCollect,
            msg.sender
        );

        // The credit is paid off if there no next due or past due.
        return (amountToCollect, cr.nextDue == 0 && cr.totalPastDue == 0);
    }

    function _pauseCredit(bytes32 creditHash) internal {
        _onlyEAServiceAccount();
        CreditRecord memory cr = getCreditRecord(creditHash);
        if (cr.state == CreditState.GoodStanding) {
            cr.state = CreditState.Paused;
            _setCreditRecord(creditHash, cr);
        }
        emit CreditPaused(creditHash);
    }

    /**
     * @notice Updates the account and brings its billing status current
     * @dev If the account is defaulted, no need to update the account anymore.
     * @dev If the account is ready to be defaulted but not yet, update the account without
     * distributing the income for the upcoming period. Otherwise, update and distribute income.
     * Note the reason that we do not distribute income in the final cycle anymore since
     * it does not make sense to distribute income that we know cannot be collected to the
     * administrators (e.g. protocol, pool owner and EA) since it will only add more losses
     * to the LPs. Unfortunately, this special business consideration added more complexity
     * and cognitive load to `_updateDueInfo`.
     */
    function _refreshCredit(
        bytes32 creditHash
    ) internal returns (CreditRecord memory cr, DueDetail memory dd) {
        if (_creditRecordMap[creditHash].state != CreditState.Defaulted) {
            return _updateDueInfo(creditHash);
        }
    }

    /// Shared setter to the credit config mapping
    function _setCreditConfig(bytes32 creditHash, CreditConfig memory cc) internal {
        _creditConfigMap[creditHash] = cc;
    }

    /// Shared setter to the credit record mapping for contract size consideration
    function _setCreditRecord(bytes32 creditHash, CreditRecord memory cr) internal {
        _creditRecordMap[creditHash] = cr;
    }

    /// Shared setter to the DueDetail mapping for contract size consideration
    function _setDueDetail(bytes32 creditHash, DueDetail memory dd) internal {
        _dueDetailMap[creditHash] = dd;
    }

    /// Shared setter to CreditLimit map for contract size consideration
    function _setCreditLimit(bytes32 creditHash, CreditLimit memory cl) internal {
        _creditLimitMap[creditHash] = cl;
    }

    /// Shared setter to the CreditLoss mapping for contract size consideration
    function _setCreditLoss(bytes32 creditHash, CreditLoss memory cl) internal {
        _creditLossMap[creditHash] = cl;
    }

    /**
     * @notice Triggers the default process
     * @return principalLoss the amount of principal loss
     * @dev It is possible for the borrower to payback even after default, especially in
     * receivable factoring cases.
     */
    function _triggerDefault(
        bytes32 creditHash
    ) internal virtual returns (uint256 principalLoss, uint256 yieldLoss, uint256 feesLoss) {
        poolConfig.onlyProtocolAndPoolOn();

        // check to make sure the default grace period has passed.
        CreditRecord memory cr = getCreditRecord(creditHash);
        DueDetail memory dd = getDueDetail(creditHash);
        if (cr.state == CreditState.Defaulted) revert Errors.defaultHasAlreadyBeenTriggered();

        (cr, ) = _updateDueInfo(creditHash);

        // Check if grace period has been exceeded.
        if (!_isDefaultReady(cr)) revert Errors.defaultTriggeredTooEarly();

        principalLoss = cr.unbilledPrincipal + cr.nextDue - cr.yieldDue + dd.principalPastDue;
        yieldLoss = cr.yieldDue + dd.yieldPastDue;
        feesLoss = dd.lateFee;

        CreditLoss memory cl = _getCreditLoss(creditHash);
        cl.principalLoss += uint96(principalLoss);
        cl.yieldLoss += uint96(yieldLoss);
        cl.feesLoss += uint96(feesLoss);
        _setCreditLoss(creditHash, cl);

        IPool(poolConfig.pool()).distributeLoss(
            uint256(cl.principalLoss + cl.yieldLoss + cl.feesLoss)
        );

        _creditRecordMap[creditHash].state = CreditState.Defaulted;
        emit DefaultTriggered(creditHash, principalLoss, yieldLoss, feesLoss, msg.sender);
    }

    function _unpauseCredit(bytes32 creditHash) internal virtual {
        _onlyEAServiceAccount();
        CreditRecord memory cr = getCreditRecord(creditHash);
        if (cr.state == CreditState.Paused) {
            cr.state = CreditState.GoodStanding;
            _setCreditRecord(creditHash, cr);
        }
    }

    /**
     * @notice Updates CreditRecord for `creditHash` using the most up-to-date information.
     * @dev This function is used in several places to bring the account current whenever the caller
     * needs to work on the most up-to-date due information.
     * @dev getDueInfo() is a view function to get the due information of the most current cycle.
     * This function reflects the due info in creditRecordMap
     * @param creditHash the hash of the credit
     */
    function _updateDueInfo(
        bytes32 creditHash
    ) internal virtual returns (CreditRecord memory cr, DueDetail memory dd) {
        cr = getCreditRecord(creditHash);
        dd = getDueDetail(creditHash);

        // Do not update dueInfo for accounts already in default state
        if (cr.state == CreditState.Defaulted) return (cr, dd);

        // Before the first drawdown, cr.nextDueDate is used to capture credit expiration
        // date. It is validated in the precheck logic for the first drawdown, thus safe
        // to reset cr.nextDueDate to 0 to remove special handling in getDueInfo().
        if (cr.state == CreditState.Approved) cr.nextDueDate = 0;

        // Get the up-to-date due information for the borrower. If the account has been
        // late or dormant for multiple cycles, getDueInfo() will bring it current and
        // return the most up-to-date due information.
        CreditConfig memory cc = getCreditConfig(creditHash);
        uint256 maturityDate = maturityDates[creditHash];

<<<<<<< HEAD
        uint256 periodsPassed = 0;
        if (block.timestamp > cr.nextDueDate) {
            // TODO(jiatu): should periodsPassed be 1 or 0 if we are within the late payment grace period?
=======
        uint256 periodsPassed;
        console.log("block.timestamp: %s, cr.nextDueDate: %s", block.timestamp, cr.nextDueDate);
        if (cr.nextDueDate == 0) {
            periodsPassed = 1;
        } else if (block.timestamp > cr.nextDueDate) {
>>>>>>> 2585403d
            periodsPassed = calendar.getNumPeriodsPassed(
                cc.periodDuration,
                cr.nextDueDate,
                block.timestamp
            );
        }
<<<<<<< HEAD
=======

>>>>>>> 2585403d
        bool late;
        (cr, dd, late) = _feeManager.getDueInfo(cr, cc, dd, maturityDate);
        console.log("periodsPassed: %s", periodsPassed);
        if (periodsPassed > 0) {
            // Adjusts remainingPeriods. Sets remainingPeriods to 0 if the credit line has reached maturity.
            cr.remainingPeriods = cr.remainingPeriods > periodsPassed
                ? uint16(cr.remainingPeriods - periodsPassed)
                : 0;

            // Sets the correct missedPeriods. If nextDue is non-zero, the nextDue must be
            // non-zero for each of the passed period, thus add periodsPassed to cr.missedPeriods
            if (late) cr.missedPeriods = uint16(cr.missedPeriods + periodsPassed);
            else cr.missedPeriods = 0;

            if (cr.missedPeriods > 0) {
                if (cr.state != CreditState.Defaulted) {
                    cr.state = CreditState.Delayed;
                }
            } else cr.state = CreditState.GoodStanding;

            _setCreditRecord(creditHash, cr);
            _setDueDetail(creditHash, dd);

            emit BillRefreshed(creditHash, cr.nextDueDate, cr.nextDue);
        } else if (late) {
            _setDueDetail(creditHash, dd);
        }
        return (cr, dd);
    }

    function _updateYield(bytes32 creditHash, uint256 yieldInBps) internal virtual {
        (CreditRecord memory cr, DueDetail memory dd) = _updateDueInfo(creditHash);

        CreditConfig memory cc = getCreditConfig(creditHash);
        uint256 principal = cr.unbilledPrincipal + cr.nextDue - cr.yieldDue;
        // Note that the new yield rate takes effect the next day. We need to:
        // 1. Deduct the yield that was computed with the previous rate from tomorrow onwards, and
        // 2. Incorporate the yield calculated with the new rate, also beginning tomorrow.
        dd.accrued = uint96(
            _computeUpdatedYield(cc, cr, dd.accrued, cc.yieldInBps, yieldInBps, principal)
        );
        dd.committed = uint96(
            _computeUpdatedYield(
                cc,
                cr,
                dd.committed,
                cc.yieldInBps,
                yieldInBps,
                cc.committedAmount
            )
        );
        uint256 updatedYieldDue = dd.committed > dd.accrued ? dd.committed : dd.accrued;
        cr.nextDue = uint96(cr.nextDue - cr.yieldDue + updatedYieldDue);
        cr.yieldDue = uint96(updatedYieldDue);
        _setCreditRecord(creditHash, cr);
        _setDueDetail(creditHash, dd);
        // TODO emit event. Need to report old bps, new bps, old yieldDue, new yieldDue
    }

    /**
     * @notice Checks if drawdown is allowed for the borrower at this point of time
     * @dev Checks to make sure the following conditions are met:
     * 1) The borrower has satisfied the first loss obligation
     * 2) The credit is in Approved or Goodstanding state
     * 3) For first time drawdown, the approval is not expired
     * 4) Drawdown amount is no more than available credit
     * @dev Please note cr.nextDueDate is the credit expiration date for the first drawdown.
     */
    function _checkDrawdownEligibility(
        address borrower,
        CreditRecord memory cr,
        uint256 borrowAmount,
        uint256 creditLimit
    ) internal view {
        if (!firstLossCover.isSufficient(borrower))
            revert Errors.insufficientBorrowerFirstLossCover();

        if (cr.state == CreditState.Approved) {
            // After the credit approval, if the pool has credit expiration for the 1st drawdown,
            // the borrower must complete the first drawdown before the expiration date, which
            // is set in cr.nextDueDate in approveCredit().
            // Note: for pools without credit expiration for first drawdown, cr.nextDueDate is 0
            // before the first drawdown, thus the cr.nextDueDate > 0 condition in the check
            if (cr.nextDueDate > 0 && block.timestamp > cr.nextDueDate)
                revert Errors.creditExpiredDueToFirstDrawdownTooLate();

            if (borrowAmount > creditLimit) revert Errors.creditLineExceeded();
        } else if (cr.state != CreditState.GoodStanding) {
            revert Errors.creditNotInStateForDrawdown();
        }
    }

    /// Shared accessor to the credit record mapping for contract size consideration
    function _getBorrowerRecord(address borrower) internal view returns (CreditConfig memory) {
        return _borrowerConfigMap[borrower];
    }

    /// Shared accessor to the credit config mapping for contract size consideration
    function getCreditConfig(bytes32 creditHash) public view returns (CreditConfig memory) {
        return _creditConfigMap[creditHash];
    }

    /// Shared accessor to the credit record mapping for contract size consideration
    function getCreditRecord(bytes32 creditHash) public view returns (CreditRecord memory) {
        return _creditRecordMap[creditHash];
    }

    /// Shared accessor to DueDetail for contract size consideration
    function getDueDetail(bytes32 creditHash) public view returns (DueDetail memory) {
        return _dueDetailMap[creditHash];
    }

    /// Shared accessor to CreditLimit for contract size consideration
    function getCreditLimit(bytes32 creditHash) public view returns (CreditLimit memory) {
        return _creditLimitMap[creditHash];
    }

    /// Shared accessor to CreditLoss for contract size consideration
    function _getCreditLoss(bytes32 creditHash) internal view returns (CreditLoss memory) {
        return _creditLossMap[creditHash];
    }

    function _isOverdue(uint256 dueDate) internal view returns (bool) {}

    /// "Modifier" function that limits access to the borrower and eaServiceAccount only
    function _onlyBorrowerOrEAServiceAccount(address borrower) internal view {
        if (msg.sender != borrower && msg.sender != _humaConfig.eaServiceAccount())
            revert Errors.notBorrowerOrEA();
    }

    /// "Modifier" function that limits access to eaServiceAccount only
    function _onlyEAServiceAccount() internal view {
        if (msg.sender != _humaConfig.eaServiceAccount())
            revert Errors.evaluationAgentServiceAccountRequired();
    }

    /// "Modifier" function that limits access to pdsServiceAccount only.
    function _onlyPDSServiceAccount() internal view {
        if (msg.sender != HumaConfig(_humaConfig).pdsServiceAccount())
            revert Errors.paymentDetectionServiceAccountRequired();
    }

    function _updatePoolConfigData(PoolConfig _poolConfig) internal virtual override {
        address addr = address(_poolConfig.humaConfig());
        if (addr == address(0)) revert Errors.zeroAddressProvided();
        _humaConfig = HumaConfig(addr);

        addr = _poolConfig.creditDueManager();
        if (addr == address(0)) revert Errors.zeroAddressProvided();
        _feeManager = ICreditDueManager(addr);

        addr = _poolConfig.calendar();
        if (addr == address(0)) revert Errors.zeroAddressProvided();
        calendar = ICalendar(addr);

        addr = _poolConfig.poolSafe();
        if (addr == address(0)) revert Errors.zeroAddressProvided();
        poolSafe = IPoolSafe(addr);

        addr = _poolConfig.getFirstLossCover(BORROWER_FIRST_LOSS_COVER_INDEX);
        if (addr == address(0)) revert Errors.zeroAddressProvided();
        firstLossCover = IFirstLossCover(addr);
    }

    /**
     * @notice Extend the expiration (maturity) date of a credit
     * @param creditHash the hashcode of the credit
     * @param newNumOfPeriods the number of pay periods to be extended
     */
    function _extendRemainingPeriod(bytes32 creditHash, uint256 newNumOfPeriods) internal virtual {
        // Although not essential to call _updateDueInfo() to extend the credit line duration,
        // it is still a good practice to bring the account current while we update one of the fields.
        (CreditRecord memory cr, ) = _updateDueInfo(creditHash);

        CreditConfig memory cc = getCreditConfig(creditHash);
        cc.numOfPeriods += uint16(newNumOfPeriods);
        _setCreditConfig(creditHash, cc);

        uint256 oldRemainingPeriods = cr.remainingPeriods;
        cr.remainingPeriods += uint16(newNumOfPeriods);
        _setCreditRecord(creditHash, cr);

        uint256 oldMaturityDate = maturityDates[creditHash];
        uint256 newMaturityDate = calendar.getMaturityDate(
            cc.periodDuration,
            newNumOfPeriods,
            oldMaturityDate
        );
        maturityDates[creditHash] = newMaturityDate;

        emit RemainingPeriodsExtended(
            creditHash,
            oldRemainingPeriods,
            cr.remainingPeriods,
            oldMaturityDate,
            newMaturityDate,
            msg.sender
        );
    }

    function _waiveLateFee(
        bytes32 creditHash,
        uint256 amount
    ) internal returns (uint256 amountWaived) {
        (CreditRecord memory cr, DueDetail memory dd) = _updateDueInfo(creditHash);
        amountWaived = amount > dd.lateFee ? dd.lateFee : amount;
        dd.lateFee -= uint96(amountWaived);
        cr.totalPastDue -= uint96(amountWaived);
        _setDueDetail(creditHash, dd);
        _setCreditRecord(creditHash, cr);
        return amountWaived;
    }

    /**
     * @notice Updates credit limit and committed amount for the credit.
     * @dev It is possible that the credit limit is lower than what has been borrowed. No further
     * drawdown is allowed until the principal balance is below the limit again after payments.
     * @dev When committedAmount is changed, the yieldDue needs to be re-computed.
     */
    function _updateLimitAndCommitment(
        bytes32 creditHash,
        uint256 creditLimit,
        uint256 committedAmount
    ) internal {
        CreditConfig memory cc = getCreditConfig(creditHash);
        (CreditRecord memory cr, DueDetail memory dd) = _updateDueInfo(creditHash);

        cc.creditLimit = uint96(creditLimit);
        cc.committedAmount = uint96(committedAmount);
        _setCreditConfig(creditHash, cc);

        dd.committed = uint96(
            _computeUpdatedYield(
                cc,
                cr,
                dd.committed,
                cc.committedAmount,
                committedAmount,
                cc.yieldInBps
            )
        );
        uint256 updatedYieldDue = dd.committed > dd.accrued ? dd.committed : dd.accrued;
        cr.nextDue = uint96(cr.nextDue - cr.yieldDue + updatedYieldDue);
        cr.yieldDue = uint96(updatedYieldDue);
        _setCreditRecord(creditHash, cr);
        _setDueDetail(creditHash, dd);
        // TODO emit event
    }

    /**
     * @notice Returns the difference in yield due to the value that the yield is calculated from changed from the old
     * value to the new value.
     */
    function _computeUpdatedYield(
        CreditConfig memory cc,
        CreditRecord memory cr,
        uint256 oldYield,
        uint256 oldValue,
        uint256 newValue,
        uint256 multiplier
    ) internal view returns (uint256 updatedYield) {
        (uint256 daysPassed, uint256 totalDays) = calendar.getDaysPassedInPeriod(
            cc.periodDuration,
            cr.nextDueDate
        );
        // Since the new value may be smaller than the old value, we need to work with signed integers.
        int256 valueDiff = int256(newValue) - int256(oldValue);
        int256 yieldDiff = (int256((totalDays - daysPassed) * multiplier) * valueDiff) /
            int256(HUNDRED_PERCENT_IN_BPS * DAYS_IN_A_YEAR);
        return uint256(int256(oldYield) + yieldDiff);
    }
}<|MERGE_RESOLUTION|>--- conflicted
+++ resolved
@@ -811,27 +811,18 @@
         CreditConfig memory cc = getCreditConfig(creditHash);
         uint256 maturityDate = maturityDates[creditHash];
 
-<<<<<<< HEAD
-        uint256 periodsPassed = 0;
-        if (block.timestamp > cr.nextDueDate) {
-            // TODO(jiatu): should periodsPassed be 1 or 0 if we are within the late payment grace period?
-=======
         uint256 periodsPassed;
         console.log("block.timestamp: %s, cr.nextDueDate: %s", block.timestamp, cr.nextDueDate);
         if (cr.nextDueDate == 0) {
             periodsPassed = 1;
         } else if (block.timestamp > cr.nextDueDate) {
->>>>>>> 2585403d
             periodsPassed = calendar.getNumPeriodsPassed(
                 cc.periodDuration,
                 cr.nextDueDate,
                 block.timestamp
             );
         }
-<<<<<<< HEAD
-=======
-
->>>>>>> 2585403d
+
         bool late;
         (cr, dd, late) = _feeManager.getDueInfo(cr, cc, dd, maturityDate);
         console.log("periodsPassed: %s", periodsPassed);
