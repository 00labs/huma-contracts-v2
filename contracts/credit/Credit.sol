--- conflicted
+++ resolved
@@ -127,31 +127,6 @@
         uint256 yieldPastDuePaid;
         uint256 lateFeePaid;
     }
-<<<<<<< HEAD
-
-    /**
-     * @notice changes borrower's credit limit
-     * @param borrower the borrower address
-     * @param newCreditLimit the new limit of the line in the unit of pool token
-     * @dev The credit line is marked as Deleted if 1) the new credit line is 0 AND
-     * 2) there is no due or unbilled principals.
-     * @dev only Evaluation Agent can call
-     */
-    function updateBorrowerLimit(address borrower, uint96 newCreditLimit) public virtual {
-        //* Reserved for Richard review, to be deleted
-        // It is for borrower, not very useful, does credit need this function?
-
-        poolConfig.onlyProtocolAndPoolOn();
-        _onlyEAServiceAccount();
-        // Credit limit needs to be lower than max for the pool.
-        if (newCreditLimit > poolConfig.getPoolSettings().maxCreditLine) {
-            revert Errors.greaterThanMaxCreditLine();
-        }
-        CreditLimit memory limit = _borrowerLimitMap[borrower];
-        limit.creditLimit = newCreditLimit;
-        _borrowerLimitMap[borrower] = limit;
-=======
->>>>>>> a7abf037
 
     function setMaturityDate(bytes32 creditHash, uint256 maturityDate) external {
         _onlyCreditManager();
@@ -375,11 +350,6 @@
             if (!cc.revolving) revert Errors.attemptedDrawdownForNonrevolvingLine();
 
             DueDetail memory dd;
-<<<<<<< HEAD
-=======
-            // TODO(jiatu): check cr.state here so that we don't allow drawdown before updateDueInfo?
-            // Otherwise we'd be preventing late fee to be refreshed with this check.
->>>>>>> a7abf037
             if (block.timestamp > cr.nextDueDate) {
                 // Bring the credit current and check if it is still in good standing.
                 (cr, dd) = _updateDueInfo(creditHash);
@@ -393,6 +363,7 @@
                 borrowAmount > (cc.creditLimit - cr.unbilledPrincipal - (cr.nextDue - cr.yieldDue))
             ) revert Errors.creditLineExceeded();
 
+            // TODO(jiatu): put additional yield and principal due calculation into CreditDueManager
             // Add the yield of new borrowAmount for the remainder of the period
             (uint256 daysPassed, uint256 totalDays) = calendar.getDaysPassedInPeriod(
                 cc.periodDuration,
@@ -583,11 +554,7 @@
             if (cr.state == CreditState.Defaulted) {
                 // Clear `CreditLoss` if recovered from default.
                 // TODO(jiatu): test this when we test default.
-<<<<<<< HEAD
-                CreditLoss memory cl = _getCreditLoss(creditHash);
-=======
                 CreditLoss memory cl = getCreditLoss(creditHash);
->>>>>>> a7abf037
                 cl.principalLoss = 0;
                 cl.yieldLoss = 0;
                 cl.feesLoss = 0;
@@ -702,226 +669,6 @@
         return (amountToCollect, cr.nextDue == 0 && cr.unbilledPrincipal == 0);
     }
 
-<<<<<<< HEAD
-    function _pauseCredit(bytes32 creditHash) internal {
-        _onlyEAServiceAccount();
-        CreditRecord memory cr = getCreditRecord(creditHash);
-        if (cr.state == CreditState.GoodStanding) {
-            cr.state = CreditState.Paused;
-            _setCreditRecord(creditHash, cr);
-        }
-        emit CreditPaused(creditHash);
-    }
-
-    /**
-     * @notice Updates the account and brings its billing status current
-     * @dev If the account is defaulted, no need to update the account anymore.
-     * @dev If the account is ready to be defaulted but not yet, update the account without
-     * distributing the income for the upcoming period. Otherwise, update and distribute income.
-     * Note the reason that we do not distribute income in the final cycle anymore since
-     * it does not make sense to distribute income that we know cannot be collected to the
-     * administrators (e.g. protocol, pool owner and EA) since it will only add more losses
-     * to the LPs. Unfortunately, this special business consideration added more complexity
-     * and cognitive load to `_updateDueInfo`.
-     */
-    function _refreshCredit(
-        bytes32 creditHash
-    ) internal returns (CreditRecord memory cr, DueDetail memory dd) {
-        if (_creditRecordMap[creditHash].state != CreditState.Defaulted) {
-            return _updateDueInfo(creditHash);
-        }
-    }
-
-    /// Shared setter to the credit config mapping
-    function _setCreditConfig(bytes32 creditHash, CreditConfig memory cc) internal {
-        _creditConfigMap[creditHash] = cc;
-    }
-
-    /// Shared setter to the credit record mapping for contract size consideration
-    function _setCreditRecord(bytes32 creditHash, CreditRecord memory cr) internal {
-        _creditRecordMap[creditHash] = cr;
-    }
-
-    /// Shared setter to the DueDetail mapping for contract size consideration
-    function _setDueDetail(bytes32 creditHash, DueDetail memory dd) internal {
-        _dueDetailMap[creditHash] = dd;
-    }
-
-    /// Shared setter to CreditLimit map for contract size consideration
-    function _setCreditLimit(bytes32 creditHash, CreditLimit memory cl) internal {
-        _creditLimitMap[creditHash] = cl;
-    }
-
-    /// Shared setter to the CreditLoss mapping for contract size consideration
-    function _setCreditLoss(bytes32 creditHash, CreditLoss memory cl) internal {
-        _creditLossMap[creditHash] = cl;
-    }
-
-    /**
-     * @notice Triggers the default process
-     * @return principalLoss the amount of principal loss
-     * @dev It is possible for the borrower to payback even after default, especially in
-     * receivable factoring cases.
-     */
-    function _triggerDefault(
-        bytes32 creditHash
-    ) internal virtual returns (uint256 principalLoss, uint256 yieldLoss, uint256 feesLoss) {
-        poolConfig.onlyProtocolAndPoolOn();
-
-        // check to make sure the default grace period has passed.
-        CreditRecord memory cr = getCreditRecord(creditHash);
-        DueDetail memory dd = getDueDetail(creditHash);
-        if (cr.state == CreditState.Defaulted) revert Errors.defaultHasAlreadyBeenTriggered();
-
-        (cr, ) = _updateDueInfo(creditHash);
-
-        // Check if grace period has been exceeded.
-        if (!_isDefaultReady(cr)) revert Errors.defaultTriggeredTooEarly();
-
-        principalLoss = cr.unbilledPrincipal + cr.nextDue - cr.yieldDue + dd.principalPastDue;
-        yieldLoss = cr.yieldDue + dd.yieldPastDue;
-        feesLoss = dd.lateFee;
-
-        CreditLoss memory cl = _getCreditLoss(creditHash);
-        cl.principalLoss = uint96(principalLoss);
-        cl.yieldLoss = uint96(yieldLoss);
-        cl.feesLoss = uint96(feesLoss);
-        _setCreditLoss(creditHash, cl);
-
-        IPool(poolConfig.pool()).distributeProfit(cl.yieldLoss + cl.feesLoss);
-        IPool(poolConfig.pool()).distributeLoss(cl.principalLoss + cl.yieldLoss + cl.feesLoss);
-
-        _creditRecordMap[creditHash].state = CreditState.Defaulted;
-        emit DefaultTriggered(creditHash, principalLoss, yieldLoss, feesLoss, msg.sender);
-    }
-
-    function _unpauseCredit(bytes32 creditHash) internal virtual {
-        _onlyEAServiceAccount();
-        CreditRecord memory cr = getCreditRecord(creditHash);
-        if (cr.state == CreditState.Paused) {
-            cr.state = CreditState.GoodStanding;
-            _setCreditRecord(creditHash, cr);
-        }
-    }
-
-    /**
-     * @notice Updates CreditRecord for `creditHash` using the most up-to-date information.
-     * @dev This function is used in several places to bring the account current whenever the caller
-     * needs to work on the most up-to-date due information.
-     * @dev getDueInfo() is a view function to get the due information of the most current cycle.
-     * This function reflects the due info in creditRecordMap
-     * @param creditHash the hash of the credit
-     */
-    function _updateDueInfo(
-        bytes32 creditHash
-    ) internal virtual returns (CreditRecord memory cr, DueDetail memory dd) {
-        cr = getCreditRecord(creditHash);
-        dd = getDueDetail(creditHash);
-
-        // Do not update dueInfo for accounts already in default state
-        if (cr.state == CreditState.Defaulted) return (cr, dd);
-
-        // Before the first drawdown, cr.nextDueDate is used to capture credit expiration
-        // date. It is validated in the precheck logic for the first drawdown, thus safe
-        // to reset cr.nextDueDate to 0 to remove special handling in getDueInfo().
-        if (cr.state == CreditState.Approved) cr.nextDueDate = 0;
-
-        // Get the up-to-date due information for the borrower. If the account has been
-        // late or dormant for multiple cycles, getDueInfo() will bring it current and
-        // return the most up-to-date due information.
-        CreditConfig memory cc = getCreditConfig(creditHash);
-        uint256 maturityDate = maturityDates[creditHash];
-
-        // Do not update due info if the credit is approved but the drawdown hasn't happened yet.
-        if (cr.state == CreditState.Approved && maturityDate == 0) return (cr, dd);
-
-        uint256 periodsPassed;
-        // console.log("block.timestamp: %s, cr.nextDueDate: %s", block.timestamp, cr.nextDueDate);
-        if (cr.nextDueDate == 0) {
-            periodsPassed = 1;
-        } else if (block.timestamp > cr.nextDueDate) {
-            if (cr.state == CreditState.GoodStanding) {
-                PoolSettings memory poolSettings = poolConfig.getPoolSettings();
-                if (
-                    block.timestamp >
-                    cr.nextDueDate + poolSettings.latePaymentGracePeriodInDays * SECONDS_IN_A_DAY
-                ) {
-                    periodsPassed = calendar.getNumPeriodsPassed(
-                        cc.periodDuration,
-                        cr.nextDueDate,
-                        block.timestamp
-                    );
-                }
-            } else {
-                periodsPassed = calendar.getNumPeriodsPassed(
-                    cc.periodDuration,
-                    cr.nextDueDate,
-                    block.timestamp
-                );
-            }
-        }
-
-        bool late;
-        (cr, dd, late) = _feeManager.getDueInfo(cr, cc, dd, maturityDate);
-        // console.log("periodsPassed: %s", periodsPassed);
-        if (periodsPassed > 0) {
-            // Adjusts remainingPeriods. Sets remainingPeriods to 0 if the credit line has reached maturity.
-            cr.remainingPeriods = cr.remainingPeriods > periodsPassed
-                ? uint16(cr.remainingPeriods - periodsPassed)
-                : 0;
-
-            // Sets the correct missedPeriods. If nextDue is non-zero, the nextDue must be
-            // non-zero for each of the passed period, thus add periodsPassed to cr.missedPeriods
-            if (late) cr.missedPeriods = uint16(cr.missedPeriods + periodsPassed);
-            else cr.missedPeriods = 0;
-
-            if (cr.missedPeriods > 0) {
-                if (cr.state != CreditState.Defaulted) {
-                    cr.state = CreditState.Delayed;
-                }
-            } else cr.state = CreditState.GoodStanding;
-
-            _setCreditRecord(creditHash, cr);
-            _setDueDetail(creditHash, dd);
-
-            emit BillRefreshed(creditHash, cr.nextDueDate, cr.nextDue);
-        } else if (late) {
-            _setDueDetail(creditHash, dd);
-        }
-        return (cr, dd);
-    }
-
-    function _updateYield(bytes32 creditHash, uint256 yieldInBps) internal virtual {
-        (CreditRecord memory cr, DueDetail memory dd) = _updateDueInfo(creditHash);
-
-        CreditConfig memory cc = getCreditConfig(creditHash);
-        uint256 principal = cr.unbilledPrincipal + cr.nextDue - cr.yieldDue + dd.principalPastDue;
-        // Note that the new yield rate takes effect the next day. We need to:
-        // 1. Deduct the yield that was computed with the previous rate from tomorrow onwards, and
-        // 2. Incorporate the yield calculated with the new rate, also beginning tomorrow.
-        dd.accrued = uint96(
-            _computeUpdatedYield(cc, cr, dd.accrued, cc.yieldInBps, yieldInBps, principal)
-        );
-        dd.committed = uint96(
-            _computeUpdatedYield(
-                cc,
-                cr,
-                dd.committed,
-                cc.yieldInBps,
-                yieldInBps,
-                cc.committedAmount
-            )
-        );
-        uint256 updatedYieldDue = dd.committed > dd.accrued ? dd.committed : dd.accrued;
-        cr.nextDue = uint96(cr.nextDue - cr.yieldDue + updatedYieldDue);
-        cr.yieldDue = uint96(updatedYieldDue);
-        _setCreditRecord(creditHash, cr);
-        _setDueDetail(creditHash, dd);
-        // TODO emit event. Need to report old bps, new bps, old yieldDue, new yieldDue
-    }
-
-=======
->>>>>>> a7abf037
     /**
      * @notice Checks if drawdown is allowed for the borrower at this point of time
      * @dev Checks to make sure the following conditions are met:
@@ -951,15 +698,14 @@
 
             if (borrowAmount > creditLimit) revert Errors.creditLineExceeded();
         } else if (
-            cr.state != CreditState.GoodStanding ||
-            (cr.nextDue != 0 && block.timestamp > cr.nextDueDate)
+            cr.state != CreditState.GoodStanding
         ) {
-            // Prevent drawdown if:
-            // 1. The credit is not in good standing, or
-            // 2. The credit is in good standing, but has due outstanding and is currently in the late payment
-            // grace period or later. In this case, we want the borrower to pay off the due before being able to
-            // make further drawdown.
             revert Errors.creditNotInStateForDrawdown();
+        } else if (cr.nextDue != 0 && block.timestamp > cr.nextDueDate) {
+            // Prevent drawdown if the credit is in good standing, but has due outstanding and is currently in the
+            // late payment grace period or later. In this case, we want the borrower to pay off the due before being
+            // able to make further drawdown.
+            revert Errors.drawdownNotAllowedInLatePaymentGracePeriod();
         }
     }
 
