--- conflicted
+++ resolved
@@ -67,13 +67,8 @@
         if (receivableAsset.ownerOf(receivableId) != msg.sender)
             revert Errors.ReceivableOwnerRequired();
 
-<<<<<<< HEAD
-        bytes32 creditHash = _getCreditHash(receivableId);
+        bytes32 creditHash = getCreditHash(receivableId);
         creditManager.onlyCreditBorrower(creditHash, msg.sender);
-=======
-        bytes32 creditHash = getCreditHash(receivableId);
-        creditManager.onlyCreditBorrower(creditHash, borrower);
->>>>>>> 3f9853b6
 
         receivableAsset.safeTransferFrom(msg.sender, address(this), receivableId);
 
@@ -90,13 +85,8 @@
         poolConfig.onlyProtocolAndPoolOn();
         if (receivableId == 0) revert Errors.ZeroReceivableIdProvided();
 
-<<<<<<< HEAD
-        bytes32 creditHash = _getCreditHash(receivableId);
+        bytes32 creditHash = getCreditHash(receivableId);
         creditManager.onlyCreditBorrower(creditHash, msg.sender);
-=======
-        bytes32 creditHash = getCreditHash(receivableId);
-        creditManager.onlyCreditBorrower(creditHash, borrower);
->>>>>>> 3f9853b6
 
         IERC721 receivableAsset = IERC721(poolConfig.receivableAsset());
         if (receivableAsset.ownerOf(receivableId) != address(this))
