--- conflicted
+++ resolved
@@ -16,112 +16,6 @@
 
     //TODO add events
 
-<<<<<<< HEAD
-    function initialize(PoolConfig _poolConfig) public virtual override initializer {
-        __AccessControl_init();
-        _initialize(_poolConfig);
-        __UUPSUpgradeable_init();
-    }
-
-    function addPayer(address payer) external virtual {
-        poolConfig.onlyPoolOwner(msg.sender); // TODO operator?
-        if (payer == address(0)) revert Errors.zeroAddressProvided();
-        _grantRole(PAYER_ROLE, payer);
-    }
-
-    function removePayer(address payer) external virtual {
-        poolConfig.onlyPoolOwner(msg.sender); // TODO
-        if (payer == address(0)) revert Errors.zeroAddressProvided();
-        _revokeRole(PAYER_ROLE, payer);
-    }
-
-    /// @inheritdoc IReceivableFactoringCredit
-    function approveReceivable(
-        address borrower,
-        ReceivableInput memory receivableInput,
-        uint96 creditLimit,
-        uint16 remainingPeriods,
-        uint16 yieldInBps,
-        uint96 committedAmount
-    ) external virtual {
-        poolConfig.onlyProtocolAndPoolOn();
-        _onlyEAServiceAccount();
-
-        bytes32 creditHash = _getCreditHash(receivableInput.receivableId);
-        _approveCredit(
-            borrower,
-            creditHash,
-            creditLimit,
-            remainingPeriods,
-            yieldInBps,
-            committedAmount,
-            false
-        );
-    }
-
-    /// @inheritdoc IReceivableFactoringCredit
-    function refreshCredit(uint256 receivableId) external virtual {
-        bytes32 creditHash = _getCreditHash(receivableId);
-        _refreshCredit(creditHash);
-    }
-
-    /// @inheritdoc IReceivableFactoringCredit
-    function triggerDefault(
-        uint256 receivableId
-    ) external virtual returns (uint256 principalLoss, uint256 yieldLoss, uint256 feesLoss) {
-        bytes32 creditHash = _getCreditHash(receivableId);
-        return _triggerDefault(creditHash);
-    }
-
-    /// @inheritdoc IReceivableFactoringCredit
-    function closeCredit(uint256 receivableId) external virtual {
-        bytes32 creditHash = _getCreditHash(receivableId);
-        _closeCredit(creditHash);
-    }
-
-    /// @inheritdoc IReceivableFactoringCredit
-    function pauseCredit(uint256 receivableId) external virtual {
-        bytes32 creditHash = _getCreditHash(receivableId);
-        _pauseCredit(creditHash);
-    }
-
-    /// @inheritdoc IReceivableFactoringCredit
-    function unpauseCredit(uint256 receivableId) external virtual {
-        bytes32 creditHash = _getCreditHash(receivableId);
-        _unpauseCredit(creditHash);
-    }
-
-    /// @inheritdoc IReceivableFactoringCredit
-    function updateYield(uint256 receivableId, uint256 yieldInBps) external virtual {
-        bytes32 creditHash = _getCreditHash(receivableId);
-        _updateYield(creditHash, yieldInBps);
-    }
-
-    /// @inheritdoc IReceivableFactoringCredit
-    function updateLimitAndCommitment(
-        uint256 receivableId,
-        uint256 creditLimit,
-        uint256 committedAmount
-    ) external {
-        bytes32 creditHash = _getCreditHash(receivableId);
-        _updateLimitAndCommitment(creditHash, creditLimit, committedAmount);
-    }
-
-    /// @inheritdoc IReceivableFactoringCredit
-    function extendRemainingPeriod(uint256 receivableId, uint256 numOfPeriods) external virtual {
-        _onlyEAServiceAccount();
-        bytes32 creditHash = _getCreditHash(receivableId);
-        _extendRemainingPeriod(creditHash, numOfPeriods);
-    }
-
-    /// @inheritdoc IReceivableFactoringCredit
-    function waiveLateFee(uint256 receivableId, uint256 waivedAmount) external virtual {
-        bytes32 creditHash = _getCreditHash(receivableId);
-        _waiveLateFee(creditHash, waivedAmount);
-    }
-
-=======
->>>>>>> 64c24301
     function drawdownWithReceivable(
         address borrower,
         uint256 receivableId,
