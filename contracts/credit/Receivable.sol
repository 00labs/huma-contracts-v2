--- conflicted
+++ resolved
@@ -81,11 +81,7 @@
     /**
      * @dev Initializer that sets the default admin role
      */
-<<<<<<< HEAD
-    function initialize() public initializer {
-=======
     function initialize() external initializer {
->>>>>>> 909eecf2
         __ERC721_init("Receivable", "REC");
         __ERC721Enumerable_init();
         __ERC721URIStorage_init();
@@ -191,37 +187,6 @@
         return keccak256(abi.encodePacked(address(this), referenceId, creator));
     }
 
-<<<<<<< HEAD
-    function _authorizeUpgrade(
-        address newImplementation
-    ) internal override onlyRole(DEFAULT_ADMIN_ROLE) {}
-
-    // The following functions are overrides required by Solidity.
-    // super calls functions from right-to-left in the inheritance hierarchy: https://solidity-by-example.org/inheritance/#multiple-inheritance-order
-    function _beforeTokenTransfer(
-        address from,
-        address to,
-        uint256 tokenId,
-        uint256 batchSize
-    ) internal override(ERC721Upgradeable, ERC721EnumerableUpgradeable) {
-        super._beforeTokenTransfer(from, to, tokenId, batchSize);
-    }
-
-    function _burn(
-        uint256 tokenId
-    ) internal override(ERC721Upgradeable, ERC721URIStorageUpgradeable) {
-        super._burn(tokenId);
-    }
-
-    function _getNewTokenId() internal returns (uint256) {
-        // Increment the counter first before assigning a new ID so that the ID starts at 1
-        // instead of 0.
-        _tokenIdCounter.increment();
-        return _tokenIdCounter.current();
-    }
-
-=======
->>>>>>> 909eecf2
     function tokenURI(
         uint256 tokenId
     )
