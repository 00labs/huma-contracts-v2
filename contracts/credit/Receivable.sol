--- conflicted
+++ resolved
@@ -90,14 +90,9 @@
         __UUPSUpgradeable_init();
 
         _grantRole(DEFAULT_ADMIN_ROLE, msg.sender);
-<<<<<<< HEAD
-=======
-        _grantRole(MINTER_ROLE, msg.sender);
-        _grantRole(UPGRADER_ROLE, msg.sender);
 
         // Start the token counter at 1
         _tokenIdCounter.increment();
->>>>>>> a0edbba5
     }
 
     /// @inheritdoc IReceivable
