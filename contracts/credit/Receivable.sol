// SPDX-License-Identifier: AGPL-3.0-or-later
pragma solidity ^0.8.0;

import {ERC721Upgradeable} from "@openzeppelin/contracts-upgradeable/token/ERC721/ERC721Upgradeable.sol";
import {ERC721EnumerableUpgradeable} from "@openzeppelin/contracts-upgradeable/token/ERC721/extensions/ERC721EnumerableUpgradeable.sol";
import {ERC721URIStorageUpgradeable} from "@openzeppelin/contracts-upgradeable/token/ERC721/extensions/ERC721URIStorageUpgradeable.sol";
import {ERC721BurnableUpgradeable} from "@openzeppelin/contracts-upgradeable/token/ERC721/extensions/ERC721BurnableUpgradeable.sol";
import {AccessControlUpgradeable} from "@openzeppelin/contracts-upgradeable/access/AccessControlUpgradeable.sol";
import {CountersUpgradeable} from "@openzeppelin/contracts-upgradeable/utils/CountersUpgradeable.sol";
import {UUPSUpgradeable} from "@openzeppelin/contracts-upgradeable/proxy/utils/UUPSUpgradeable.sol";
import {Errors} from "../Errors.sol";
import {ReceivableStorage} from "./ReceivableStorage.sol";
import {IReceivable} from "./interfaces/IReceivable.sol";
import {ReceivableInfo, ReceivableState} from "./CreditStructs.sol";

/**
 * @title RealWorldReceivable
 * @dev ERC721 tokens that represent off-chain payable receivables
 */
contract Receivable is
    IReceivable,
    ReceivableStorage,
    ERC721Upgradeable,
    ERC721EnumerableUpgradeable,
    ERC721URIStorageUpgradeable,
    ERC721BurnableUpgradeable,
    AccessControlUpgradeable,
    UUPSUpgradeable
{
    using CountersUpgradeable for CountersUpgradeable.Counter;

    /**
     * @dev Emitted when the owner of a receivable calls the declarePayment function
     * @param from The address of the owner of the receivable
     * @param tokenId The ID of the receivable token
     * @param currencyCode The ISO 4217 currency code that the receivable is denominated in
     * @param amount The amount that was declared paid
     */
    event PaymentDeclared(
        address indexed from,
        uint256 indexed tokenId,
        uint16 currencyCode,
        uint256 amount
    );

    /**
     * @dev Emitted when a receivable is created
     * @param owner The address of the owner of the receivable
     * @param tokenId The ID of the receivable token
     * @param receivableAmount The total expected payment amount of the receivable
     * @param maturityDate The date at which the receivable becomes due
     * @param currencyCode The ISO 4217 currency code that the receivable is denominated in
     */
    event ReceivableCreated(
        address indexed owner,
        uint256 indexed tokenId,
        uint256 receivableAmount,
        uint64 maturityDate,
        uint16 currencyCode
    );

    /**
     * @dev Emitted when a receivable metadata URI is updated
     * @param owner The address of the owner of the receivable
     * @param tokenId The ID of the newly created receivable update token
     * @param oldTokenURI The old metadata URI of the receivable
     * @param newTokenURI The new metadata URI of the receivable
     */
    event ReceivableMetadataUpdated(
        address indexed owner,
        uint256 indexed tokenId,
        string oldTokenURI,
        string newTokenURI
    );

    /// @custom:oz-upgrades-unsafe-allow constructor
    constructor() {
        // _disableInitializers();
    }

    /**
     * @dev Initializer that sets the default admin and minter roles
     */
    function initialize() public initializer {
        // todo change the upgradability to be consistent with what we will use in v2
        __ERC721_init("Receivable", "REC");
        __ERC721Enumerable_init();
        __ERC721URIStorage_init();
        __ERC721Burnable_init();
        __AccessControl_init();
        __UUPSUpgradeable_init();

        _grantRole(DEFAULT_ADMIN_ROLE, msg.sender);
        _grantRole(MINTER_ROLE, msg.sender);
        _grantRole(UPGRADER_ROLE, msg.sender);

        // Start the token counter at 1
        _tokenIdCounter.increment();
    }

    /// @inheritdoc IReceivable
    function createReceivable(
        uint16 currencyCode,
        uint96 receivableAmount,
        uint64 maturityDate,
        string memory referenceId,
        string memory uri
    ) public onlyRole(MINTER_ROLE) returns (uint256 tokenId) {
<<<<<<< HEAD
        tokenId = _tokenIdCounter.current();

        if (bytes(referenceId).length > 0) {
            bytes32 referenceIdCreatorHash = getReferenceIdCreatorHash(referenceId, msg.sender);
            uint256 existingTokenId = referenceIdCreatorHashToTokenIdMap[referenceIdCreatorHash];
            if (_exists(existingTokenId))
                revert Errors.receivableReferenceIdFromCreatorAlreadyExists(); // Receivable with this hashed reference id already exists

            referenceIdCreatorHashToTokenIdMap[referenceIdCreatorHash] = tokenId;
        }

        _tokenIdCounter.increment();
=======
        tokenId = _getNewTokenId();
>>>>>>> fd3771ec
        _safeMint(msg.sender, tokenId);

        receivableInfoMap[tokenId] = ReceivableInfo(
            receivableAmount,
            uint64(block.timestamp),
            0, // paidAmount
            currencyCode,
            maturityDate,
            ReceivableState.Minted // Minted
        );
        creators[tokenId] = msg.sender;

        _setTokenURI(tokenId, uri);

        emit ReceivableCreated(msg.sender, tokenId, receivableAmount, maturityDate, currencyCode);
    }

    /// @inheritdoc IReceivable
    function declarePayment(uint256 tokenId, uint96 paymentAmount) external {
        if (paymentAmount == 0) revert Errors.zeroAmountProvided();
        if (msg.sender != ownerOf(tokenId) && msg.sender != creators[tokenId])
            revert Errors.notReceivableOwnerOrCreator();

        ReceivableInfo storage receivableInfo = receivableInfoMap[tokenId];
        receivableInfo.paidAmount += paymentAmount;

        if (receivableInfo.paidAmount >= receivableInfo.receivableAmount) {
            receivableInfo.state = ReceivableState.Paid;
        } else {
            assert(receivableInfo.paidAmount > 0);
            receivableInfo.state = ReceivableState.PartiallyPaid;
        }

        emit PaymentDeclared(msg.sender, tokenId, receivableInfo.currencyCode, paymentAmount);
    }

    /**
     * @notice Updates the metadata URI of a receivable
     * @custom:access Only the owner or the original creator of the token can update the metadata URI
     * @param tokenId The ID of the receivable token
     * @param uri The new metadata URI of the receivable
     */
    function updateReceivableMetadata(uint256 tokenId, string memory uri) external {
        if (msg.sender != ownerOf(tokenId) && msg.sender != creators[tokenId])
            revert Errors.notReceivableOwnerOrCreator();

        string memory oldTokenURI = tokenURI(tokenId);
        _setTokenURI(tokenId, uri);

        emit ReceivableMetadataUpdated(msg.sender, tokenId, oldTokenURI, uri);
    }

    /// @inheritdoc IReceivable
    function getReceivable(
        uint256 tokenId
    ) external view returns (ReceivableInfo memory receivable) {
        return receivableInfoMap[tokenId];
    }

    /// @inheritdoc IReceivable
    function getStatus(uint256 tokenId) public view returns (ReceivableState) {
        return receivableInfoMap[tokenId].state;
    }

    /// @inheritdoc IReceivable
    function getReferenceIdCreatorHash(
        string memory referenceId,
        address creator
    ) public pure returns (bytes32) {
        return keccak256(abi.encodePacked(referenceId, creator));
    }

    function _authorizeUpgrade(
        address newImplementation
    ) internal override onlyRole(UPGRADER_ROLE) {}

    // The following functions are overrides required by Solidity.
    // super calls functions from right-to-left in the inheritance hierarchy: https://solidity-by-example.org/inheritance/#multiple-inheritance-order
    function _beforeTokenTransfer(
        address from,
        address to,
        uint256 tokenId,
        uint256 batchSize
    ) internal override(ERC721Upgradeable, ERC721EnumerableUpgradeable) {
        super._beforeTokenTransfer(from, to, tokenId, batchSize);
    }

    function _burn(
        uint256 tokenId
    ) internal override(ERC721Upgradeable, ERC721URIStorageUpgradeable) {
        super._burn(tokenId);
    }

    function _getNewTokenId() internal returns (uint256) {
        // Increment the counter first before assigning a new ID so that the ID starts at 1
        // instead of 0.
        _tokenIdCounter.increment();
        return _tokenIdCounter.current();
    }

    function tokenURI(
        uint256 tokenId
    )
        public
        view
        override(ERC721Upgradeable, ERC721URIStorageUpgradeable)
        returns (string memory)
    {
        return super.tokenURI(tokenId);
    }

    function supportsInterface(
        bytes4 interfaceId
    )
        public
        view
        override(
            ERC721Upgradeable,
            ERC721EnumerableUpgradeable,
            ERC721URIStorageUpgradeable,
            AccessControlUpgradeable
        )
        returns (bool)
    {
        return
            interfaceId == type(IReceivable).interfaceId ||
            ERC721Upgradeable.supportsInterface(interfaceId) ||
            AccessControlUpgradeable.supportsInterface(interfaceId);
    }
}<|MERGE_RESOLUTION|>--- conflicted
+++ resolved
@@ -106,7 +106,6 @@
         string memory referenceId,
         string memory uri
     ) public onlyRole(MINTER_ROLE) returns (uint256 tokenId) {
-<<<<<<< HEAD
         tokenId = _tokenIdCounter.current();
 
         if (bytes(referenceId).length > 0) {
@@ -118,10 +117,6 @@
             referenceIdCreatorHashToTokenIdMap[referenceIdCreatorHash] = tokenId;
         }
 
-        _tokenIdCounter.increment();
-=======
-        tokenId = _getNewTokenId();
->>>>>>> fd3771ec
         _safeMint(msg.sender, tokenId);
 
         receivableInfoMap[tokenId] = ReceivableInfo(
@@ -137,6 +132,8 @@
         _setTokenURI(tokenId, uri);
 
         emit ReceivableCreated(msg.sender, tokenId, receivableAmount, maturityDate, currencyCode);
+
+        _tokenIdCounter.increment();
     }
 
     /// @inheritdoc IReceivable
