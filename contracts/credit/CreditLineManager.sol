--- conflicted
+++ resolved
@@ -146,12 +146,7 @@
         uint256 committedAmount
     ) external virtual override {
         poolConfig.onlyProtocolAndPoolOn();
-<<<<<<< HEAD
         _onlyEvaluationAgent();
-        if (committedAmount > creditLimit) revert Errors.CommittedAmountGreaterThanCreditLimit();
-=======
-        _onlyEAServiceAccount();
->>>>>>> 44922a14
 
         _updateLimitAndCommitment(getCreditHash(borrower), creditLimit, committedAmount);
     }
