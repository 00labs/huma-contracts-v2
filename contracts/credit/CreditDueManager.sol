// SPDX-License-Identifier: AGPL-3.0-or-later
pragma solidity 0.8.23;

import {ICreditDueManager} from "./interfaces/ICreditDueManager.sol";
import {CreditConfig, CreditRecord, CreditState, DueDetail, PayPeriodDuration} from "./CreditStructs.sol";
import {PoolConfig, PoolSettings, FeeStructure} from "../common/PoolConfig.sol";
import {ICalendar} from "../common/interfaces/ICalendar.sol";
import {DAYS_IN_A_YEAR, HUNDRED_PERCENT_IN_BPS, SECONDS_IN_A_DAY} from "../common/SharedDefs.sol";
import {Errors} from "../common/Errors.sol";
import {PoolConfigCache} from "../common/PoolConfigCache.sol";
import {Math} from "@openzeppelin/contracts/utils/math/Math.sol";

contract CreditDueManager is PoolConfigCache, ICreditDueManager {
    ICalendar public calendar;

    /// @inheritdoc ICreditDueManager
    function distBorrowingAmount(
        uint256 borrowAmount
    ) external view virtual returns (uint256 amtToBorrower, uint256 platformFees) {
        // Calculate platform fee, which includes protocol fee and pool fee
        platformFees = calcFrontLoadingFee(borrowAmount);
        if (borrowAmount < platformFees) revert Errors.BorrowAmountLessThanPlatformFees();
        amtToBorrower = borrowAmount - platformFees;
    }

    /// @inheritdoc ICreditDueManager
    function getDueInfo(
        CreditRecord memory cr,
        CreditConfig memory cc,
        DueDetail memory dd,
        uint256 timestamp
    ) external view virtual override returns (CreditRecord memory newCR, DueDetail memory newDD) {
        // Do not update due info for credits that are under certain states, such as closed and defaulted.
        if (
            cr.state != CreditState.Approved &&
            cr.state != CreditState.GoodStanding &&
            cr.state != CreditState.Delayed
        ) return (cr, dd);
        // If the credit is approved, then a non-zero `cr.nextDueDate` represents the designated credit start date.
        // In this case, the bill should be returned as-is since it hasn't started yet.
        if (cr.state == CreditState.Approved && timestamp < cr.nextDueDate) return (cr, dd);

        bool shouldAdvanceToNextPeriod = false;
        bool isLate = false;

        {
            uint256 nextBillRefreshDate = getNextBillRefreshDate(cr);
            if (cr.state == CreditState.Approved || timestamp > nextBillRefreshDate) {
                shouldAdvanceToNextPeriod = true;
            }
            if (
                cr.state == CreditState.Delayed ||
                // The last due was not paid off
                (cr.state == CreditState.GoodStanding &&
                    cr.nextDue > 0 &&
                    timestamp > nextBillRefreshDate) ||
                // The last due was paid off, but next due wasn't refreshed
                (cr.state == CreditState.GoodStanding &&
                    cr.nextDue == 0 &&
                    cr.unbilledPrincipal > 0 &&
                    timestamp >
                    calendar.getStartDateOfNextPeriod(cc.periodDuration, cr.nextDueDate)) ||
                // Outstanding commitment
                (cr.state == CreditState.GoodStanding &&
                    cr.nextDue + cr.unbilledPrincipal == 0 &&
                    cc.committedAmount > 0 &&
                    cr.remainingPeriods > 0 &&
                    timestamp >
                    calendar.getStartDateOfNextPeriod(cc.periodDuration, cr.nextDueDate))
            ) {
                isLate = true;
            }
        }

        if (!shouldAdvanceToNextPeriod && !isLate) return (cr, dd);

        newCR = _deepCopyCreditRecord(cr);
        newDD = _deepCopyDueDetail(dd);
        if (cr.state == CreditState.Approved) newCR.state = CreditState.GoodStanding;
        // Update periods passed and remaining periods.
        uint256 periodsPassed = 0;
        if (cr.state != CreditState.Approved && timestamp > cr.nextDueDate) {
            // If the credit is just approved, then updating `remainingPeriods` will be taken care of when next due
            // is calculated below. Hence we don't need to update it here.
            // Otherwise, compute the number of periods passed since the last due date until the beginning of the
            // period that `timestamp` is in.
            uint256 startDateOfCurrentPeriod = calendar.getStartDateOfPeriod(
                cc.periodDuration,
                timestamp
            );
            periodsPassed = calendar.getNumPeriodsPassed(
                cc.periodDuration,
                cr.nextDueDate,
                startDateOfCurrentPeriod
            );
            if (cr.remainingPeriods > 0) {
                // Update the number of remaining periods by subtracting the number of periods passed.
                // Note that `periodsPassed` can be greater than `remainingPeriods` since the bill could
                // have gone past the maturity date.
                newCR.remainingPeriods = cr.remainingPeriods > uint16(periodsPassed)
                    ? cr.remainingPeriods - uint16(periodsPassed)
                    : 0;
            }
        }

        uint256 principalRate = 0;
        {
            FeeStructure memory fees = poolConfig.getFeeStructure();
            principalRate = fees.minPrincipalRateInBps;
        }
        uint256 totalDaysInFullPeriod = calendar.getTotalDaysInFullPeriod(cc.periodDuration);

        if (isLate) {
            if (timestamp > cr.nextDueDate) {
                // Update the number of periods that the bill has missed if the bill is late. First note that
                // `periodsPassed` does not include the period that `cr` was in, since it's the number of periods
                // passed between `cr.nextDueDate` and the beginning of the period `timestamp` is in.
                // With that in mind, there are two cases to consider:
                // 1. If all the amount due has been paid off on the bill represented by `cr`, then the period that `cr`
                //    was in should not be counted as a missed period. This is the `true` part of the ternary below.
                // 2. Otherwise, since there was unpaid due, the period `cr` was in should be counted as a missed
                //    period, hence the +1 in the `false` part of the ternary below.
                newCR.missedPeriods += uint16(
                    cr.nextDue + cr.totalPastDue == 0 &&
                        (cr.unbilledPrincipal > 0 || cc.committedAmount > 0)
                        ? periodsPassed // last due was paid off
                        : periodsPassed + 1 // last due was not paid off
                );

                // Move the previous next due on `cr` to past due first.
                newDD.yieldPastDue += cr.yieldDue;
                newDD.principalPastDue += cr.nextDue - cr.yieldDue;

                if (periodsPassed > 0) {
                    // If the number of periods passed is non-zero, then we need to compute the additional yield and
                    // principal past due for the periods that were "skipped". For example, suppose the bill has
                    // monthly pay period, `cr.nextDueDate` is Feb 1, and `timestamp` is May 15, then March and April
                    // were "skipped", and we need to compute the yield and principal due that were supposed to happen
                    // in those two months and add the amounts to past due.
                    newDD.yieldPastDue += uint96(
                        _computeYieldNextDue(
                            cc.yieldInBps,
                            cr.unbilledPrincipal + cr.nextDue - cr.yieldDue + dd.principalPastDue,
                            cc.committedAmount,
                            periodsPassed * totalDaysInFullPeriod
                        )
                    );

                    if (cr.unbilledPrincipal > 0) {
                        if (principalRate > 0) {
                            uint256 principalPastDue = _computePrincipalDueForFullPeriods(
                                cr.unbilledPrincipal,
                                principalRate,
                                periodsPassed
                            );
                            newDD.principalPastDue += uint96(principalPastDue);
                            newCR.unbilledPrincipal = uint96(
                                cr.unbilledPrincipal - principalPastDue
                            );
                        }

                        if (newCR.remainingPeriods == 0) {
                            // If `remainingPeriods` is 0, then the bill has gone past the maturity date, and all
                            // principal is past due.
                            newDD.principalPastDue += newCR.unbilledPrincipal;
                            newCR.unbilledPrincipal = 0;
                        }
                    }
                }
            }

            // Refreshes the late fee up to the end of the day that `timestamp` is in.
            (newDD.lateFeeUpdatedDate, newDD.lateFee) = refreshLateFee(
                cr,
                dd,
                cc.periodDuration,
                cc.committedAmount,
                timestamp
            );

            newCR.totalPastDue = newDD.lateFee + newDD.yieldPastDue + newDD.principalPastDue;
            newCR.state = CreditState.Delayed;
        }

        if (shouldAdvanceToNextPeriod) {
            // Advance the next due date to the beginning of the next period.
            newCR.nextDueDate = uint64(
                calendar.getStartDateOfNextPeriod(cc.periodDuration, timestamp)
            );
            // Set `paid` to 0 since we are starting a new period.
            newDD.paid = 0;

            uint256 daysUntilNextDue;
            if (cr.state == CreditState.Approved) {
                // If the credit is just approved, then we are in the first period, which may be a partial period.
                // Hence we need to count the number of days from now until the start of the next period.
                daysUntilNextDue = calendar.getDaysDiff(timestamp, newCR.nextDueDate);
            } else {
                // All other periods are full periods.
                daysUntilNextDue = totalDaysInFullPeriod;
            }

            // Computes yield due. Note that there is yield due as long as there is unpaid principal, even if the bill
            // has gone past maturity.
            uint256 totalPrincipal = cr.unbilledPrincipal +
                cr.nextDue -
                cr.yieldDue +
                dd.principalPastDue;
            (newDD.accrued, newDD.committed) = _computeAccruedAndCommittedYieldDue(
                cc.yieldInBps,
                totalPrincipal,
                cc.committedAmount,
                daysUntilNextDue
            );
            // Yield due is the larger of the accrued and committed amount.
            newCR.yieldDue = newDD.committed > newDD.accrued ? newDD.committed : newDD.accrued;
            newCR.nextDue = newCR.yieldDue;

            if (newCR.remainingPeriods > 0) {
                // Subtract the current period from `remainingPeriods`.
                newCR.remainingPeriods -= 1;

                if (newCR.unbilledPrincipal > 0) {
                    if (principalRate > 0) {
                        uint256 principalDue = _computePrincipalDueForPartialPeriod(
                            newCR.unbilledPrincipal,
                            principalRate,
                            daysUntilNextDue,
                            totalDaysInFullPeriod
                        );
                        newCR.unbilledPrincipal -= uint96(principalDue);
                        newCR.nextDue += uint96(principalDue);
                    }

                    if (newCR.remainingPeriods == 0) {
                        // If we are in the final period, then all principal is due.
                        newCR.nextDue += newCR.unbilledPrincipal;
                        newCR.unbilledPrincipal = 0;
                    }
                }
            }
        }
    }

    function getPayoffAmount(
        CreditRecord memory cr
    ) external view virtual override returns (uint256 payoffAmount) {
        return cr.unbilledPrincipal + cr.nextDue + cr.totalPastDue;
    }

    /// @inheritdoc ICreditDueManager
    function computeAdditionalYieldAccruedAndPrincipalDueForDrawdown(
        PayPeriodDuration periodDuration,
        uint256 borrowAmount,
        uint256 nextDueDate,
        uint256 yieldInBps
    ) external view returns (uint256 additionalYieldAccrued, uint256 additionalPrincipalDue) {
        uint256 daysRemaining = calendar.getDaysRemainingInPeriod(nextDueDate);
        // It's important to note that the yield calculation includes the day of the drawdown. For instance,
        // if the borrower draws down at 11:59 PM on October 30th, the yield for October 30th must be paid.
        additionalYieldAccrued = _computeYieldDue(borrowAmount, yieldInBps, daysRemaining);
        FeeStructure memory fees = poolConfig.getFeeStructure();
        if (fees.minPrincipalRateInBps > 0) {
            additionalPrincipalDue = _computePrincipalDueForPartialPeriod(
                borrowAmount,
                fees.minPrincipalRateInBps,
                daysRemaining,
                calendar.getTotalDaysInFullPeriod(periodDuration)
            );
        }
        return (additionalYieldAccrued, additionalPrincipalDue);
    }

    function getNextBillRefreshDate(
        CreditRecord memory cr
    ) public view returns (uint256 refreshDate) {
        if (cr.state == CreditState.GoodStanding && cr.nextDue != 0) {
            // If this is the first time ever that the bill has surpassed the due date and the bill has unpaid amounts,
            // then we don't want to refresh the bill since we want the user to focus on paying off the current due.
            PoolSettings memory poolSettings = poolConfig.getPoolSettings();
            return cr.nextDueDate + poolSettings.latePaymentGracePeriodInDays * SECONDS_IN_A_DAY;
        }
        return cr.nextDueDate;
    }

    /// @inheritdoc ICreditDueManager
    function calcFrontLoadingFee(
        uint256 amount
    ) public view virtual override returns (uint256 fees) {
        uint256 frontLoadingFeeBps;
        (fees, frontLoadingFeeBps) = poolConfig.getFrontLoadingFees();
<<<<<<< HEAD
        if (frontLoadingFeeBps > 0) fees += (amount * frontLoadingFeeBps) / HUNDRED_PERCENT_IN_BPS;
        return fees;
=======
        if (frontLoadingFeeBps > 0)
            fees += (_amount * frontLoadingFeeBps) / HUNDRED_PERCENT_IN_BPS;
>>>>>>> 4a9b12d5
    }

    function refreshLateFee(
        CreditRecord memory cr,
        DueDetail memory dd,
        PayPeriodDuration periodDuration,
        uint256 committedAmount,
        uint256 timestamp
    ) public view override returns (uint64 lateFeeUpdatedDate, uint96 lateFee) {
        lateFeeUpdatedDate = uint64(calendar.getStartOfNextDay(timestamp));
        FeeStructure memory fees = poolConfig.getFeeStructure();
        // If the credit state is good-standing, then the bill is late for the first time.
        // We need to charge the late fee from the last due date onwards.
        uint256 lateFeeStartDate;
        if (cr.state == CreditState.GoodStanding) {
            if (cr.nextDue == 0) {
                // If the amount due has been paid off in the current billing cycle,
                // then the late fee should be charged from the due date of the next billing cycle onwards
                // since the next billing cycle is the first cycle that's late.
                lateFeeStartDate = calendar.getStartDateOfNextPeriod(
                    periodDuration,
                    cr.nextDueDate
                );
            } else {
                lateFeeStartDate = cr.nextDueDate;
            }
        } else {
            lateFeeStartDate = dd.lateFeeUpdatedDate;
        }

        // Use the larger of the outstanding principal and the committed amount as the basis for calculating
        // the late fee. While this is not 100% accurate since the relative magnitude of the two value
        // may change between the last time late fee was refreshed and now, we are intentionally making this
        // simplification since in reality the principal will almost always be higher the committed amount.
        uint256 totalPrincipal = cr.unbilledPrincipal +
            cr.nextDue -
            cr.yieldDue +
            dd.principalPastDue;
        uint256 lateFeeBasis = totalPrincipal > committedAmount ? totalPrincipal : committedAmount;
        lateFee = uint96(
            dd.lateFee +
                (fees.lateFeeBps *
                    lateFeeBasis *
                    calendar.getDaysDiff(lateFeeStartDate, lateFeeUpdatedDate)) /
                (HUNDRED_PERCENT_IN_BPS * DAYS_IN_A_YEAR)
        );
    }

    function _updatePoolConfigData(PoolConfig poolConfig_) internal virtual override {
        address addr = poolConfig_.calendar();
        assert(addr != address(0));
        calendar = ICalendar(addr);
    }

    function _computePrincipalDueForFullPeriods(
        uint256 unbilledPrincipal,
        uint256 principalRateInBps,
        uint256 numPeriods
    ) internal pure returns (uint256 principalDue) {
        return
            ((HUNDRED_PERCENT_IN_BPS ** numPeriods -
                (HUNDRED_PERCENT_IN_BPS - principalRateInBps) ** numPeriods) * unbilledPrincipal) /
            (HUNDRED_PERCENT_IN_BPS ** numPeriods);
    }

    function _computePrincipalDueForPartialPeriod(
        uint256 unbilledPrincipal,
        uint256 principalRateInBps,
        uint256 numDays,
        uint256 totalDaysInFullPeriod
    ) internal pure returns (uint256 principalDue) {
        return
            (unbilledPrincipal * principalRateInBps * numDays) /
            (HUNDRED_PERCENT_IN_BPS * totalDaysInFullPeriod);
    }

    function _computeYieldNextDue(
        uint256 yieldInBps,
        uint256 principal,
        uint256 committedAmount,
        uint256 daysPassed
    ) internal pure returns (uint256 maxYieldDue) {
        uint256 yieldBasis = Math.max(principal, committedAmount);
        return _computeYieldDue(yieldBasis, yieldInBps, daysPassed);
    }

    function _computeAccruedAndCommittedYieldDue(
        uint256 yieldInBps,
        uint256 principal,
        uint256 committedAmount,
        uint256 daysPassed
    ) internal pure returns (uint96 accrued, uint96 committed) {
        accrued = _computeYieldDue(principal, yieldInBps, daysPassed);
        committed = _computeYieldDue(committedAmount, yieldInBps, daysPassed);
    }

    function _computeYieldDue(
        uint256 principal,
        uint256 yieldInBps,
        uint256 numDays
    ) internal pure returns (uint96 yieldDue) {
        return
            uint96((principal * yieldInBps * numDays) / (HUNDRED_PERCENT_IN_BPS * DAYS_IN_A_YEAR));
    }

    function _deepCopyCreditRecord(
        CreditRecord memory cr
    ) internal pure returns (CreditRecord memory newCR) {
        newCR.unbilledPrincipal = cr.unbilledPrincipal;
        newCR.nextDueDate = cr.nextDueDate;
        newCR.nextDue = cr.nextDue;
        newCR.yieldDue = cr.yieldDue;
        newCR.totalPastDue = cr.totalPastDue;
        newCR.missedPeriods = cr.missedPeriods;
        newCR.remainingPeriods = cr.remainingPeriods;
        newCR.state = cr.state;
    }

    function _deepCopyDueDetail(
        DueDetail memory dd
    ) internal pure returns (DueDetail memory newDD) {
        newDD.lateFeeUpdatedDate = dd.lateFeeUpdatedDate;
        newDD.lateFee = dd.lateFee;
        newDD.yieldPastDue = dd.yieldPastDue;
        newDD.principalPastDue = dd.principalPastDue;
        newDD.committed = dd.committed;
        newDD.accrued = dd.accrued;
        newDD.paid = dd.paid;
    }
}<|MERGE_RESOLUTION|>--- conflicted
+++ resolved
@@ -289,13 +289,7 @@
     ) public view virtual override returns (uint256 fees) {
         uint256 frontLoadingFeeBps;
         (fees, frontLoadingFeeBps) = poolConfig.getFrontLoadingFees();
-<<<<<<< HEAD
         if (frontLoadingFeeBps > 0) fees += (amount * frontLoadingFeeBps) / HUNDRED_PERCENT_IN_BPS;
-        return fees;
-=======
-        if (frontLoadingFeeBps > 0)
-            fees += (_amount * frontLoadingFeeBps) / HUNDRED_PERCENT_IN_BPS;
->>>>>>> 4a9b12d5
     }
 
     function refreshLateFee(
