--- conflicted
+++ resolved
@@ -185,17 +185,10 @@
         }
 
         if (trancheIndex == SENIOR_TRANCHE_INDEX) {
-<<<<<<< HEAD
-            // Make sure that the max senior : junior asset ratio is still intact.
+            // Make sure that the max senior : junior asset ratio is still valid.
             LPConfig memory lpConfig = poolConfig.getLPConfig();
             if ((trancheAssets + assets) > tranches[JUNIOR_TRANCHE_INDEX] * lpConfig.maxSeniorJuniorRatio)
                 revert Errors.maxSeniorJuniorRatioExceeded();
-=======
-            // Make sure that the max senior : junior asset ratio is still valid.
-            LPConfig memory lpConfig = poolConfig.getLPConfig();
-            if ((ta + assets) > tranches[JUNIOR_TRANCHE_INDEX] * lpConfig.maxSeniorJuniorRatio)
-                revert Errors.exceededMaxJuniorSeniorRatio();
->>>>>>> 32a25759
         }
 
         poolVault.deposit(msg.sender, assets);
@@ -295,11 +288,7 @@
             epochInfoByEpochId[currentEpochId] = currentEpochInfo;
         } else {
             // Since we don't keep track of epochs w/o redemption requests, clean them up.
-<<<<<<< HEAD
-            delete epochRedemptionSummaryByEpochId[currentEpochId];
-=======
             delete epochInfoByEpochId[currentEpochId];
->>>>>>> 32a25759
             lastIndex = epochIds.length - 1;
             assert(epochIds[lastIndex] == currentEpochId);
             delete epochIds[lastIndex];
@@ -316,22 +305,14 @@
     function disburse(address receiver) external {
         poolConfig.onlyProtocolAndPoolOn();
 
-<<<<<<< HEAD
         (uint256 withdrawableAmount, RedemptionDisbursementInfo memory disbursementInfo) = _getWithdrawableAmountForLender(
-=======
-        (uint256 withdrawableAmount, RedemptionDisbursementInfo memory disburseInfo) = _getUserWithdrawable(
->>>>>>> 32a25759
             msg.sender
         );
         redemptionDisbursementInfoByLender[msg.sender] = disbursementInfo;
 
         underlyingToken.transfer(receiver, withdrawableAmount);
 
-<<<<<<< HEAD
         emit LenderFundDisbursed(msg.sender, receiver, withdrawableAmount);
-=======
-        emit UserDisbursed(msg.sender, receiver, withdrawableAmount);
->>>>>>> 32a25759
     }
 
     /**
@@ -395,26 +376,17 @@
 
     /**
      * @notice Calculates the amount of asset that the lender can withdraw.
-     * @oaram account The lender's account
+     * @param account The lender's account
      * @return withdrawableAmount The amount of asset that the lender can withdraw
      * @return disbursementInfo Information about the lender's last partially processed redemption request,
      * including which request was partially processed and how many shares/amount were actually redeemed
      */
-<<<<<<< HEAD
     function _getWithdrawableAmountForLender(
         address account
     ) internal view returns (uint256 withdrawableAmount, RedemptionDisbursementInfo memory disbursementInfo) {
         disbursementInfo = redemptionDisbursementInfoByLender[account];
         RedemptionRequest[] storage requests = redemptionRequestsByLender[account];
         uint256 numEpochsWithRedemption = epochIds.length;
-=======
-    function _getUserWithdrawable(
-        address user
-    ) internal view returns (uint256 withdrawableAmount, RedemptionDisbursementInfo memory disburseInfo) {
-        disburseInfo = redemptionDisbursementInfoByLender[user];
-        RedemptionRequest[] storage requests = redemptionRequestsByLender[user];
-        uint256 len = epochIds.length;
->>>>>>> 32a25759
         uint256 epochIdsIndex = firstUnprocessedEpochIndex;
         uint256 firstUnprocessedEpochId = epochIdsIndex < numEpochsWithRedemption
             ? epochIds[epochIdsIndex]
@@ -422,15 +394,9 @@
 
         for (uint256 i = disbursementInfo.requestsIndex; i < requests.length; i++) {
             RedemptionRequest memory request = requests[i];
-<<<<<<< HEAD
             if (request.epochId < firstUnprocessedEpochId) {
                 // The redemption requests in the epoch have been fully processed.
                 EpochRedemptionSummary memory epoch = epochRedemptionSummaryByEpochId[request.epochId];
-=======
-            if (request.epochId < lastEpochId) {
-                // The redemption requests in the epoch have been fully processed.
-                EpochInfo memory epoch = epochInfoByEpochId[request.epochId];
->>>>>>> 32a25759
                 // TODO There will be one decimal unit of rounding error here if it can't be divisible.
                 uint256 sharesProcessed = (request.numSharesRequested * epoch.totalSharesProcessed) /
                     epoch.totalSharesRequested;
@@ -443,34 +409,19 @@
                     disbursementInfo.actualAmountProcessed = 0;
                 }
 
-<<<<<<< HEAD
-                // Bug? Should this be amountProcessed?
                 withdrawableAmount += amountProcessed;
                 disbursementInfo.requestsIndex += 1;
             } else if (request.epochId == firstUnprocessedEpochId) {
                 // The redemption requests in the epoch have been partially processed or unprocessed.
                 EpochRedemptionSummary memory epoch = epochRedemptionSummaryByEpochId[request.epochId];
-=======
-                withdrawableAmount += amountProcessed;
-                disburseInfo.requestsIndex += 1;
-            } else if (request.epochId == lastEpochId) {
-                // The redemption requests in the epoch have been partially processed or unprocessed.
-                EpochInfo memory epoch = epochInfoByEpochId[request.epochId];
->>>>>>> 32a25759
                 if (epoch.totalSharesProcessed > 0) {
                     uint256 sharesProcessed = (request.numSharesRequested * epoch.totalSharesProcessed) /
                         epoch.totalSharesRequested;
                     uint256 amountProcessed = (request.numSharesRequested *
                         epoch.totalAmountProcessed) / epoch.totalSharesRequested;
-<<<<<<< HEAD
                     withdrawableAmount += amountProcessed - disbursementInfo.actualAmountProcessed;
                     disbursementInfo.actualSharesProcessed = uint96(sharesProcessed);
                     disbursementInfo.actualAmountProcessed = uint96(amountProcessed);
-=======
-                    withdrawableAmount += amountProcessed - disburseInfo.partialAmountProcessed;
-                    disburseInfo.partialSharesProcessed = uint96(shareProcessed);
-                    disburseInfo.partialAmountProcessed = uint96(amountProcessed);
->>>>>>> 32a25759
                 }
                 break;
             } else {
