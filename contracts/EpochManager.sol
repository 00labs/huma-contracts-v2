// SPDX-License-Identifier: AGPL-3.0-or-later
pragma solidity ^0.8.0;

import {IPool} from "./interfaces/IPool.sol";
import {PoolConfig, PoolSettings, LPConfig} from "./PoolConfig.sol";
import {PoolConfigCache} from "./PoolConfigCache.sol";
import {IRedemptionHandler, EpochRedemptionSummary} from "./interfaces/IRedemptionHandler.sol";
import {IPoolSafe} from "./interfaces/IPoolSafe.sol";
import {ITranchesPolicy} from "./interfaces/ITranchesPolicy.sol";
import {DEFAULT_DECIMALS_FACTOR, JUNIOR_TRANCHE, SENIOR_TRANCHE} from "./SharedDefs.sol";
import {IEpochManager} from "./interfaces/IEpochManager.sol";
import {Errors} from "./Errors.sol";
import {ICalendar} from "./credit/interfaces/ICalendar.sol";
import {IERC20Metadata} from "@openzeppelin/contracts/token/ERC20/ERC20.sol";

interface ITrancheVaultLike is IRedemptionHandler {
    function totalSupply() external view returns (uint256);
}

/**
 * @title EpochManager
 * @notice EpochManager processes redemption requests at the end of each billing cycle
 */
contract EpochManager is PoolConfigCache, IEpochManager {
    struct CurrentEpoch {
        uint64 id;
        uint64 endTime;
    }

    IPool public pool;
    IPoolSafe public poolSafe;
    ITrancheVaultLike public seniorTranche;
    ITrancheVaultLike public juniorTranche;
    ICalendar public calendar;

    CurrentEpoch internal _currentEpoch;

    // It is used to avoid tiny amount to be processed, e.g. 1 amount = 0.0000001 USDC remaining in the pool caused
    // by rounding down in the last epoch
    // TODO constant?
    uint256 public minAmountToProcessPerEpoch;

    event EpochClosed(
        uint256 epochId,
        uint256 seniorTrancheAssets,
        uint256 seniorTranchePrice,
        uint256 juniorTrancheAssets,
        uint256 juniorTranchePrice,
        uint256 unprocessedAmount
    );
    event NewEpochStarted(uint256 epochId, uint256 endTime);

    /**
     * @notice Syndicates the address of dependent contracts from pool config.
     */
    function _updatePoolConfigData(PoolConfig _poolConfig) internal virtual override {
        address addr = _poolConfig.poolSafe();
        if (addr == address(0)) revert Errors.zeroAddressProvided();
        poolSafe = IPoolSafe(addr);

        addr = _poolConfig.pool();
        if (addr == address(0)) revert Errors.zeroAddressProvided();
        pool = IPool(addr);

        addr = _poolConfig.seniorTranche();
        if (addr == address(0)) revert Errors.zeroAddressProvided();
        seniorTranche = ITrancheVaultLike(addr);

        addr = _poolConfig.juniorTranche();
        if (addr == address(0)) revert Errors.zeroAddressProvided();
        juniorTranche = ITrancheVaultLike(addr);

        addr = _poolConfig.calendar();
        if (addr == address(0)) revert Errors.zeroAddressProvided();
        calendar = ICalendar(addr);

        addr = _poolConfig.underlyingToken();
        if (addr == address(0)) revert Errors.zeroAddressProvided();
        uint256 decimals = IERC20Metadata(addr).decimals();
        // set minAmountToProcessPerEpoch to 1 token now
        // TODO change this to a configuration parameter?
        minAmountToProcessPerEpoch = 10 ** decimals;
    }

    /**
     * @notice Closes current epoch and handles senior and junior tranche redemption requests.
     * @dev Expects to be called by a cron-like mechanism like autotask,
     * although anyone can call it to trigger epoch closure.
     */
    function closeEpoch() public virtual {
        poolConfig.onlyProtocolAndPoolOn();

        CurrentEpoch memory ce = _currentEpoch;
        if (block.timestamp <= ce.endTime) revert Errors.closeTooSoon();

        // update tranche assets to the current timestamp
        uint96[2] memory tranchesAssets = pool.currentTranchesAssets();

        // calculate senior/junior LP token prices
        // TODO: should round down (correct) so that the amount lenders get is rounded down.
        uint256 seniorPrice = (tranchesAssets[SENIOR_TRANCHE] * DEFAULT_DECIMALS_FACTOR) /
            seniorTranche.totalSupply();
        uint256 juniorPrice = (tranchesAssets[JUNIOR_TRANCHE] * DEFAULT_DECIMALS_FACTOR) /
            juniorTranche.totalSupply();

        // get unprocessed redemption requests
        EpochRedemptionSummary memory seniorSummary = seniorTranche.currentRedemptionSummary();
        EpochRedemptionSummary memory juniorSummary = juniorTranche.currentRedemptionSummary();
        uint256 unprocessedAmount;

        if (seniorSummary.totalSharesRequested > 0 || juniorSummary.totalSharesRequested > 0) {
            _processEpoch(tranchesAssets, seniorSummary, seniorPrice, juniorSummary, juniorPrice);

            seniorTranche.executeRedemptionSummary(seniorSummary);
            juniorTranche.executeRedemptionSummary(juniorSummary);

            // TODO: should round down (correct) since it's mostly just for display purposes. Although
            // there are probably precision issues since the amount may not be exactly equal to the
            // senior unprocessed amount + junior unprocessed amount calculated in the respective summaries.
            unprocessedAmount =
                (((seniorSummary.totalSharesRequested - seniorSummary.totalSharesProcessed) *
                    seniorPrice) +
                    ((juniorSummary.totalSharesRequested - juniorSummary.totalSharesProcessed) *
                        juniorPrice)) /
                DEFAULT_DECIMALS_FACTOR;
        }

        pool.updateTranchesAssets(tranchesAssets);

        emit EpochClosed(
            ce.id,
            tranchesAssets[SENIOR_TRANCHE],
            seniorPrice,
            tranchesAssets[JUNIOR_TRANCHE],
            juniorPrice,
            unprocessedAmount
        );
        _createNextEpoch(ce);
    }

    function startNewEpoch() external {
        poolConfig.onlyPool(msg.sender);

        EpochRedemptionSummary memory seniorSummary = seniorTranche.currentRedemptionSummary();
        if (seniorSummary.totalSharesRequested > 0) {
            seniorTranche.executeRedemptionSummary(seniorSummary);
        }
        EpochRedemptionSummary memory juniorSummary = juniorTranche.currentRedemptionSummary();
        if (juniorSummary.totalSharesRequested > 0) {
            juniorTranche.executeRedemptionSummary(juniorSummary);
        }

        CurrentEpoch memory ce = _currentEpoch;
        ce.endTime = 0;
        _createNextEpoch(ce);
    }

    function _createNextEpoch(CurrentEpoch memory epoch) internal {
        epoch.id += 1;
        PoolSettings memory poolSettings = poolConfig.getPoolSettings();
        uint256 nextEndTime = calendar.getStartDateOfNextPeriod(
            poolSettings.payPeriodDuration,
            epoch.endTime
        );
        epoch.endTime = uint64(nextEndTime);
        _currentEpoch = epoch;

        emit NewEpochStarted(epoch.id, epoch.endTime);
    }

    function currentEpochId() external view returns (uint256) {
        return _currentEpoch.id;
    }

    function currentEpoch() external view returns (CurrentEpoch memory) {
        return _currentEpoch;
    }

    /**
     * @notice Process previously unprocessed redemption requests
     * @param tranchesAssets tranches assets indexed by SENIOR_ or JUNIOR_TRANCHE, i.e. tranches[0] is the
     * senior tranche assets and tranches[1] is the junior tranche assets
     * @param seniorSummary unprocessed/partially processed redemption summary for the senior tranche
     * @param seniorPrice the senior LP token price
     * @param juniorSummary unprocessed/partially processed redemption summary for the junior tranche
     * @param juniorPrice the junior LP token price
     * @dev this function is side-effectual and mutates the following incoming params:
     * tranchesAssets: will be updated to reflect the remaining amount of assets in the tranches after fulfilling
     * redemption requests
     * seniorSummary: will be updated to reflect the latest redemption request state for the senior tranche
     * juniorSummary: will be updated to reflect the latest redemption request state for the junior tranche
     */
    function _processEpoch(
        uint96[2] memory tranchesAssets,
        EpochRedemptionSummary memory seniorSummary,
        uint256 seniorPrice,
        EpochRedemptionSummary memory juniorSummary,
        uint256 juniorPrice
    ) internal view {
        // get available underlying token amount
        uint256 availableAmount = poolSafe.getAvailableBalanceForPool();
        if (availableAmount <= minAmountToProcessPerEpoch) return;

        // Process senior tranche redemption requests.
        if (seniorSummary.totalSharesRequested > 0) {
            availableAmount = _processSeniorRedemptionRequests(
                tranchesAssets,
                seniorPrice,
                seniorSummary,
                availableAmount
            );

            if (availableAmount == 0) {
                return;
            }
        }

        // Process junior tranche redemption requests.
        LPConfig memory lpConfig = poolConfig.getLPConfig();
        uint256 maxSeniorJuniorRatio = lpConfig.maxSeniorJuniorRatio;
        if (juniorSummary.totalSharesRequested > 0) {
            availableAmount = _processJuniorRedemptionRequests(
                tranchesAssets,
                juniorPrice,
                maxSeniorJuniorRatio,
                juniorSummary,
                availableAmount
            );
        }
    }

    /**
     * @notice Processes redemption requests for the senior tranche
     * @param tranchesAssets tranches assets indexed by SENIOR_TRANCHE or JUNIOR_TRANCHE
     * @param lpTokenPrice the price of the senior LP tokens
     * @param redemptionSummary redemption summary for the senior tranche
     * @param availableAmount the total amount available for redemption
     * @dev this function is side-effectual and mutates the following incoming params:
     * tranchesAssets: will be updated to reflect the remaining amount of assets in the senior tranche
     * redemptionSummary: will be updated to reflect the latest redemption request states for the senior tranche
     */
    function _processSeniorRedemptionRequests(
        uint96[2] memory tranchesAssets,
        uint256 lpTokenPrice,
        EpochRedemptionSummary memory redemptionSummary,
        uint256 availableAmount
    ) internal pure returns (uint256 remainingAmount) {
<<<<<<< HEAD
        uint256 sharesToRedeem = epochInfo.totalSharesRequested;
        // TODO should round down (correct)
=======
        uint256 sharesToRedeem = redemptionSummary.totalSharesRequested;
>>>>>>> 6a2f30b5
        uint256 redemptionAmount = (sharesToRedeem * lpTokenPrice) / DEFAULT_DECIMALS_FACTOR;
        if (availableAmount < redemptionAmount) {
            redemptionAmount = availableAmount;
            // TODO should round up to favor the pool (incorrect)
            sharesToRedeem = (redemptionAmount * DEFAULT_DECIMALS_FACTOR) / lpTokenPrice;
        }
        redemptionSummary.totalSharesProcessed = uint96(sharesToRedeem);
        redemptionSummary.totalAmountProcessed = uint96(redemptionAmount);
        availableAmount -= redemptionAmount;

        tranchesAssets[SENIOR_TRANCHE] -= uint96(redemptionAmount);

        remainingAmount = availableAmount;
    }

    /**
     * @notice Processes redemption requests for the junior tranche. When processing junior requests, special care
     * has to be taken to ensure that the max senior : junior ratio is not breached.
     * @param tranchesAssets tranches assets indexed by SENIOR_ or JUNIOR_TRANCHE, i.e. tranches[0] is the
     * senior tranche assets and tranches[1] is the junior tranche assets
     * @param lpTokenPrice the price of the junior LP tokens
     * @param redemptionSummary redemption summary for the junior tranche
     * @param availableAmount the total amount available for redemption
     * @dev this function is side-effectual and mutates the following incoming params:
     * tranchesAssets: will be updated to reflect the remaining amount of assets in the junior tranche
     * redemptionSummary: will be updated to reflect the latest redemption request states for the senior tranche
     */
    function _processJuniorRedemptionRequests(
        uint96[2] memory tranchesAssets,
        uint256 lpTokenPrice,
        uint256 maxSeniorJuniorRatio,
        EpochRedemptionSummary memory redemptionSummary,
        uint256 availableAmount
    ) internal pure returns (uint256 remainingAmount) {
        // Calculate the minimum amount of junior assets required to maintain the senior : junior ratio.
        // Since integer division rounds down, add 1 to minJuniorAmount in order to maintain the ratio.
        // TODO: should round up (correct)
        uint256 minJuniorAmount = tranchesAssets[SENIOR_TRANCHE] / maxSeniorJuniorRatio;
        if (minJuniorAmount * maxSeniorJuniorRatio < tranchesAssets[SENIOR_TRANCHE])
            minJuniorAmount += 1;

        uint256 maxRedeemableAmount = tranchesAssets[JUNIOR_TRANCHE] > minJuniorAmount
            ? tranchesAssets[JUNIOR_TRANCHE] - minJuniorAmount
            : 0;
        if (maxRedeemableAmount <= 0) return availableAmount;

<<<<<<< HEAD
        uint256 sharesToRedeem = epochInfo.totalSharesRequested;
        // TODO should round down (correct)
=======
        uint256 sharesToRedeem = redemptionSummary.totalSharesRequested;
>>>>>>> 6a2f30b5
        uint256 redemptionAmount = (sharesToRedeem * lpTokenPrice) / DEFAULT_DECIMALS_FACTOR;
        if (availableAmount < redemptionAmount) {
            redemptionAmount = availableAmount;
            // TODO should round up to favor the pool (incorrect)
            sharesToRedeem = (redemptionAmount * DEFAULT_DECIMALS_FACTOR) / lpTokenPrice;
        }
        if (maxRedeemableAmount < redemptionAmount) {
            redemptionAmount = maxRedeemableAmount;
            // TODO should round up to favor the pool (incorrect)
            sharesToRedeem = (redemptionAmount * DEFAULT_DECIMALS_FACTOR) / lpTokenPrice;
        }

        redemptionSummary.totalSharesProcessed = uint96(sharesToRedeem);
        redemptionSummary.totalAmountProcessed = uint96(redemptionAmount);
        availableAmount -= redemptionAmount;
        tranchesAssets[JUNIOR_TRANCHE] -= uint96(redemptionAmount);

        remainingAmount = availableAmount;
    }
}<|MERGE_RESOLUTION|>--- conflicted
+++ resolved
@@ -245,12 +245,7 @@
         EpochRedemptionSummary memory redemptionSummary,
         uint256 availableAmount
     ) internal pure returns (uint256 remainingAmount) {
-<<<<<<< HEAD
-        uint256 sharesToRedeem = epochInfo.totalSharesRequested;
-        // TODO should round down (correct)
-=======
         uint256 sharesToRedeem = redemptionSummary.totalSharesRequested;
->>>>>>> 6a2f30b5
         uint256 redemptionAmount = (sharesToRedeem * lpTokenPrice) / DEFAULT_DECIMALS_FACTOR;
         if (availableAmount < redemptionAmount) {
             redemptionAmount = availableAmount;
@@ -297,12 +292,7 @@
             : 0;
         if (maxRedeemableAmount <= 0) return availableAmount;
 
-<<<<<<< HEAD
-        uint256 sharesToRedeem = epochInfo.totalSharesRequested;
-        // TODO should round down (correct)
-=======
         uint256 sharesToRedeem = redemptionSummary.totalSharesRequested;
->>>>>>> 6a2f30b5
         uint256 redemptionAmount = (sharesToRedeem * lpTokenPrice) / DEFAULT_DECIMALS_FACTOR;
         if (availableAmount < redemptionAmount) {
             redemptionAmount = availableAmount;
